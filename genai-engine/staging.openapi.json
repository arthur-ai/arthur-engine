{
    "openapi": "3.1.0",
    "info": {
        "title": "Arthur GenAI Engine",
        "version": "2.1.94"
    },
    "paths": {
        "/api/v2/usage/tokens": {
            "get": {
                "tags": [
                    "Usage"
                ],
                "summary": "Get Token Usage",
                "description": "Get token usage.",
                "operationId": "get_token_usage_api_v2_usage_tokens_get",
                "security": [
                    {
                        "API Key": []
                    }
                ],
                "parameters": [
                    {
                        "name": "start_time",
                        "in": "query",
                        "required": false,
                        "schema": {
                            "type": "string",
                            "format": "date-time",
                            "description": "Inclusive start date in ISO8601 string format. Defaults to the beginning of the current day if not provided.",
                            "title": "Start Time"
                        },
                        "description": "Inclusive start date in ISO8601 string format. Defaults to the beginning of the current day if not provided."
                    },
                    {
                        "name": "end_time",
                        "in": "query",
                        "required": false,
                        "schema": {
                            "type": "string",
                            "format": "date-time",
                            "description": "Exclusive end date in ISO8601 string format. Defaults to the end of the current day if not provided.",
                            "title": "End Time"
                        },
                        "description": "Exclusive end date in ISO8601 string format. Defaults to the end of the current day if not provided."
                    },
                    {
                        "name": "group_by",
                        "in": "query",
                        "required": false,
                        "schema": {
                            "type": "array",
                            "items": {
                                "$ref": "#/components/schemas/TokenUsageScope"
                            },
                            "description": "Entities to group token counts on.",
                            "default": [
                                "rule_type"
                            ],
                            "title": "Group By"
                        },
                        "description": "Entities to group token counts on."
                    }
                ],
                "responses": {
                    "200": {
                        "description": "Successful Response",
                        "content": {
                            "application/json": {
                                "schema": {
                                    "type": "array",
                                    "items": {
                                        "$ref": "#/components/schemas/TokenUsageResponse"
                                    },
                                    "title": "Response Get Token Usage Api V2 Usage Tokens Get"
                                }
                            }
                        }
                    },
                    "422": {
                        "description": "Validation Error",
                        "content": {
                            "application/json": {
                                "schema": {
                                    "$ref": "#/components/schemas/HTTPValidationError"
                                }
                            }
                        }
                    }
                }
            }
        },
        "/api/v2/feedback/{inference_id}": {
            "post": {
                "tags": [
                    "Feedback"
                ],
                "summary": "Post Feedback",
                "description": "Post feedback for LLM Application.",
                "operationId": "post_feedback_api_v2_feedback__inference_id__post",
                "security": [
                    {
                        "API Key": []
                    }
                ],
                "parameters": [
                    {
                        "name": "inference_id",
                        "in": "path",
                        "required": true,
                        "schema": {
                            "type": "string",
                            "format": "uuid",
                            "title": "Inference Id"
                        }
                    }
                ],
                "requestBody": {
                    "required": true,
                    "content": {
                        "application/json": {
                            "schema": {
                                "$ref": "#/components/schemas/FeedbackRequest"
                            }
                        }
                    }
                },
                "responses": {
                    "201": {
                        "description": "Successful Response",
                        "content": {
                            "application/json": {
                                "schema": {
                                    "$ref": "#/components/schemas/InferenceFeedbackResponse"
                                }
                            }
                        }
                    },
                    "422": {
                        "description": "Validation Error",
                        "content": {
                            "application/json": {
                                "schema": {
                                    "$ref": "#/components/schemas/HTTPValidationError"
                                }
                            }
                        }
                    }
                }
            }
        },
        "/api/v2/feedback/query": {
            "get": {
                "tags": [
                    "Feedback"
                ],
                "summary": "Query Feedback",
                "description": "Paginated feedback querying. See parameters for available filters. Includes feedback from archived tasks and rules.",
                "operationId": "query_feedback_api_v2_feedback_query_get",
                "security": [
                    {
                        "API Key": []
                    }
                ],
                "parameters": [
                    {
                        "name": "start_time",
                        "in": "query",
                        "required": false,
                        "schema": {
                            "anyOf": [
                                {
                                    "type": "string",
                                    "format": "date-time"
                                },
                                {
                                    "type": "null"
                                }
                            ],
                            "description": "Inclusive start date in ISO8601 string format",
                            "title": "Start Time"
                        },
                        "description": "Inclusive start date in ISO8601 string format"
                    },
                    {
                        "name": "end_time",
                        "in": "query",
                        "required": false,
                        "schema": {
                            "anyOf": [
                                {
                                    "type": "string",
                                    "format": "date-time"
                                },
                                {
                                    "type": "null"
                                }
                            ],
                            "description": "Exclusive end date in ISO8601 string format",
                            "title": "End Time"
                        },
                        "description": "Exclusive end date in ISO8601 string format"
                    },
                    {
                        "name": "feedback_id",
                        "in": "query",
                        "required": false,
                        "schema": {
                            "anyOf": [
                                {
                                    "type": "string"
                                },
                                {
                                    "type": "array",
                                    "items": {
                                        "type": "string"
                                    }
                                },
                                {
                                    "type": "null"
                                }
                            ],
                            "description": "Feedback ID to filter on",
                            "title": "Feedback Id"
                        },
                        "description": "Feedback ID to filter on"
                    },
                    {
                        "name": "inference_id",
                        "in": "query",
                        "required": false,
                        "schema": {
                            "anyOf": [
                                {
                                    "type": "string"
                                },
                                {
                                    "type": "array",
                                    "items": {
                                        "type": "string"
                                    }
                                },
                                {
                                    "type": "null"
                                }
                            ],
                            "description": "Inference ID to filter on",
                            "title": "Inference Id"
                        },
                        "description": "Inference ID to filter on"
                    },
                    {
                        "name": "target",
                        "in": "query",
                        "required": false,
                        "schema": {
                            "anyOf": [
                                {
                                    "type": "string"
                                },
                                {
                                    "type": "array",
                                    "items": {
                                        "type": "string"
                                    }
                                },
                                {
                                    "type": "null"
                                }
                            ],
                            "description": "Target of the feedback. Must be one of ['context', 'response_results', 'prompt_results']",
                            "title": "Target"
                        },
                        "description": "Target of the feedback. Must be one of ['context', 'response_results', 'prompt_results']"
                    },
                    {
                        "name": "score",
                        "in": "query",
                        "required": false,
                        "schema": {
                            "anyOf": [
                                {
                                    "type": "integer"
                                },
                                {
                                    "type": "array",
                                    "items": {
                                        "type": "integer"
                                    }
                                },
                                {
                                    "type": "null"
                                }
                            ],
                            "description": "Score of the feedback. Must be an integer.",
                            "title": "Score"
                        },
                        "description": "Score of the feedback. Must be an integer."
                    },
                    {
                        "name": "feedback_user_id",
                        "in": "query",
                        "required": false,
                        "schema": {
                            "anyOf": [
                                {
                                    "type": "string"
                                },
                                {
                                    "type": "null"
                                }
                            ],
                            "description": "User ID of the user giving feedback to filter on (query will perform fuzzy search)",
                            "title": "Feedback User Id"
                        },
                        "description": "User ID of the user giving feedback to filter on (query will perform fuzzy search)"
                    },
                    {
                        "name": "conversation_id",
                        "in": "query",
                        "required": false,
                        "schema": {
                            "anyOf": [
                                {
                                    "type": "string"
                                },
                                {
                                    "type": "array",
                                    "items": {
                                        "type": "string"
                                    }
                                },
                                {
                                    "type": "null"
                                }
                            ],
                            "description": "Conversation ID to filter on",
                            "title": "Conversation Id"
                        },
                        "description": "Conversation ID to filter on"
                    },
                    {
                        "name": "task_id",
                        "in": "query",
                        "required": false,
                        "schema": {
                            "anyOf": [
                                {
                                    "type": "string"
                                },
                                {
                                    "type": "array",
                                    "items": {
                                        "type": "string"
                                    }
                                },
                                {
                                    "type": "null"
                                }
                            ],
                            "description": "Task ID to filter on",
                            "title": "Task Id"
                        },
                        "description": "Task ID to filter on"
                    },
                    {
                        "name": "inference_user_id",
                        "in": "query",
                        "required": false,
                        "schema": {
                            "anyOf": [
                                {
                                    "type": "string"
                                },
                                {
                                    "type": "null"
                                }
                            ],
                            "description": "User ID of the user who created the inferences to filter on (query will perform fuzzy search)",
                            "title": "Inference User Id"
                        },
                        "description": "User ID of the user who created the inferences to filter on (query will perform fuzzy search)"
                    },
                    {
                        "name": "sort",
                        "in": "query",
                        "required": false,
                        "schema": {
                            "$ref": "#/components/schemas/PaginationSortMethod",
                            "description": "Sort the results (asc/desc)",
                            "default": "desc"
                        },
                        "description": "Sort the results (asc/desc)"
                    },
                    {
                        "name": "page_size",
                        "in": "query",
                        "required": false,
                        "schema": {
                            "type": "integer",
                            "description": "Page size. Default is 10. Must be greater than 0 and less than 5000.",
                            "default": 10,
                            "title": "Page Size"
                        },
                        "description": "Page size. Default is 10. Must be greater than 0 and less than 5000."
                    },
                    {
                        "name": "page",
                        "in": "query",
                        "required": false,
                        "schema": {
                            "type": "integer",
                            "description": "Page number",
                            "default": 0,
                            "title": "Page"
                        },
                        "description": "Page number"
                    }
                ],
                "responses": {
                    "200": {
                        "description": "Successful Response",
                        "content": {
                            "application/json": {
                                "schema": {
                                    "$ref": "#/components/schemas/QueryFeedbackResponse"
                                }
                            }
                        }
                    },
                    "422": {
                        "description": "Validation Error",
                        "content": {
                            "application/json": {
                                "schema": {
                                    "$ref": "#/components/schemas/HTTPValidationError"
                                }
                            }
                        }
                    }
                }
            }
        },
        "/api/v2/inferences/query": {
            "get": {
                "tags": [
                    "Inferences"
                ],
                "summary": "Query Inferences",
                "description": "Paginated inference querying. See parameters for available filters. Includes inferences from archived tasks and rules.",
                "operationId": "query_inferences_api_v2_inferences_query_get",
                "security": [
                    {
                        "API Key": []
                    }
                ],
                "parameters": [
                    {
                        "name": "task_ids",
                        "in": "query",
                        "required": false,
                        "schema": {
                            "type": "array",
                            "items": {
                                "type": "string"
                            },
                            "description": "Task ID to filter on.",
                            "default": [],
                            "title": "Task Ids"
                        },
                        "description": "Task ID to filter on."
                    },
                    {
                        "name": "task_name",
                        "in": "query",
                        "required": false,
                        "schema": {
                            "type": "string",
                            "description": "Task name to filter on.",
                            "title": "Task Name"
                        },
                        "description": "Task name to filter on."
                    },
                    {
                        "name": "conversation_id",
                        "in": "query",
                        "required": false,
                        "schema": {
                            "type": "string",
                            "description": "Conversation ID to filter on.",
                            "title": "Conversation Id"
                        },
                        "description": "Conversation ID to filter on."
                    },
                    {
                        "name": "inference_id",
                        "in": "query",
                        "required": false,
                        "schema": {
                            "type": "string",
                            "description": "Inference ID to filter on.",
                            "title": "Inference Id"
                        },
                        "description": "Inference ID to filter on."
                    },
                    {
                        "name": "user_id",
                        "in": "query",
                        "required": false,
                        "schema": {
                            "type": "string",
                            "description": "User ID to filter on.",
                            "title": "User Id"
                        },
                        "description": "User ID to filter on."
                    },
                    {
                        "name": "start_time",
                        "in": "query",
                        "required": false,
                        "schema": {
                            "type": "string",
                            "format": "date-time",
                            "description": "Inclusive start date in ISO8601 string format.",
                            "title": "Start Time"
                        },
                        "description": "Inclusive start date in ISO8601 string format."
                    },
                    {
                        "name": "end_time",
                        "in": "query",
                        "required": false,
                        "schema": {
                            "type": "string",
                            "format": "date-time",
                            "description": "Exclusive end date in ISO8601 string format.",
                            "title": "End Time"
                        },
                        "description": "Exclusive end date in ISO8601 string format."
                    },
                    {
                        "name": "rule_types",
                        "in": "query",
                        "required": false,
                        "schema": {
                            "type": "array",
                            "items": {
                                "$ref": "#/components/schemas/RuleType"
                            },
                            "description": "List of RuleType to query for. Any inference that ran any rule in the list will be returned. Defaults to all statuses. If used in conjunction with with rule_statuses, will return inferences with rules in the intersection of rule_types and rule_statuses.",
                            "default": [],
                            "title": "Rule Types"
                        },
                        "description": "List of RuleType to query for. Any inference that ran any rule in the list will be returned. Defaults to all statuses. If used in conjunction with with rule_statuses, will return inferences with rules in the intersection of rule_types and rule_statuses."
                    },
                    {
                        "name": "rule_statuses",
                        "in": "query",
                        "required": false,
                        "schema": {
                            "type": "array",
                            "items": {
                                "$ref": "#/components/schemas/RuleResultEnum"
                            },
                            "description": "List of RuleResultEnum to query for. Any inference with any rule status in the list will be returned. Defaults to all statuses. If used in conjunction with with rule_types, will return inferences with rules in the intersection of rule_statuses and rule_types.",
                            "default": [],
                            "title": "Rule Statuses"
                        },
                        "description": "List of RuleResultEnum to query for. Any inference with any rule status in the list will be returned. Defaults to all statuses. If used in conjunction with with rule_types, will return inferences with rules in the intersection of rule_statuses and rule_types."
                    },
                    {
                        "name": "prompt_statuses",
                        "in": "query",
                        "required": false,
                        "schema": {
                            "type": "array",
                            "items": {
                                "$ref": "#/components/schemas/RuleResultEnum"
                            },
                            "description": "List of RuleResultEnum to query for at inference prompt stage level. Must be 'Pass' / 'Fail'. Defaults to both.",
                            "default": [],
                            "title": "Prompt Statuses"
                        },
                        "description": "List of RuleResultEnum to query for at inference prompt stage level. Must be 'Pass' / 'Fail'. Defaults to both."
                    },
                    {
                        "name": "response_statuses",
                        "in": "query",
                        "required": false,
                        "schema": {
                            "type": "array",
                            "items": {
                                "$ref": "#/components/schemas/RuleResultEnum"
                            },
                            "description": "List of RuleResultEnum to query for at inference response stage level. Must be 'Pass' / 'Fail'. Defaults to both. Inferences missing responses will not be affected by this filter.",
                            "default": [],
                            "title": "Response Statuses"
                        },
                        "description": "List of RuleResultEnum to query for at inference response stage level. Must be 'Pass' / 'Fail'. Defaults to both. Inferences missing responses will not be affected by this filter."
                    },
                    {
                        "name": "include_count",
                        "in": "query",
                        "required": false,
                        "schema": {
                            "type": "boolean",
                            "description": "Whether to include the total count of matching inferences. Set to False to improve query performance for large datasets. Count will be returned as -1 if set to False.",
                            "default": true,
                            "title": "Include Count"
                        },
                        "description": "Whether to include the total count of matching inferences. Set to False to improve query performance for large datasets. Count will be returned as -1 if set to False."
                    },
                    {
                        "name": "sort",
                        "in": "query",
                        "required": false,
                        "schema": {
                            "$ref": "#/components/schemas/PaginationSortMethod",
                            "description": "Sort the results (asc/desc)",
                            "default": "desc"
                        },
                        "description": "Sort the results (asc/desc)"
                    },
                    {
                        "name": "page_size",
                        "in": "query",
                        "required": false,
                        "schema": {
                            "type": "integer",
                            "description": "Page size. Default is 10. Must be greater than 0 and less than 5000.",
                            "default": 10,
                            "title": "Page Size"
                        },
                        "description": "Page size. Default is 10. Must be greater than 0 and less than 5000."
                    },
                    {
                        "name": "page",
                        "in": "query",
                        "required": false,
                        "schema": {
                            "type": "integer",
                            "description": "Page number",
                            "default": 0,
                            "title": "Page"
                        },
                        "description": "Page number"
                    }
                ],
                "responses": {
                    "200": {
                        "description": "Successful Response",
                        "content": {
                            "application/json": {
                                "schema": {
                                    "$ref": "#/components/schemas/QueryInferencesResponse"
                                }
                            }
                        }
                    },
                    "422": {
                        "description": "Validation Error",
                        "content": {
                            "application/json": {
                                "schema": {
                                    "$ref": "#/components/schemas/HTTPValidationError"
                                }
                            }
                        }
                    }
                }
            }
        },
        "/api/v2/default_rules": {
            "get": {
                "tags": [
                    "Rules"
                ],
                "summary": "Get Default Rules",
                "description": "Get default rules.",
                "operationId": "get_default_rules_api_v2_default_rules_get",
                "responses": {
                    "200": {
                        "description": "Successful Response",
                        "content": {
                            "application/json": {
                                "schema": {
                                    "items": {
                                        "$ref": "#/components/schemas/RuleResponse"
                                    },
                                    "type": "array",
                                    "title": "Response Get Default Rules Api V2 Default Rules Get"
                                }
                            }
                        }
                    }
                },
                "security": [
                    {
                        "API Key": []
                    }
                ]
            },
            "post": {
                "tags": [
                    "Rules"
                ],
                "summary": "Create Default Rule",
                "description": "Create a default rule. Default rules are applied universally across existing tasks, subsequently created new tasks, and any non-task related requests. Once a rule is created, it is immutable. Available rules are 'KeywordRule', 'ModelHallucinationRuleV2', 'ModelSensitiveDataRule', 'PIIDataRule', 'PromptInjectionRule', 'RegexRule', 'ToxicityRule'. Note: The rules are cached by the validation endpoints for 60 seconds.",
                "operationId": "create_default_rule_api_v2_default_rules_post",
                "requestBody": {
                    "content": {
                        "application/json": {
                            "schema": {
                                "$ref": "#/components/schemas/NewRuleRequest"
                            },
                            "examples": {
                                "example1": {
                                    "summary": "Sensitive Data Example",
                                    "description": "Sensitive Data Example with its required configuration",
                                    "value": {
                                        "name": "Sensitive Data Rule",
                                        "type": "ModelSensitiveDataRule",
                                        "apply_to_prompt": true,
                                        "apply_to_response": false,
                                        "config": {
                                            "examples": [
                                                {
                                                    "example": "John has O negative blood group",
                                                    "result": true
                                                },
                                                {
                                                    "example": "Most of the people have A positive blood group",
                                                    "result": false
                                                }
                                            ],
                                            "hint": "specific individual's blood types"
                                        }
                                    }
                                },
                                "example2": {
                                    "summary": "Regex Example",
                                    "description": "Regex Example with its required configuration. Be sure to properly encode requests using JSON libraries. For example, the regex provided encodes to a different string when encoded to account for escape characters.",
                                    "value": {
                                        "name": "SSN Regex Rule",
                                        "type": "RegexRule",
                                        "apply_to_prompt": true,
                                        "apply_to_response": true,
                                        "config": {
                                            "regex_patterns": [
                                                "\\d{3}-\\d{2}-\\d{4}",
                                                "\\d{5}-\\d{6}-\\d{7}"
                                            ]
                                        }
                                    }
                                },
                                "example3": {
                                    "summary": "Keywords Rule Example",
                                    "description": "Keywords Rule Example with its required configuration",
                                    "value": {
                                        "name": "Blocked Keywords Rule",
                                        "type": "KeywordRule",
                                        "apply_to_prompt": true,
                                        "apply_to_response": true,
                                        "config": {
                                            "keywords": [
                                                "Blocked_Keyword_1",
                                                "Blocked_Keyword_2"
                                            ]
                                        }
                                    }
                                },
                                "example4": {
                                    "summary": "Prompt Injection Rule Example",
                                    "description": "Prompt Injection Rule Example, no configuration required",
                                    "value": {
                                        "name": "Prompt Injection Rule",
                                        "type": "PromptInjectionRule",
                                        "apply_to_prompt": true,
                                        "apply_to_response": false
                                    }
                                },
                                "example5": {
                                    "summary": "Hallucination Rule V1 Example (Deprecated)",
                                    "description": "Hallucination Rule Example, no configuration required (This rule is deprecated. Use ModelHallucinationRuleV2 instead.)",
                                    "value": {
                                        "name": "Hallucination Rule",
                                        "type": "ModelHallucinationRule",
                                        "apply_to_prompt": false,
                                        "apply_to_response": true
                                    }
                                },
                                "example6": {
                                    "summary": "Hallucination Rule V2 Example",
                                    "description": "Hallucination Rule Example, no configuration required",
                                    "value": {
                                        "name": "Hallucination Rule",
                                        "type": "ModelHallucinationRuleV2",
                                        "apply_to_prompt": false,
                                        "apply_to_response": true
                                    }
                                },
                                "example7": {
                                    "summary": "Hallucination Rule V3 Example (Beta)",
                                    "description": "Hallucination Rule Example, no configuration required. This rule is in beta and must be enabled by the system administrator.",
                                    "value": {
                                        "name": "Hallucination Rule",
                                        "type": "ModelHallucinationRuleV3",
                                        "apply_to_prompt": false,
                                        "apply_to_response": true
                                    }
                                },
                                "example8": {
                                    "summary": "PII Rule Example",
                                    "description": "PII Rule Example, no configuration required. \"disabled_pii_entities\", \"confidence_threshold\", and \"allow_list\" accepted. Valid value for \"confidence_threshold\" is 0.0-1.0. Valid values for \"disabled_pii_entities\" are CREDIT_CARD,CRYPTO,DATE_TIME,EMAIL_ADDRESS,IBAN_CODE,IP_ADDRESS,NRP,LOCATION,PERSON,PHONE_NUMBER,MEDICAL_LICENSE,URL,US_BANK_NUMBER,US_DRIVER_LICENSE,US_ITIN,US_PASSPORT,US_SSN",
                                    "value": {
                                        "name": "PII Rule",
                                        "type": "PIIDataRule",
                                        "apply_to_prompt": true,
                                        "apply_to_response": true,
                                        "config": {
                                            "disabled_pii_entities": [
                                                "EMAIL_ADDRESS",
                                                "PHONE_NUMBER"
                                            ],
                                            "confidence_threshold": "0.5",
                                            "allow_list": [
                                                "arthur.ai",
                                                "Arthur"
                                            ]
                                        }
                                    }
                                },
                                "example9": {
                                    "summary": "Toxicity Rule Example",
                                    "description": "Toxicity Rule Example, no configuration required. Threshold accepted",
                                    "value": {
                                        "name": "Toxicity Rule",
                                        "type": "ToxicityRule",
                                        "apply_to_prompt": true,
                                        "apply_to_response": true,
                                        "config": {
                                            "threshold": 0.5
                                        }
                                    }
                                }
                            }
                        }
                    }
                },
                "responses": {
                    "200": {
                        "description": "Successful Response",
                        "content": {
                            "application/json": {
                                "schema": {
                                    "$ref": "#/components/schemas/RuleResponse"
                                }
                            }
                        }
                    },
                    "422": {
                        "description": "Validation Error",
                        "content": {
                            "application/json": {
                                "schema": {
                                    "$ref": "#/components/schemas/HTTPValidationError"
                                }
                            }
                        }
                    }
                },
                "security": [
                    {
                        "API Key": []
                    }
                ]
            }
        },
        "/api/v2/default_rules/{rule_id}": {
            "delete": {
                "tags": [
                    "Rules"
                ],
                "summary": "Archive Default Rule",
                "description": "Archive existing default rule.",
                "operationId": "archive_default_rule_api_v2_default_rules__rule_id__delete",
                "security": [
                    {
                        "API Key": []
                    }
                ],
                "parameters": [
                    {
                        "name": "rule_id",
                        "in": "path",
                        "required": true,
                        "schema": {
                            "type": "string",
                            "format": "uuid",
                            "title": "Rule Id"
                        }
                    }
                ],
                "responses": {
                    "200": {
                        "description": "Successful Response",
                        "content": {
                            "application/json": {
                                "schema": {}
                            }
                        }
                    },
                    "422": {
                        "description": "Validation Error",
                        "content": {
                            "application/json": {
                                "schema": {
                                    "$ref": "#/components/schemas/HTTPValidationError"
                                }
                            }
                        }
                    }
                }
            }
        },
        "/api/v2/rules/search": {
            "post": {
                "tags": [
                    "Rules"
                ],
                "summary": "Search Rules",
                "description": "Search default and/or task rules.",
                "operationId": "search_rules_api_v2_rules_search_post",
                "security": [
                    {
                        "API Key": []
                    }
                ],
                "parameters": [
                    {
                        "name": "sort",
                        "in": "query",
                        "required": false,
                        "schema": {
                            "$ref": "#/components/schemas/PaginationSortMethod",
                            "description": "Sort the results (asc/desc)",
                            "default": "desc"
                        },
                        "description": "Sort the results (asc/desc)"
                    },
                    {
                        "name": "page_size",
                        "in": "query",
                        "required": false,
                        "schema": {
                            "type": "integer",
                            "description": "Page size. Default is 10. Must be greater than 0 and less than 5000.",
                            "default": 10,
                            "title": "Page Size"
                        },
                        "description": "Page size. Default is 10. Must be greater than 0 and less than 5000."
                    },
                    {
                        "name": "page",
                        "in": "query",
                        "required": false,
                        "schema": {
                            "type": "integer",
                            "description": "Page number",
                            "default": 0,
                            "title": "Page"
                        },
                        "description": "Page number"
                    }
                ],
                "requestBody": {
                    "required": true,
                    "content": {
                        "application/json": {
                            "schema": {
                                "$ref": "#/components/schemas/SearchRulesRequest"
                            }
                        }
                    }
                },
                "responses": {
                    "200": {
                        "description": "Successful Response",
                        "content": {
                            "application/json": {
                                "schema": {
                                    "$ref": "#/components/schemas/SearchRulesResponse"
                                }
                            }
                        }
                    },
                    "422": {
                        "description": "Validation Error",
                        "content": {
                            "application/json": {
                                "schema": {
                                    "$ref": "#/components/schemas/HTTPValidationError"
                                }
                            }
                        }
                    }
                }
            }
        },
        "/api/v2/tasks": {
            "get": {
                "tags": [
                    "Tasks"
                ],
                "summary": "Get All Tasks",
                "description": "[Deprecated] Use /tasks/search endpoint. This endpoint will be removed in a future release.",
                "operationId": "get_all_tasks_api_v2_tasks_get",
                "responses": {
                    "200": {
                        "description": "Successful Response",
                        "content": {
                            "application/json": {
                                "schema": {
                                    "items": {
                                        "$ref": "#/components/schemas/TaskResponse"
                                    },
                                    "type": "array",
                                    "title": "Response Get All Tasks Api V2 Tasks Get"
                                }
                            }
                        }
                    }
                },
                "deprecated": true,
                "security": [
                    {
                        "API Key": []
                    }
                ]
            },
            "post": {
                "tags": [
                    "Tasks"
                ],
                "summary": "Create Task",
                "description": "Register a new task. When a new task is created, all existing default rules will be auto-applied for this new task. Optionally specify if the task is agentic.",
                "operationId": "create_task_api_v2_tasks_post",
                "requestBody": {
                    "content": {
                        "application/json": {
                            "schema": {
                                "$ref": "#/components/schemas/NewTaskRequest"
                            }
                        }
                    },
                    "required": true
                },
                "responses": {
                    "200": {
                        "description": "Successful Response",
                        "content": {
                            "application/json": {
                                "schema": {
                                    "$ref": "#/components/schemas/TaskResponse"
                                }
                            }
                        }
                    },
                    "422": {
                        "description": "Validation Error",
                        "content": {
                            "application/json": {
                                "schema": {
                                    "$ref": "#/components/schemas/HTTPValidationError"
                                }
                            }
                        }
                    }
                },
                "security": [
                    {
                        "API Key": []
                    }
                ]
            }
        },
        "/api/v2/tasks/{task_id}": {
            "delete": {
                "tags": [
                    "Tasks"
                ],
                "summary": "Archive Task",
                "description": "Archive task. Also archives all task-scoped rules. Associated default rules are unaffected.",
                "operationId": "archive_task_api_v2_tasks__task_id__delete",
                "security": [
                    {
                        "API Key": []
                    }
                ],
                "parameters": [
                    {
                        "name": "task_id",
                        "in": "path",
                        "required": true,
                        "schema": {
                            "type": "string",
                            "format": "uuid",
                            "title": "Task Id"
                        }
                    }
                ],
                "responses": {
                    "200": {
                        "description": "Successful Response",
                        "content": {
                            "application/json": {
                                "schema": {}
                            }
                        }
                    },
                    "422": {
                        "description": "Validation Error",
                        "content": {
                            "application/json": {
                                "schema": {
                                    "$ref": "#/components/schemas/HTTPValidationError"
                                }
                            }
                        }
                    }
                }
            },
            "get": {
                "tags": [
                    "Tasks"
                ],
                "summary": "Get Task",
                "description": "Get tasks.",
                "operationId": "get_task_api_v2_tasks__task_id__get",
                "security": [
                    {
                        "API Key": []
                    }
                ],
                "parameters": [
                    {
                        "name": "task_id",
                        "in": "path",
                        "required": true,
                        "schema": {
                            "type": "string",
                            "format": "uuid",
                            "title": "Task Id"
                        }
                    }
                ],
                "responses": {
                    "200": {
                        "description": "Successful Response",
                        "content": {
                            "application/json": {
                                "schema": {
                                    "$ref": "#/components/schemas/TaskResponse"
                                }
                            }
                        }
                    },
                    "422": {
                        "description": "Validation Error",
                        "content": {
                            "application/json": {
                                "schema": {
                                    "$ref": "#/components/schemas/HTTPValidationError"
                                }
                            }
                        }
                    }
                }
            }
        },
        "/api/v2/task": {
            "post": {
                "tags": [
                    "Tasks"
                ],
                "summary": "Redirect To Tasks",
                "description": "Redirect to /tasks endpoint.",
                "operationId": "redirect_to_tasks_api_v2_task_post",
                "responses": {
                    "200": {
                        "description": "Successful Response",
                        "content": {
                            "application/json": {
                                "schema": {}
                            }
                        }
                    }
                }
            }
        },
        "/api/v2/tasks/search": {
            "post": {
                "tags": [
                    "Tasks"
                ],
                "summary": "Search Tasks",
                "description": "Search tasks. Can filter by task IDs, task name substring, and agentic status.",
                "operationId": "search_tasks_api_v2_tasks_search_post",
                "security": [
                    {
                        "API Key": []
                    }
                ],
                "parameters": [
                    {
                        "name": "sort",
                        "in": "query",
                        "required": false,
                        "schema": {
                            "$ref": "#/components/schemas/PaginationSortMethod",
                            "description": "Sort the results (asc/desc)",
                            "default": "desc"
                        },
                        "description": "Sort the results (asc/desc)"
                    },
                    {
                        "name": "page_size",
                        "in": "query",
                        "required": false,
                        "schema": {
                            "type": "integer",
                            "description": "Page size. Default is 10. Must be greater than 0 and less than 5000.",
                            "default": 10,
                            "title": "Page Size"
                        },
                        "description": "Page size. Default is 10. Must be greater than 0 and less than 5000."
                    },
                    {
                        "name": "page",
                        "in": "query",
                        "required": false,
                        "schema": {
                            "type": "integer",
                            "description": "Page number",
                            "default": 0,
                            "title": "Page"
                        },
                        "description": "Page number"
                    }
                ],
                "requestBody": {
                    "required": true,
                    "content": {
                        "application/json": {
                            "schema": {
                                "$ref": "#/components/schemas/SearchTasksRequest"
                            }
                        }
                    }
                },
                "responses": {
                    "200": {
                        "description": "Successful Response",
                        "content": {
                            "application/json": {
                                "schema": {
                                    "$ref": "#/components/schemas/SearchTasksResponse"
                                }
                            }
                        }
                    },
                    "422": {
                        "description": "Validation Error",
                        "content": {
                            "application/json": {
                                "schema": {
                                    "$ref": "#/components/schemas/HTTPValidationError"
                                }
                            }
                        }
                    }
                }
            }
        },
        "/api/v2/tasks/{task_id}/rules": {
            "post": {
                "tags": [
                    "Tasks"
                ],
                "summary": "Create Task Rule",
                "description": "Create a rule to be applied only to this task. Available rule types are KeywordRule, ModelHallucinationRuleV2, ModelSensitiveDataRule, PIIDataRule, PromptInjectionRule, RegexRule, ToxicityRule.Note: The rules are cached by the validation endpoints for 60 seconds.",
                "operationId": "create_task_rule_api_v2_tasks__task_id__rules_post",
                "security": [
                    {
                        "API Key": []
                    }
                ],
                "parameters": [
                    {
                        "name": "task_id",
                        "in": "path",
                        "required": true,
                        "schema": {
                            "type": "string",
                            "format": "uuid",
                            "title": "Task Id"
                        }
                    }
                ],
                "requestBody": {
                    "content": {
                        "application/json": {
                            "schema": {
                                "$ref": "#/components/schemas/NewRuleRequest"
                            },
                            "examples": {
                                "example1": {
                                    "summary": "Sensitive Data Example",
                                    "description": "Sensitive Data Example with its required configuration",
                                    "value": {
                                        "name": "Sensitive Data Rule",
                                        "type": "ModelSensitiveDataRule",
                                        "apply_to_prompt": true,
                                        "apply_to_response": false,
                                        "config": {
                                            "examples": [
                                                {
                                                    "example": "John has O negative blood group",
                                                    "result": true
                                                },
                                                {
                                                    "example": "Most of the people have A positive blood group",
                                                    "result": false
                                                }
                                            ],
                                            "hint": "specific individual's blood types"
                                        }
                                    }
                                },
                                "example2": {
                                    "summary": "Regex Example",
                                    "description": "Regex Example with its required configuration. Be sure to properly encode requests using JSON libraries. For example, the regex provided encodes to a different string when encoded to account for escape characters.",
                                    "value": {
                                        "name": "SSN Regex Rule",
                                        "type": "RegexRule",
                                        "apply_to_prompt": true,
                                        "apply_to_response": true,
                                        "config": {
                                            "regex_patterns": [
                                                "\\d{3}-\\d{2}-\\d{4}",
                                                "\\d{5}-\\d{6}-\\d{7}"
                                            ]
                                        }
                                    }
                                },
                                "example3": {
                                    "summary": "Keywords Rule Example",
                                    "description": "Keywords Rule Example with its required configuration",
                                    "value": {
                                        "name": "Blocked Keywords Rule",
                                        "type": "KeywordRule",
                                        "apply_to_prompt": true,
                                        "apply_to_response": true,
                                        "config": {
                                            "keywords": [
                                                "Blocked_Keyword_1",
                                                "Blocked_Keyword_2"
                                            ]
                                        }
                                    }
                                },
                                "example4": {
                                    "summary": "Prompt Injection Rule Example",
                                    "description": "Prompt Injection Rule Example, no configuration required",
                                    "value": {
                                        "name": "Prompt Injection Rule",
                                        "type": "PromptInjectionRule",
                                        "apply_to_prompt": true,
                                        "apply_to_response": false
                                    }
                                },
                                "example5": {
                                    "summary": "Hallucination Rule V1 Example (Deprecated)",
                                    "description": "Hallucination Rule Example, no configuration required (This rule is deprecated. Use ModelHallucinationRuleV2 instead.)",
                                    "value": {
                                        "name": "Hallucination Rule",
                                        "type": "ModelHallucinationRule",
                                        "apply_to_prompt": false,
                                        "apply_to_response": true
                                    }
                                },
                                "example6": {
                                    "summary": "Hallucination Rule V2 Example",
                                    "description": "Hallucination Rule Example, no configuration required",
                                    "value": {
                                        "name": "Hallucination Rule",
                                        "type": "ModelHallucinationRuleV2",
                                        "apply_to_prompt": false,
                                        "apply_to_response": true
                                    }
                                },
                                "example7": {
                                    "summary": "Hallucination Rule V3 Example (Beta)",
                                    "description": "Hallucination Rule Example, no configuration required. This rule is in beta and must be enabled by the system administrator.",
                                    "value": {
                                        "name": "Hallucination Rule",
                                        "type": "ModelHallucinationRuleV3",
                                        "apply_to_prompt": false,
                                        "apply_to_response": true
                                    }
                                },
                                "example8": {
                                    "summary": "PII Rule Example",
                                    "description": "PII Rule Example, no configuration required. \"disabled_pii_entities\", \"confidence_threshold\", and \"allow_list\" accepted. Valid value for \"confidence_threshold\" is 0.0-1.0. Valid values for \"disabled_pii_entities\" are CREDIT_CARD,CRYPTO,DATE_TIME,EMAIL_ADDRESS,IBAN_CODE,IP_ADDRESS,NRP,LOCATION,PERSON,PHONE_NUMBER,MEDICAL_LICENSE,URL,US_BANK_NUMBER,US_DRIVER_LICENSE,US_ITIN,US_PASSPORT,US_SSN",
                                    "value": {
                                        "name": "PII Rule",
                                        "type": "PIIDataRule",
                                        "apply_to_prompt": true,
                                        "apply_to_response": true,
                                        "config": {
                                            "disabled_pii_entities": [
                                                "EMAIL_ADDRESS",
                                                "PHONE_NUMBER"
                                            ],
                                            "confidence_threshold": "0.5",
                                            "allow_list": [
                                                "arthur.ai",
                                                "Arthur"
                                            ]
                                        }
                                    }
                                },
                                "example9": {
                                    "summary": "Toxicity Rule Example",
                                    "description": "Toxicity Rule Example, no configuration required. Threshold accepted",
                                    "value": {
                                        "name": "Toxicity Rule",
                                        "type": "ToxicityRule",
                                        "apply_to_prompt": true,
                                        "apply_to_response": true,
                                        "config": {
                                            "threshold": 0.5
                                        }
                                    }
                                }
                            }
                        }
                    }
                },
                "responses": {
                    "200": {
                        "description": "Successful Response",
                        "content": {
                            "application/json": {
                                "schema": {
                                    "$ref": "#/components/schemas/RuleResponse"
                                }
                            }
                        }
                    },
                    "422": {
                        "description": "Validation Error",
                        "content": {
                            "application/json": {
                                "schema": {
                                    "$ref": "#/components/schemas/HTTPValidationError"
                                }
                            }
                        }
                    }
                }
            }
        },
        "/api/v2/tasks/{task_id}/rules/{rule_id}": {
            "patch": {
                "tags": [
                    "Tasks"
                ],
                "summary": "Update Task Rules",
                "description": "Enable or disable an existing rule for this task including the default rules.",
                "operationId": "update_task_rules_api_v2_tasks__task_id__rules__rule_id__patch",
                "security": [
                    {
                        "API Key": []
                    }
                ],
                "parameters": [
                    {
                        "name": "task_id",
                        "in": "path",
                        "required": true,
                        "schema": {
                            "type": "string",
                            "format": "uuid",
                            "title": "Task Id"
                        }
                    },
                    {
                        "name": "rule_id",
                        "in": "path",
                        "required": true,
                        "schema": {
                            "type": "string",
                            "format": "uuid",
                            "title": "Rule Id"
                        }
                    }
                ],
                "requestBody": {
                    "required": true,
                    "content": {
                        "application/json": {
                            "schema": {
                                "$ref": "#/components/schemas/UpdateRuleRequest"
                            }
                        }
                    }
                },
                "responses": {
                    "200": {
                        "description": "Successful Response",
                        "content": {
                            "application/json": {
                                "schema": {
                                    "$ref": "#/components/schemas/TaskResponse"
                                }
                            }
                        }
                    },
                    "422": {
                        "description": "Validation Error",
                        "content": {
                            "application/json": {
                                "schema": {
                                    "$ref": "#/components/schemas/HTTPValidationError"
                                }
                            }
                        }
                    }
                }
            },
            "delete": {
                "tags": [
                    "Tasks"
                ],
                "summary": "Archive Task Rule",
                "description": "Archive an existing rule for this task.",
                "operationId": "archive_task_rule_api_v2_tasks__task_id__rules__rule_id__delete",
                "security": [
                    {
                        "API Key": []
                    }
                ],
                "parameters": [
                    {
                        "name": "task_id",
                        "in": "path",
                        "required": true,
                        "schema": {
                            "type": "string",
                            "format": "uuid",
                            "title": "Task Id"
                        }
                    },
                    {
                        "name": "rule_id",
                        "in": "path",
                        "required": true,
                        "schema": {
                            "type": "string",
                            "format": "uuid",
                            "title": "Rule Id"
                        }
                    }
                ],
                "responses": {
                    "200": {
                        "description": "Successful Response",
                        "content": {
                            "application/json": {
                                "schema": {}
                            }
                        }
                    },
                    "422": {
                        "description": "Validation Error",
                        "content": {
                            "application/json": {
                                "schema": {
                                    "$ref": "#/components/schemas/HTTPValidationError"
                                }
                            }
                        }
                    }
                }
            }
        },
        "/api/v2/tasks/{task_id}/metrics": {
            "post": {
                "tags": [
                    "Tasks"
                ],
                "summary": "Create Task Metric",
                "description": "Create metrics for a task. Only agentic tasks can have metrics.",
                "operationId": "create_task_metric_api_v2_tasks__task_id__metrics_post",
                "security": [
                    {
                        "API Key": []
                    }
                ],
                "parameters": [
                    {
                        "name": "task_id",
                        "in": "path",
                        "required": true,
                        "schema": {
                            "type": "string",
                            "format": "uuid",
                            "title": "Task Id"
                        }
                    }
                ],
                "requestBody": {
                    "content": {
                        "application/json": {
                            "schema": {
                                "$ref": "#/components/schemas/NewMetricRequest"
                            },
                            "examples": {
                                "example1": {
                                    "type": "QueryRelevance",
                                    "name": "My User Query Relevance",
                                    "metric_metadata": "This is a test metric metadata"
                                },
                                "example2": {
                                    "type": "QueryRelevance",
                                    "name": "My User Query Relevance with Config",
                                    "metric_metadata": "This is a test metric metadata",
                                    "config": {
                                        "relevance_threshold": 0.8,
                                        "use_llm_judge": false
                                    }
                                },
                                "example3": {
                                    "type": "ResponseRelevance",
                                    "name": "My Response Relevance",
                                    "metric_metadata": "This is a test metric metadata",
                                    "config": {
                                        "use_llm_judge": true
                                    }
                                }
                            }
                        }
                    }
                },
                "responses": {
                    "201": {
                        "description": "Successful Response",
                        "content": {
                            "application/json": {
                                "schema": {}
                            }
                        }
                    },
                    "422": {
                        "description": "Validation Error",
                        "content": {
                            "application/json": {
                                "schema": {
                                    "$ref": "#/components/schemas/HTTPValidationError"
                                }
                            }
                        }
                    }
                }
            }
        },
        "/api/v2/tasks/{task_id}/metrics/{metric_id}": {
            "patch": {
                "tags": [
                    "Tasks"
                ],
                "summary": "Update Task Metric",
                "description": "Update a task metric.",
                "operationId": "update_task_metric_api_v2_tasks__task_id__metrics__metric_id__patch",
                "security": [
                    {
                        "API Key": []
                    }
                ],
                "parameters": [
                    {
                        "name": "task_id",
                        "in": "path",
                        "required": true,
                        "schema": {
                            "type": "string",
                            "format": "uuid",
                            "title": "Task Id"
                        }
                    },
                    {
                        "name": "metric_id",
                        "in": "path",
                        "required": true,
                        "schema": {
                            "type": "string",
                            "format": "uuid",
                            "title": "Metric Id"
                        }
                    }
                ],
                "requestBody": {
                    "required": true,
                    "content": {
                        "application/json": {
                            "schema": {
                                "$ref": "#/components/schemas/UpdateMetricRequest"
                            }
                        }
                    }
                },
                "responses": {
                    "200": {
                        "description": "Successful Response",
                        "content": {
                            "application/json": {
                                "schema": {}
                            }
                        }
                    },
                    "422": {
                        "description": "Validation Error",
                        "content": {
                            "application/json": {
                                "schema": {
                                    "$ref": "#/components/schemas/HTTPValidationError"
                                }
                            }
                        }
                    }
                }
            },
            "delete": {
                "tags": [
                    "Tasks"
                ],
                "summary": "Archive Task Metric",
                "description": "Archive a task metric.",
                "operationId": "archive_task_metric_api_v2_tasks__task_id__metrics__metric_id__delete",
                "security": [
                    {
                        "API Key": []
                    }
                ],
                "parameters": [
                    {
                        "name": "task_id",
                        "in": "path",
                        "required": true,
                        "schema": {
                            "type": "string",
                            "format": "uuid",
                            "title": "Task Id"
                        }
                    },
                    {
                        "name": "metric_id",
                        "in": "path",
                        "required": true,
                        "schema": {
                            "type": "string",
                            "format": "uuid",
                            "title": "Metric Id"
                        }
                    }
                ],
                "responses": {
                    "200": {
                        "description": "Successful Response",
                        "content": {
                            "application/json": {
                                "schema": {}
                            }
                        }
                    },
                    "422": {
                        "description": "Validation Error",
                        "content": {
                            "application/json": {
                                "schema": {
                                    "$ref": "#/components/schemas/HTTPValidationError"
                                }
                            }
                        }
                    }
                }
            }
        },
        "/api/v2/validate_prompt": {
            "post": {
                "tags": [
                    "Default Validation"
                ],
                "summary": "Default Validate Prompt",
                "description": "[Deprecated] Validate a non-task related prompt based on the configured default rules.",
                "operationId": "default_validate_prompt_api_v2_validate_prompt_post",
                "requestBody": {
                    "content": {
                        "application/json": {
                            "schema": {
                                "$ref": "#/components/schemas/PromptValidationRequest"
                            }
                        }
                    },
                    "required": true
                },
                "responses": {
                    "200": {
                        "description": "Successful Response",
                        "content": {
                            "application/json": {
                                "schema": {
                                    "$ref": "#/components/schemas/ValidationResult"
                                }
                            }
                        }
                    },
                    "422": {
                        "description": "Validation Error",
                        "content": {
                            "application/json": {
                                "schema": {
                                    "$ref": "#/components/schemas/HTTPValidationError"
                                }
                            }
                        }
                    }
                },
                "deprecated": true,
                "security": [
                    {
                        "API Key": []
                    }
                ]
            }
        },
        "/api/v2/validate_response/{inference_id}": {
            "post": {
                "tags": [
                    "Default Validation"
                ],
                "summary": "Default Validate Response",
                "description": "[Deprecated] Validate a non-task related generated response based on the configured default rules. Inference ID corresponds to the previously validated associated prompt\u2019s inference ID. Must provide context if a Hallucination Rule is an enabled default rule.",
                "operationId": "default_validate_response_api_v2_validate_response__inference_id__post",
                "deprecated": true,
                "security": [
                    {
                        "API Key": []
                    }
                ],
                "parameters": [
                    {
                        "name": "inference_id",
                        "in": "path",
                        "required": true,
                        "schema": {
                            "type": "string",
                            "format": "uuid",
                            "title": "Inference Id"
                        }
                    }
                ],
                "requestBody": {
                    "required": true,
                    "content": {
                        "application/json": {
                            "schema": {
                                "$ref": "#/components/schemas/ResponseValidationRequest"
                            }
                        }
                    }
                },
                "responses": {
                    "200": {
                        "description": "Successful Response",
                        "content": {
                            "application/json": {
                                "schema": {
                                    "$ref": "#/components/schemas/ValidationResult"
                                }
                            }
                        }
                    },
                    "422": {
                        "description": "Validation Error",
                        "content": {
                            "application/json": {
                                "schema": {
                                    "$ref": "#/components/schemas/HTTPValidationError"
                                }
                            }
                        }
                    }
                }
            }
        },
        "/api/v2/tasks/{task_id}/validate_prompt": {
            "post": {
                "tags": [
                    "Task Based Validation"
                ],
                "summary": "Validate Prompt Endpoint",
                "description": "Validate a prompt based on the configured rules for this task. Note: Rules related to specific tasks are cached for 60 seconds.",
                "operationId": "validate_prompt_endpoint_api_v2_tasks__task_id__validate_prompt_post",
                "security": [
                    {
                        "API Key": []
                    }
                ],
                "parameters": [
                    {
                        "name": "task_id",
                        "in": "path",
                        "required": true,
                        "schema": {
                            "type": "string",
                            "format": "uuid",
                            "title": "Task Id"
                        }
                    }
                ],
                "requestBody": {
                    "required": true,
                    "content": {
                        "application/json": {
                            "schema": {
                                "$ref": "#/components/schemas/PromptValidationRequest"
                            }
                        }
                    }
                },
                "responses": {
                    "200": {
                        "description": "Successful Response",
                        "content": {
                            "application/json": {
                                "schema": {
                                    "$ref": "#/components/schemas/ValidationResult"
                                }
                            }
                        }
                    },
                    "400": {
                        "content": {
                            "application/json": {
                                "schema": {
                                    "$ref": "#/components/schemas/HTTPError"
                                }
                            }
                        },
                        "description": "Bad Request"
                    },
                    "422": {
                        "description": "Validation Error",
                        "content": {
                            "application/json": {
                                "schema": {
                                    "$ref": "#/components/schemas/HTTPValidationError"
                                }
                            }
                        }
                    }
                }
            }
        },
        "/api/v2/tasks/{task_id}/validate_response/{inference_id}": {
            "post": {
                "tags": [
                    "Task Based Validation"
                ],
                "summary": "Validate Response Endpoint",
                "description": "Validate a response based on the configured rules for this task. Inference ID corresponds to the previously validated associated prompt\u2019s inference id. Must provide context if a Hallucination Rule is an enabled task rule. Note: Rules related to specific tasks are cached for 60 seconds.",
                "operationId": "validate_response_endpoint_api_v2_tasks__task_id__validate_response__inference_id__post",
                "security": [
                    {
                        "API Key": []
                    }
                ],
                "parameters": [
                    {
                        "name": "inference_id",
                        "in": "path",
                        "required": true,
                        "schema": {
                            "type": "string",
                            "format": "uuid",
                            "title": "Inference Id"
                        }
                    },
                    {
                        "name": "task_id",
                        "in": "path",
                        "required": true,
                        "schema": {
                            "type": "string",
                            "format": "uuid",
                            "title": "Task Id"
                        }
                    }
                ],
                "requestBody": {
                    "required": true,
                    "content": {
                        "application/json": {
                            "schema": {
                                "$ref": "#/components/schemas/ResponseValidationRequest"
                            }
                        }
                    }
                },
                "responses": {
                    "200": {
                        "description": "Successful Response",
                        "content": {
                            "application/json": {
                                "schema": {
                                    "$ref": "#/components/schemas/ValidationResult"
                                }
                            }
                        }
                    },
                    "400": {
                        "content": {
                            "application/json": {
                                "schema": {
                                    "$ref": "#/components/schemas/HTTPError"
                                }
                            }
                        },
                        "description": "Bad Request"
                    },
                    "422": {
                        "description": "Validation Error",
                        "content": {
                            "application/json": {
                                "schema": {
                                    "$ref": "#/components/schemas/HTTPValidationError"
                                }
                            }
                        }
                    }
                }
            }
        },
        "/auth/api_keys/": {
            "get": {
                "tags": [
                    "API Keys"
                ],
                "summary": "Get All Active Api Keys",
                "operationId": "get_all_active_api_keys_auth_api_keys__get",
                "responses": {
                    "200": {
                        "description": "Successful Response",
                        "content": {
                            "application/json": {
                                "schema": {
                                    "items": {
                                        "$ref": "#/components/schemas/ApiKeyResponse"
                                    },
                                    "type": "array",
                                    "title": "Response Get All Active Api Keys Auth Api Keys  Get"
                                }
                            }
                        }
                    }
                },
                "security": [
                    {
                        "API Key": []
                    }
                ]
            },
            "post": {
                "tags": [
                    "API Keys"
                ],
                "summary": "Create Api Key",
                "description": "Generates a new API key. Up to 1000 active keys can exist at the same time by default. Contact your system administrator if you need more. Allowed roles are: DEFAULT-RULE-ADMIN, TASK-ADMIN, VALIDATION-USER, ORG-AUDITOR, ORG-ADMIN.",
                "operationId": "create_api_key_auth_api_keys__post",
                "requestBody": {
                    "content": {
                        "application/json": {
                            "schema": {
                                "$ref": "#/components/schemas/NewApiKeyRequest"
                            }
                        }
                    },
                    "required": true
                },
                "responses": {
                    "200": {
                        "description": "Successful Response",
                        "content": {
                            "application/json": {
                                "schema": {
                                    "$ref": "#/components/schemas/ApiKeyResponse"
                                }
                            }
                        }
                    },
                    "422": {
                        "description": "Validation Error",
                        "content": {
                            "application/json": {
                                "schema": {
                                    "$ref": "#/components/schemas/HTTPValidationError"
                                }
                            }
                        }
                    }
                },
                "security": [
                    {
                        "API Key": []
                    }
                ]
            }
        },
        "/auth/api_keys/{api_key_id}": {
            "get": {
                "tags": [
                    "API Keys"
                ],
                "summary": "Get Api Key",
                "operationId": "get_api_key_auth_api_keys__api_key_id__get",
                "security": [
                    {
                        "API Key": []
                    }
                ],
                "parameters": [
                    {
                        "name": "api_key_id",
                        "in": "path",
                        "required": true,
                        "schema": {
                            "type": "string",
                            "format": "uuid",
                            "title": "Api Key Id"
                        }
                    }
                ],
                "responses": {
                    "200": {
                        "description": "Successful Response",
                        "content": {
                            "application/json": {
                                "schema": {
                                    "$ref": "#/components/schemas/ApiKeyResponse"
                                }
                            }
                        }
                    },
                    "422": {
                        "description": "Validation Error",
                        "content": {
                            "application/json": {
                                "schema": {
                                    "$ref": "#/components/schemas/HTTPValidationError"
                                }
                            }
                        }
                    }
                }
            }
        },
        "/auth/api_keys/deactivate/{api_key_id}": {
            "delete": {
                "tags": [
                    "API Keys"
                ],
                "summary": "Deactivate Api Key",
                "operationId": "deactivate_api_key_auth_api_keys_deactivate__api_key_id__delete",
                "security": [
                    {
                        "API Key": []
                    }
                ],
                "parameters": [
                    {
                        "name": "api_key_id",
                        "in": "path",
                        "required": true,
                        "schema": {
                            "type": "string",
                            "format": "uuid",
                            "title": "Api Key Id"
                        }
                    }
                ],
                "responses": {
                    "200": {
                        "description": "Successful Response",
                        "content": {
                            "application/json": {
                                "schema": {
                                    "$ref": "#/components/schemas/ApiKeyResponse"
                                }
                            }
                        }
                    },
                    "422": {
                        "description": "Validation Error",
                        "content": {
                            "application/json": {
                                "schema": {
                                    "$ref": "#/components/schemas/HTTPValidationError"
                                }
                            }
                        }
                    }
                }
            }
        },
        "/v1/traces": {
            "post": {
                "tags": [
                    "Traces"
                ],
                "summary": "Receive Traces",
                "description": "Receiver for OpenInference trace standard.",
                "operationId": "receive_traces_v1_traces_post",
                "requestBody": {
                    "content": {
                        "application/json": {
                            "schema": {
                                "type": "string",
                                "format": "binary",
                                "title": "Body"
                            }
                        }
                    },
                    "required": true
                },
                "responses": {
                    "200": {
                        "description": "Successful Response",
                        "content": {
                            "application/json": {
                                "schema": {}
                            }
                        }
                    },
                    "422": {
                        "description": "Validation Error",
                        "content": {
                            "application/json": {
                                "schema": {
                                    "$ref": "#/components/schemas/HTTPValidationError"
                                }
                            }
                        }
                    }
                },
                "deprecated": true,
                "security": [
                    {
                        "API Key": []
                    }
                ]
            }
        },
        "/v1/traces/query": {
            "get": {
                "tags": [
                    "Spans"
                ],
                "summary": "Query Traces",
                "description": "Query traces with comprehensive filtering. Returns traces containing spans that match the filters, not just the spans themselves.",
                "operationId": "query_spans_v1_traces_query_get",
                "deprecated": true,
                "security": [
                    {
                        "API Key": []
                    }
                ],
                "parameters": [
                    {
                        "name": "sort",
                        "in": "query",
                        "required": false,
                        "schema": {
                            "$ref": "#/components/schemas/PaginationSortMethod",
                            "description": "Sort the results (asc/desc)",
                            "default": "desc"
                        },
                        "description": "Sort the results (asc/desc)"
                    },
                    {
                        "name": "page_size",
                        "in": "query",
                        "required": false,
                        "schema": {
                            "type": "integer",
                            "description": "Page size. Default is 10. Must be greater than 0 and less than 5000.",
                            "default": 10,
                            "title": "Page Size"
                        },
                        "description": "Page size. Default is 10. Must be greater than 0 and less than 5000."
                    },
                    {
                        "name": "page",
                        "in": "query",
                        "required": false,
                        "schema": {
                            "type": "integer",
                            "description": "Page number",
                            "default": 0,
                            "title": "Page"
                        },
                        "description": "Page number"
                    },
                    {
                        "name": "task_ids",
                        "in": "query",
                        "required": true,
                        "schema": {
                            "type": "array",
                            "items": {
                                "type": "string"
                            },
                            "minItems": 1,
                            "description": "Task IDs to filter on. At least one is required.",
                            "title": "Task Ids"
                        },
                        "description": "Task IDs to filter on. At least one is required."
                    },
                    {
                        "name": "trace_ids",
                        "in": "query",
                        "required": false,
                        "schema": {
                            "type": "array",
                            "items": {
                                "type": "string"
                            },
                            "description": "Trace IDs to filter on. Optional.",
                            "title": "Trace Ids"
                        },
                        "description": "Trace IDs to filter on. Optional."
                    },
                    {
                        "name": "start_time",
                        "in": "query",
                        "required": false,
                        "schema": {
                            "type": "string",
                            "format": "date-time",
                            "description": "Inclusive start date in ISO8601 string format. Use local time (not UTC).",
                            "title": "Start Time"
                        },
                        "description": "Inclusive start date in ISO8601 string format. Use local time (not UTC)."
                    },
                    {
                        "name": "end_time",
                        "in": "query",
                        "required": false,
                        "schema": {
                            "type": "string",
                            "format": "date-time",
                            "description": "Exclusive end date in ISO8601 string format. Use local time (not UTC).",
                            "title": "End Time"
                        },
                        "description": "Exclusive end date in ISO8601 string format. Use local time (not UTC)."
                    },
                    {
                        "name": "tool_name",
                        "in": "query",
                        "required": false,
                        "schema": {
                            "type": "string",
                            "description": "Return only results with this tool name.",
                            "title": "Tool Name"
                        },
                        "description": "Return only results with this tool name."
                    },
                    {
                        "name": "span_types",
                        "in": "query",
                        "required": false,
                        "schema": {
                            "type": "array",
                            "items": {
                                "type": "string"
                            },
                            "description": "Span types to filter on. Optional. Valid values: AGENT, CHAIN, EMBEDDING, EVALUATOR, GUARDRAIL, LLM, RERANKER, RETRIEVER, TOOL, UNKNOWN",
                            "title": "Span Types"
                        },
                        "description": "Span types to filter on. Optional. Valid values: AGENT, CHAIN, EMBEDDING, EVALUATOR, GUARDRAIL, LLM, RERANKER, RETRIEVER, TOOL, UNKNOWN"
                    },
                    {
                        "name": "query_relevance_eq",
                        "in": "query",
                        "required": false,
                        "schema": {
                            "type": "number",
                            "maximum": 1,
                            "minimum": 0,
                            "description": "Equal to this value.",
                            "title": "Query Relevance Eq"
                        },
                        "description": "Equal to this value."
                    },
                    {
                        "name": "query_relevance_gt",
                        "in": "query",
                        "required": false,
                        "schema": {
                            "type": "number",
                            "maximum": 1,
                            "minimum": 0,
                            "description": "Greater than this value.",
                            "title": "Query Relevance Gt"
                        },
                        "description": "Greater than this value."
                    },
                    {
                        "name": "query_relevance_gte",
                        "in": "query",
                        "required": false,
                        "schema": {
                            "type": "number",
                            "maximum": 1,
                            "minimum": 0,
                            "description": "Greater than or equal to this value.",
                            "title": "Query Relevance Gte"
                        },
                        "description": "Greater than or equal to this value."
                    },
                    {
                        "name": "query_relevance_lt",
                        "in": "query",
                        "required": false,
                        "schema": {
                            "type": "number",
                            "maximum": 1,
                            "minimum": 0,
                            "description": "Less than this value.",
                            "title": "Query Relevance Lt"
                        },
                        "description": "Less than this value."
                    },
                    {
                        "name": "query_relevance_lte",
                        "in": "query",
                        "required": false,
                        "schema": {
                            "type": "number",
                            "maximum": 1,
                            "minimum": 0,
                            "description": "Less than or equal to this value.",
                            "title": "Query Relevance Lte"
                        },
                        "description": "Less than or equal to this value."
                    },
                    {
                        "name": "response_relevance_eq",
                        "in": "query",
                        "required": false,
                        "schema": {
                            "type": "number",
                            "maximum": 1,
                            "minimum": 0,
                            "description": "Equal to this value.",
                            "title": "Response Relevance Eq"
                        },
                        "description": "Equal to this value."
                    },
                    {
                        "name": "response_relevance_gt",
                        "in": "query",
                        "required": false,
                        "schema": {
                            "type": "number",
                            "maximum": 1,
                            "minimum": 0,
                            "description": "Greater than this value.",
                            "title": "Response Relevance Gt"
                        },
                        "description": "Greater than this value."
                    },
                    {
                        "name": "response_relevance_gte",
                        "in": "query",
                        "required": false,
                        "schema": {
                            "type": "number",
                            "maximum": 1,
                            "minimum": 0,
                            "description": "Greater than or equal to this value.",
                            "title": "Response Relevance Gte"
                        },
                        "description": "Greater than or equal to this value."
                    },
                    {
                        "name": "response_relevance_lt",
                        "in": "query",
                        "required": false,
                        "schema": {
                            "type": "number",
                            "maximum": 1,
                            "minimum": 0,
                            "description": "Less than this value.",
                            "title": "Response Relevance Lt"
                        },
                        "description": "Less than this value."
                    },
                    {
                        "name": "response_relevance_lte",
                        "in": "query",
                        "required": false,
                        "schema": {
                            "type": "number",
                            "maximum": 1,
                            "minimum": 0,
                            "description": "Less than or equal to this value.",
                            "title": "Response Relevance Lte"
                        },
                        "description": "Less than or equal to this value."
                    },
                    {
                        "name": "tool_selection",
                        "in": "query",
                        "required": false,
                        "schema": {
                            "$ref": "#/components/schemas/ToolClassEnum",
                            "description": "Tool selection evaluation result."
                        },
                        "description": "Tool selection evaluation result."
                    },
                    {
                        "name": "tool_usage",
                        "in": "query",
                        "required": false,
                        "schema": {
                            "$ref": "#/components/schemas/ToolClassEnum",
                            "description": "Tool usage evaluation result."
                        },
                        "description": "Tool usage evaluation result."
                    },
                    {
                        "name": "trace_duration_eq",
                        "in": "query",
                        "required": false,
                        "schema": {
                            "type": "number",
                            "minimum": 0,
                            "description": "Duration exactly equal to this value (seconds).",
                            "title": "Trace Duration Eq"
                        },
                        "description": "Duration exactly equal to this value (seconds)."
                    },
                    {
                        "name": "trace_duration_gt",
                        "in": "query",
                        "required": false,
                        "schema": {
                            "type": "number",
                            "minimum": 0,
                            "description": "Duration greater than this value (seconds).",
                            "title": "Trace Duration Gt"
                        },
                        "description": "Duration greater than this value (seconds)."
                    },
                    {
                        "name": "trace_duration_gte",
                        "in": "query",
                        "required": false,
                        "schema": {
                            "type": "number",
                            "minimum": 0,
                            "description": "Duration greater than or equal to this value (seconds).",
                            "title": "Trace Duration Gte"
                        },
                        "description": "Duration greater than or equal to this value (seconds)."
                    },
                    {
                        "name": "trace_duration_lt",
                        "in": "query",
                        "required": false,
                        "schema": {
                            "type": "number",
                            "minimum": 0,
                            "description": "Duration less than this value (seconds).",
                            "title": "Trace Duration Lt"
                        },
                        "description": "Duration less than this value (seconds)."
                    },
                    {
                        "name": "trace_duration_lte",
                        "in": "query",
                        "required": false,
                        "schema": {
                            "type": "number",
                            "minimum": 0,
                            "description": "Duration less than or equal to this value (seconds).",
                            "title": "Trace Duration Lte"
                        },
                        "description": "Duration less than or equal to this value (seconds)."
                    }
                ],
                "responses": {
                    "200": {
                        "description": "Successful Response",
                        "content": {
                            "application/json": {
                                "schema": {
                                    "$ref": "#/components/schemas/QueryTracesWithMetricsResponse"
                                }
                            }
                        }
                    },
                    "422": {
                        "description": "Validation Error",
                        "content": {
                            "application/json": {
                                "schema": {
                                    "$ref": "#/components/schemas/HTTPValidationError"
                                }
                            }
                        }
                    }
                }
            }
        },
        "/v1/traces/metrics/": {
            "get": {
                "tags": [
                    "Spans"
                ],
                "summary": "Compute Missing Metrics and Query Traces",
                "description": "Query traces with comprehensive filtering and compute metrics. Returns traces containing spans that match the filters with computed metrics.",
                "operationId": "query_spans_with_metrics_v1_traces_metrics__get",
                "deprecated": true,
                "security": [
                    {
                        "API Key": []
                    }
                ],
                "parameters": [
                    {
                        "name": "sort",
                        "in": "query",
                        "required": false,
                        "schema": {
                            "$ref": "#/components/schemas/PaginationSortMethod",
                            "description": "Sort the results (asc/desc)",
                            "default": "desc"
                        },
                        "description": "Sort the results (asc/desc)"
                    },
                    {
                        "name": "page_size",
                        "in": "query",
                        "required": false,
                        "schema": {
                            "type": "integer",
                            "description": "Page size. Default is 10. Must be greater than 0 and less than 5000.",
                            "default": 10,
                            "title": "Page Size"
                        },
                        "description": "Page size. Default is 10. Must be greater than 0 and less than 5000."
                    },
                    {
                        "name": "page",
                        "in": "query",
                        "required": false,
                        "schema": {
                            "type": "integer",
                            "description": "Page number",
                            "default": 0,
                            "title": "Page"
                        },
                        "description": "Page number"
                    },
                    {
                        "name": "task_ids",
                        "in": "query",
                        "required": true,
                        "schema": {
                            "type": "array",
                            "items": {
                                "type": "string"
                            },
                            "minItems": 1,
                            "description": "Task IDs to filter on. At least one is required.",
                            "title": "Task Ids"
                        },
                        "description": "Task IDs to filter on. At least one is required."
                    },
                    {
                        "name": "trace_ids",
                        "in": "query",
                        "required": false,
                        "schema": {
                            "type": "array",
                            "items": {
                                "type": "string"
                            },
                            "description": "Trace IDs to filter on. Optional.",
                            "title": "Trace Ids"
                        },
                        "description": "Trace IDs to filter on. Optional."
                    },
                    {
                        "name": "start_time",
                        "in": "query",
                        "required": false,
                        "schema": {
                            "type": "string",
                            "format": "date-time",
                            "description": "Inclusive start date in ISO8601 string format. Use local time (not UTC).",
                            "title": "Start Time"
                        },
                        "description": "Inclusive start date in ISO8601 string format. Use local time (not UTC)."
                    },
                    {
                        "name": "end_time",
                        "in": "query",
                        "required": false,
                        "schema": {
                            "type": "string",
                            "format": "date-time",
                            "description": "Exclusive end date in ISO8601 string format. Use local time (not UTC).",
                            "title": "End Time"
                        },
                        "description": "Exclusive end date in ISO8601 string format. Use local time (not UTC)."
                    },
                    {
                        "name": "tool_name",
                        "in": "query",
                        "required": false,
                        "schema": {
                            "type": "string",
                            "description": "Return only results with this tool name.",
                            "title": "Tool Name"
                        },
                        "description": "Return only results with this tool name."
                    },
                    {
                        "name": "span_types",
                        "in": "query",
                        "required": false,
                        "schema": {
                            "type": "array",
                            "items": {
                                "type": "string"
                            },
                            "description": "Span types to filter on. Optional. Valid values: AGENT, CHAIN, EMBEDDING, EVALUATOR, GUARDRAIL, LLM, RERANKER, RETRIEVER, TOOL, UNKNOWN",
                            "title": "Span Types"
                        },
                        "description": "Span types to filter on. Optional. Valid values: AGENT, CHAIN, EMBEDDING, EVALUATOR, GUARDRAIL, LLM, RERANKER, RETRIEVER, TOOL, UNKNOWN"
                    },
                    {
                        "name": "query_relevance_eq",
                        "in": "query",
                        "required": false,
                        "schema": {
                            "type": "number",
                            "maximum": 1,
                            "minimum": 0,
                            "description": "Equal to this value.",
                            "title": "Query Relevance Eq"
                        },
                        "description": "Equal to this value."
                    },
                    {
                        "name": "query_relevance_gt",
                        "in": "query",
                        "required": false,
                        "schema": {
                            "type": "number",
                            "maximum": 1,
                            "minimum": 0,
                            "description": "Greater than this value.",
                            "title": "Query Relevance Gt"
                        },
                        "description": "Greater than this value."
                    },
                    {
                        "name": "query_relevance_gte",
                        "in": "query",
                        "required": false,
                        "schema": {
                            "type": "number",
                            "maximum": 1,
                            "minimum": 0,
                            "description": "Greater than or equal to this value.",
                            "title": "Query Relevance Gte"
                        },
                        "description": "Greater than or equal to this value."
                    },
                    {
                        "name": "query_relevance_lt",
                        "in": "query",
                        "required": false,
                        "schema": {
                            "type": "number",
                            "maximum": 1,
                            "minimum": 0,
                            "description": "Less than this value.",
                            "title": "Query Relevance Lt"
                        },
                        "description": "Less than this value."
                    },
                    {
                        "name": "query_relevance_lte",
                        "in": "query",
                        "required": false,
                        "schema": {
                            "type": "number",
                            "maximum": 1,
                            "minimum": 0,
                            "description": "Less than or equal to this value.",
                            "title": "Query Relevance Lte"
                        },
                        "description": "Less than or equal to this value."
                    },
                    {
                        "name": "response_relevance_eq",
                        "in": "query",
                        "required": false,
                        "schema": {
                            "type": "number",
                            "maximum": 1,
                            "minimum": 0,
                            "description": "Equal to this value.",
                            "title": "Response Relevance Eq"
                        },
                        "description": "Equal to this value."
                    },
                    {
                        "name": "response_relevance_gt",
                        "in": "query",
                        "required": false,
                        "schema": {
                            "type": "number",
                            "maximum": 1,
                            "minimum": 0,
                            "description": "Greater than this value.",
                            "title": "Response Relevance Gt"
                        },
                        "description": "Greater than this value."
                    },
                    {
                        "name": "response_relevance_gte",
                        "in": "query",
                        "required": false,
                        "schema": {
                            "type": "number",
                            "maximum": 1,
                            "minimum": 0,
                            "description": "Greater than or equal to this value.",
                            "title": "Response Relevance Gte"
                        },
                        "description": "Greater than or equal to this value."
                    },
                    {
                        "name": "response_relevance_lt",
                        "in": "query",
                        "required": false,
                        "schema": {
                            "type": "number",
                            "maximum": 1,
                            "minimum": 0,
                            "description": "Less than this value.",
                            "title": "Response Relevance Lt"
                        },
                        "description": "Less than this value."
                    },
                    {
                        "name": "response_relevance_lte",
                        "in": "query",
                        "required": false,
                        "schema": {
                            "type": "number",
                            "maximum": 1,
                            "minimum": 0,
                            "description": "Less than or equal to this value.",
                            "title": "Response Relevance Lte"
                        },
                        "description": "Less than or equal to this value."
                    },
                    {
                        "name": "tool_selection",
                        "in": "query",
                        "required": false,
                        "schema": {
                            "$ref": "#/components/schemas/ToolClassEnum",
                            "description": "Tool selection evaluation result."
                        },
                        "description": "Tool selection evaluation result."
                    },
                    {
                        "name": "tool_usage",
                        "in": "query",
                        "required": false,
                        "schema": {
                            "$ref": "#/components/schemas/ToolClassEnum",
                            "description": "Tool usage evaluation result."
                        },
                        "description": "Tool usage evaluation result."
                    },
                    {
                        "name": "trace_duration_eq",
                        "in": "query",
                        "required": false,
                        "schema": {
                            "type": "number",
                            "minimum": 0,
                            "description": "Duration exactly equal to this value (seconds).",
                            "title": "Trace Duration Eq"
                        },
                        "description": "Duration exactly equal to this value (seconds)."
                    },
                    {
                        "name": "trace_duration_gt",
                        "in": "query",
                        "required": false,
                        "schema": {
                            "type": "number",
                            "minimum": 0,
                            "description": "Duration greater than this value (seconds).",
                            "title": "Trace Duration Gt"
                        },
                        "description": "Duration greater than this value (seconds)."
                    },
                    {
                        "name": "trace_duration_gte",
                        "in": "query",
                        "required": false,
                        "schema": {
                            "type": "number",
                            "minimum": 0,
                            "description": "Duration greater than or equal to this value (seconds).",
                            "title": "Trace Duration Gte"
                        },
                        "description": "Duration greater than or equal to this value (seconds)."
                    },
                    {
                        "name": "trace_duration_lt",
                        "in": "query",
                        "required": false,
                        "schema": {
                            "type": "number",
                            "minimum": 0,
                            "description": "Duration less than this value (seconds).",
                            "title": "Trace Duration Lt"
                        },
                        "description": "Duration less than this value (seconds)."
                    },
                    {
                        "name": "trace_duration_lte",
                        "in": "query",
                        "required": false,
                        "schema": {
                            "type": "number",
                            "minimum": 0,
                            "description": "Duration less than or equal to this value (seconds).",
                            "title": "Trace Duration Lte"
                        },
                        "description": "Duration less than or equal to this value (seconds)."
                    }
                ],
                "responses": {
                    "200": {
                        "description": "Successful Response",
                        "content": {
                            "application/json": {
                                "schema": {
                                    "$ref": "#/components/schemas/QueryTracesWithMetricsResponse"
                                }
                            }
                        }
                    },
                    "422": {
                        "description": "Validation Error",
                        "content": {
                            "application/json": {
                                "schema": {
                                    "$ref": "#/components/schemas/HTTPValidationError"
                                }
                            }
                        }
                    }
                }
            }
        },
        "/v1/spans/query": {
            "get": {
                "tags": [
                    "Spans"
                ],
                "summary": "Query Spans By Type",
                "description": "Query spans filtered by span type. Task IDs are required. Returns spans with any existing metrics but does not compute new ones.",
                "operationId": "query_spans_by_type_v1_spans_query_get",
                "deprecated": true,
                "security": [
                    {
                        "API Key": []
                    }
                ],
                "parameters": [
                    {
                        "name": "task_ids",
                        "in": "query",
                        "required": true,
                        "schema": {
                            "type": "array",
                            "items": {
                                "type": "string"
                            },
                            "minItems": 1,
                            "description": "Task IDs to filter on. At least one is required.",
                            "title": "Task Ids"
                        },
                        "description": "Task IDs to filter on. At least one is required."
                    },
                    {
                        "name": "span_types",
                        "in": "query",
                        "required": false,
                        "schema": {
                            "type": "array",
                            "items": {
                                "type": "string"
                            },
                            "description": "Span types to filter on. Optional. Valid values: AGENT, CHAIN, EMBEDDING, EVALUATOR, GUARDRAIL, LLM, RERANKER, RETRIEVER, TOOL, UNKNOWN",
                            "title": "Span Types"
                        },
                        "description": "Span types to filter on. Optional. Valid values: AGENT, CHAIN, EMBEDDING, EVALUATOR, GUARDRAIL, LLM, RERANKER, RETRIEVER, TOOL, UNKNOWN"
                    },
                    {
                        "name": "start_time",
                        "in": "query",
                        "required": false,
                        "schema": {
                            "type": "string",
                            "format": "date-time",
                            "description": "Inclusive start date in ISO8601 string format. Use local time (not UTC).",
                            "title": "Start Time"
                        },
                        "description": "Inclusive start date in ISO8601 string format. Use local time (not UTC)."
                    },
                    {
                        "name": "end_time",
                        "in": "query",
                        "required": false,
                        "schema": {
                            "type": "string",
                            "format": "date-time",
                            "description": "Exclusive end date in ISO8601 string format. Use local time (not UTC).",
                            "title": "End Time"
                        },
                        "description": "Exclusive end date in ISO8601 string format. Use local time (not UTC)."
                    },
                    {
                        "name": "sort",
                        "in": "query",
                        "required": false,
                        "schema": {
                            "$ref": "#/components/schemas/PaginationSortMethod",
                            "description": "Sort the results (asc/desc)",
                            "default": "desc"
                        },
                        "description": "Sort the results (asc/desc)"
                    },
                    {
                        "name": "page_size",
                        "in": "query",
                        "required": false,
                        "schema": {
                            "type": "integer",
                            "description": "Page size. Default is 10. Must be greater than 0 and less than 5000.",
                            "default": 10,
                            "title": "Page Size"
                        },
                        "description": "Page size. Default is 10. Must be greater than 0 and less than 5000."
                    },
                    {
                        "name": "page",
                        "in": "query",
                        "required": false,
                        "schema": {
                            "type": "integer",
                            "description": "Page number",
                            "default": 0,
                            "title": "Page"
                        },
                        "description": "Page number"
                    }
                ],
                "responses": {
                    "200": {
                        "description": "Successful Response",
                        "content": {
                            "application/json": {
                                "schema": {
                                    "$ref": "#/components/schemas/QuerySpansResponse"
                                }
                            }
                        }
                    },
                    "400": {
                        "description": "Invalid span types, parameters, or validation error"
                    },
                    "404": {
                        "description": "No spans found"
                    },
                    "422": {
                        "description": "Validation Error",
                        "content": {
                            "application/json": {
                                "schema": {
                                    "$ref": "#/components/schemas/HTTPValidationError"
                                }
                            }
                        }
                    }
                }
            }
        },
        "/v1/span/{span_id}/metrics": {
            "get": {
                "tags": [
                    "Spans"
                ],
                "summary": "Compute Metrics for Span",
                "description": "Compute metrics for a single span. Validates that the span is an LLM span.",
                "operationId": "compute_span_metrics_v1_span__span_id__metrics_get",
                "deprecated": true,
                "security": [
                    {
                        "API Key": []
                    }
                ],
                "parameters": [
                    {
                        "name": "span_id",
                        "in": "path",
                        "required": true,
                        "schema": {
                            "type": "string",
                            "title": "Span Id"
                        }
                    }
                ],
                "responses": {
                    "200": {
                        "description": "Successful Response",
                        "content": {
                            "application/json": {
                                "schema": {
                                    "$ref": "#/components/schemas/SpanWithMetricsResponse"
                                }
                            }
                        }
                    },
                    "422": {
                        "description": "Validation Error",
                        "content": {
                            "application/json": {
                                "schema": {
                                    "$ref": "#/components/schemas/HTTPValidationError"
                                }
                            }
                        }
                    }
                }
            }
        },
        "/api/v1/traces": {
            "post": {
                "tags": [
                    "Traces"
                ],
                "summary": "Receive Traces",
                "description": "Receiver for OpenInference trace standard.",
                "operationId": "receive_traces_api_v1_traces_post",
                "security": [
                    {
                        "API Key": []
                    }
                ],
                "requestBody": {
                    "required": true,
                    "content": {
                        "application/json": {
                            "schema": {
                                "type": "string",
                                "format": "binary",
                                "title": "Body"
                            }
                        }
                    }
                },
                "responses": {
                    "200": {
                        "description": "Successful Response",
                        "content": {
                            "application/json": {
                                "schema": {}
                            }
                        }
                    },
                    "422": {
                        "description": "Validation Error",
                        "content": {
                            "application/json": {
                                "schema": {
                                    "$ref": "#/components/schemas/HTTPValidationError"
                                }
                            }
                        }
                    }
                }
            },
            "get": {
                "tags": [
                    "Traces"
                ],
                "summary": "List Trace Metadata",
                "description": "Get lightweight trace metadata for browsing/filtering operations. Returns metadata only without spans or metrics for fast performance.",
                "operationId": "list_traces_metadata_api_v1_traces_get",
                "security": [
                    {
                        "API Key": []
                    }
                ],
                "parameters": [
                    {
                        "name": "sort",
                        "in": "query",
                        "required": false,
                        "schema": {
                            "$ref": "#/components/schemas/PaginationSortMethod",
                            "description": "Sort the results (asc/desc)",
                            "default": "desc"
                        },
                        "description": "Sort the results (asc/desc)"
                    },
                    {
                        "name": "page_size",
                        "in": "query",
                        "required": false,
                        "schema": {
                            "type": "integer",
                            "description": "Page size. Default is 10. Must be greater than 0 and less than 5000.",
                            "default": 10,
                            "title": "Page Size"
                        },
                        "description": "Page size. Default is 10. Must be greater than 0 and less than 5000."
                    },
                    {
                        "name": "page",
                        "in": "query",
                        "required": false,
                        "schema": {
                            "type": "integer",
                            "description": "Page number",
                            "default": 0,
                            "title": "Page"
                        },
                        "description": "Page number"
                    },
                    {
                        "name": "task_ids",
                        "in": "query",
                        "required": true,
                        "schema": {
                            "type": "array",
                            "items": {
                                "type": "string"
                            },
                            "minItems": 1,
                            "description": "Task IDs to filter on. At least one is required.",
                            "title": "Task Ids"
                        },
                        "description": "Task IDs to filter on. At least one is required."
                    },
                    {
                        "name": "trace_ids",
                        "in": "query",
                        "required": false,
                        "schema": {
                            "type": "array",
                            "items": {
                                "type": "string"
                            },
                            "description": "Trace IDs to filter on. Optional.",
                            "title": "Trace Ids"
                        },
                        "description": "Trace IDs to filter on. Optional."
                    },
                    {
                        "name": "start_time",
                        "in": "query",
                        "required": false,
                        "schema": {
                            "type": "string",
                            "format": "date-time",
                            "description": "Inclusive start date in ISO8601 string format. Use local time (not UTC).",
                            "title": "Start Time"
                        },
                        "description": "Inclusive start date in ISO8601 string format. Use local time (not UTC)."
                    },
                    {
                        "name": "end_time",
                        "in": "query",
                        "required": false,
                        "schema": {
                            "type": "string",
                            "format": "date-time",
                            "description": "Exclusive end date in ISO8601 string format. Use local time (not UTC).",
                            "title": "End Time"
                        },
                        "description": "Exclusive end date in ISO8601 string format. Use local time (not UTC)."
                    },
                    {
                        "name": "tool_name",
                        "in": "query",
                        "required": false,
                        "schema": {
                            "type": "string",
                            "description": "Return only results with this tool name.",
                            "title": "Tool Name"
                        },
                        "description": "Return only results with this tool name."
                    },
                    {
                        "name": "span_types",
                        "in": "query",
                        "required": false,
                        "schema": {
                            "type": "array",
                            "items": {
                                "type": "string"
                            },
                            "description": "Span types to filter on. Optional. Valid values: AGENT, CHAIN, EMBEDDING, EVALUATOR, GUARDRAIL, LLM, RERANKER, RETRIEVER, TOOL, UNKNOWN",
                            "title": "Span Types"
                        },
                        "description": "Span types to filter on. Optional. Valid values: AGENT, CHAIN, EMBEDDING, EVALUATOR, GUARDRAIL, LLM, RERANKER, RETRIEVER, TOOL, UNKNOWN"
                    },
                    {
                        "name": "query_relevance_eq",
                        "in": "query",
                        "required": false,
                        "schema": {
                            "type": "number",
                            "maximum": 1,
                            "minimum": 0,
                            "description": "Equal to this value.",
                            "title": "Query Relevance Eq"
                        },
                        "description": "Equal to this value."
                    },
                    {
                        "name": "query_relevance_gt",
                        "in": "query",
                        "required": false,
                        "schema": {
                            "type": "number",
                            "maximum": 1,
                            "minimum": 0,
                            "description": "Greater than this value.",
                            "title": "Query Relevance Gt"
                        },
                        "description": "Greater than this value."
                    },
                    {
                        "name": "query_relevance_gte",
                        "in": "query",
                        "required": false,
                        "schema": {
                            "type": "number",
                            "maximum": 1,
                            "minimum": 0,
                            "description": "Greater than or equal to this value.",
                            "title": "Query Relevance Gte"
                        },
                        "description": "Greater than or equal to this value."
                    },
                    {
                        "name": "query_relevance_lt",
                        "in": "query",
                        "required": false,
                        "schema": {
                            "type": "number",
                            "maximum": 1,
                            "minimum": 0,
                            "description": "Less than this value.",
                            "title": "Query Relevance Lt"
                        },
                        "description": "Less than this value."
                    },
                    {
                        "name": "query_relevance_lte",
                        "in": "query",
                        "required": false,
                        "schema": {
                            "type": "number",
                            "maximum": 1,
                            "minimum": 0,
                            "description": "Less than or equal to this value.",
                            "title": "Query Relevance Lte"
                        },
                        "description": "Less than or equal to this value."
                    },
                    {
                        "name": "response_relevance_eq",
                        "in": "query",
                        "required": false,
                        "schema": {
                            "type": "number",
                            "maximum": 1,
                            "minimum": 0,
                            "description": "Equal to this value.",
                            "title": "Response Relevance Eq"
                        },
                        "description": "Equal to this value."
                    },
                    {
                        "name": "response_relevance_gt",
                        "in": "query",
                        "required": false,
                        "schema": {
                            "type": "number",
                            "maximum": 1,
                            "minimum": 0,
                            "description": "Greater than this value.",
                            "title": "Response Relevance Gt"
                        },
                        "description": "Greater than this value."
                    },
                    {
                        "name": "response_relevance_gte",
                        "in": "query",
                        "required": false,
                        "schema": {
                            "type": "number",
                            "maximum": 1,
                            "minimum": 0,
                            "description": "Greater than or equal to this value.",
                            "title": "Response Relevance Gte"
                        },
                        "description": "Greater than or equal to this value."
                    },
                    {
                        "name": "response_relevance_lt",
                        "in": "query",
                        "required": false,
                        "schema": {
                            "type": "number",
                            "maximum": 1,
                            "minimum": 0,
                            "description": "Less than this value.",
                            "title": "Response Relevance Lt"
                        },
                        "description": "Less than this value."
                    },
                    {
                        "name": "response_relevance_lte",
                        "in": "query",
                        "required": false,
                        "schema": {
                            "type": "number",
                            "maximum": 1,
                            "minimum": 0,
                            "description": "Less than or equal to this value.",
                            "title": "Response Relevance Lte"
                        },
                        "description": "Less than or equal to this value."
                    },
                    {
                        "name": "tool_selection",
                        "in": "query",
                        "required": false,
                        "schema": {
                            "$ref": "#/components/schemas/ToolClassEnum",
                            "description": "Tool selection evaluation result."
                        },
                        "description": "Tool selection evaluation result."
                    },
                    {
                        "name": "tool_usage",
                        "in": "query",
                        "required": false,
                        "schema": {
                            "$ref": "#/components/schemas/ToolClassEnum",
                            "description": "Tool usage evaluation result."
                        },
                        "description": "Tool usage evaluation result."
                    },
                    {
                        "name": "trace_duration_eq",
                        "in": "query",
                        "required": false,
                        "schema": {
                            "type": "number",
                            "minimum": 0,
                            "description": "Duration exactly equal to this value (seconds).",
                            "title": "Trace Duration Eq"
                        },
                        "description": "Duration exactly equal to this value (seconds)."
                    },
                    {
                        "name": "trace_duration_gt",
                        "in": "query",
                        "required": false,
                        "schema": {
                            "type": "number",
                            "minimum": 0,
                            "description": "Duration greater than this value (seconds).",
                            "title": "Trace Duration Gt"
                        },
                        "description": "Duration greater than this value (seconds)."
                    },
                    {
                        "name": "trace_duration_gte",
                        "in": "query",
                        "required": false,
                        "schema": {
                            "type": "number",
                            "minimum": 0,
                            "description": "Duration greater than or equal to this value (seconds).",
                            "title": "Trace Duration Gte"
                        },
                        "description": "Duration greater than or equal to this value (seconds)."
                    },
                    {
                        "name": "trace_duration_lt",
                        "in": "query",
                        "required": false,
                        "schema": {
                            "type": "number",
                            "minimum": 0,
                            "description": "Duration less than this value (seconds).",
                            "title": "Trace Duration Lt"
                        },
                        "description": "Duration less than this value (seconds)."
                    },
                    {
                        "name": "trace_duration_lte",
                        "in": "query",
                        "required": false,
                        "schema": {
                            "type": "number",
                            "minimum": 0,
                            "description": "Duration less than or equal to this value (seconds).",
                            "title": "Trace Duration Lte"
                        },
                        "description": "Duration less than or equal to this value (seconds)."
                    }
                ],
                "responses": {
                    "200": {
                        "description": "Successful Response",
                        "content": {
                            "application/json": {
                                "schema": {
                                    "$ref": "#/components/schemas/TraceListResponse"
                                }
                            }
                        }
                    },
                    "422": {
                        "description": "Validation Error",
                        "content": {
                            "application/json": {
                                "schema": {
                                    "$ref": "#/components/schemas/HTTPValidationError"
                                }
                            }
                        }
                    }
                }
            }
        },
        "/api/v1/traces/{trace_id}": {
            "get": {
                "tags": [
                    "Traces"
                ],
                "summary": "Get Single Trace",
                "description": "Get complete trace tree with existing metrics (no computation). Returns full trace structure with spans.",
                "operationId": "get_trace_by_id_api_v1_traces__trace_id__get",
                "security": [
                    {
                        "API Key": []
                    }
                ],
                "parameters": [
                    {
                        "name": "trace_id",
                        "in": "path",
                        "required": true,
                        "schema": {
                            "type": "string",
                            "title": "Trace Id"
                        }
                    }
                ],
                "responses": {
                    "200": {
                        "description": "Successful Response",
                        "content": {
                            "application/json": {
                                "schema": {
                                    "$ref": "#/components/schemas/TraceResponse"
                                }
                            }
                        }
                    },
                    "422": {
                        "description": "Validation Error",
                        "content": {
                            "application/json": {
                                "schema": {
                                    "$ref": "#/components/schemas/HTTPValidationError"
                                }
                            }
                        }
                    }
                }
            }
        },
        "/api/v1/traces/{trace_id}/metrics": {
            "get": {
                "tags": [
                    "Traces"
                ],
                "summary": "Compute Missing Trace Metrics",
                "description": "Compute all missing metrics for trace spans on-demand. Returns full trace tree with computed metrics.",
                "operationId": "compute_trace_metrics_api_v1_traces__trace_id__metrics_get",
                "security": [
                    {
                        "API Key": []
                    }
                ],
                "parameters": [
                    {
                        "name": "trace_id",
                        "in": "path",
                        "required": true,
                        "schema": {
                            "type": "string",
                            "title": "Trace Id"
                        }
                    }
                ],
                "responses": {
                    "200": {
                        "description": "Successful Response",
                        "content": {
                            "application/json": {
                                "schema": {
                                    "$ref": "#/components/schemas/TraceResponse"
                                }
                            }
                        }
                    },
                    "422": {
                        "description": "Validation Error",
                        "content": {
                            "application/json": {
                                "schema": {
                                    "$ref": "#/components/schemas/HTTPValidationError"
                                }
                            }
                        }
                    }
                }
            }
        },
        "/api/v1/spans": {
            "get": {
                "tags": [
                    "Spans"
                ],
                "summary": "List Span Metadata with Filtering",
                "description": "Get lightweight span metadata with comprehensive filtering support. Returns individual spans that match filtering criteria with the same filtering capabilities as trace filtering. Supports trace-level filters, span-level filters, and metric filters.",
                "operationId": "list_spans_metadata_api_v1_spans_get",
                "security": [
                    {
                        "API Key": []
                    }
                ],
                "parameters": [
                    {
                        "name": "sort",
                        "in": "query",
                        "required": false,
                        "schema": {
                            "$ref": "#/components/schemas/PaginationSortMethod",
                            "description": "Sort the results (asc/desc)",
                            "default": "desc"
                        },
                        "description": "Sort the results (asc/desc)"
                    },
                    {
                        "name": "page_size",
                        "in": "query",
                        "required": false,
                        "schema": {
                            "type": "integer",
                            "description": "Page size. Default is 10. Must be greater than 0 and less than 5000.",
                            "default": 10,
                            "title": "Page Size"
                        },
                        "description": "Page size. Default is 10. Must be greater than 0 and less than 5000."
                    },
                    {
                        "name": "page",
                        "in": "query",
                        "required": false,
                        "schema": {
                            "type": "integer",
                            "description": "Page number",
                            "default": 0,
                            "title": "Page"
                        },
                        "description": "Page number"
                    },
                    {
                        "name": "task_ids",
                        "in": "query",
                        "required": true,
                        "schema": {
                            "type": "array",
                            "items": {
                                "type": "string"
                            },
                            "minItems": 1,
                            "description": "Task IDs to filter on. At least one is required.",
                            "title": "Task Ids"
                        },
                        "description": "Task IDs to filter on. At least one is required."
                    },
                    {
                        "name": "trace_ids",
                        "in": "query",
                        "required": false,
                        "schema": {
                            "type": "array",
                            "items": {
                                "type": "string"
                            },
                            "description": "Trace IDs to filter on. Optional.",
                            "title": "Trace Ids"
                        },
                        "description": "Trace IDs to filter on. Optional."
                    },
                    {
                        "name": "start_time",
                        "in": "query",
                        "required": false,
                        "schema": {
                            "type": "string",
                            "format": "date-time",
                            "description": "Inclusive start date in ISO8601 string format. Use local time (not UTC).",
                            "title": "Start Time"
                        },
                        "description": "Inclusive start date in ISO8601 string format. Use local time (not UTC)."
                    },
                    {
                        "name": "end_time",
                        "in": "query",
                        "required": false,
                        "schema": {
                            "type": "string",
                            "format": "date-time",
                            "description": "Exclusive end date in ISO8601 string format. Use local time (not UTC).",
                            "title": "End Time"
                        },
                        "description": "Exclusive end date in ISO8601 string format. Use local time (not UTC)."
                    },
                    {
                        "name": "tool_name",
                        "in": "query",
                        "required": false,
                        "schema": {
                            "type": "string",
                            "description": "Return only results with this tool name.",
                            "title": "Tool Name"
                        },
                        "description": "Return only results with this tool name."
                    },
                    {
                        "name": "span_types",
                        "in": "query",
                        "required": false,
                        "schema": {
                            "type": "array",
                            "items": {
                                "type": "string"
                            },
                            "description": "Span types to filter on. Optional. Valid values: AGENT, CHAIN, EMBEDDING, EVALUATOR, GUARDRAIL, LLM, RERANKER, RETRIEVER, TOOL, UNKNOWN",
                            "title": "Span Types"
                        },
                        "description": "Span types to filter on. Optional. Valid values: AGENT, CHAIN, EMBEDDING, EVALUATOR, GUARDRAIL, LLM, RERANKER, RETRIEVER, TOOL, UNKNOWN"
                    },
                    {
                        "name": "query_relevance_eq",
                        "in": "query",
                        "required": false,
                        "schema": {
                            "type": "number",
                            "maximum": 1,
                            "minimum": 0,
                            "description": "Equal to this value.",
                            "title": "Query Relevance Eq"
                        },
                        "description": "Equal to this value."
                    },
                    {
                        "name": "query_relevance_gt",
                        "in": "query",
                        "required": false,
                        "schema": {
                            "type": "number",
                            "maximum": 1,
                            "minimum": 0,
                            "description": "Greater than this value.",
                            "title": "Query Relevance Gt"
                        },
                        "description": "Greater than this value."
                    },
                    {
                        "name": "query_relevance_gte",
                        "in": "query",
                        "required": false,
                        "schema": {
                            "type": "number",
                            "maximum": 1,
                            "minimum": 0,
                            "description": "Greater than or equal to this value.",
                            "title": "Query Relevance Gte"
                        },
                        "description": "Greater than or equal to this value."
                    },
                    {
                        "name": "query_relevance_lt",
                        "in": "query",
                        "required": false,
                        "schema": {
                            "type": "number",
                            "maximum": 1,
                            "minimum": 0,
                            "description": "Less than this value.",
                            "title": "Query Relevance Lt"
                        },
                        "description": "Less than this value."
                    },
                    {
                        "name": "query_relevance_lte",
                        "in": "query",
                        "required": false,
                        "schema": {
                            "type": "number",
                            "maximum": 1,
                            "minimum": 0,
                            "description": "Less than or equal to this value.",
                            "title": "Query Relevance Lte"
                        },
                        "description": "Less than or equal to this value."
                    },
                    {
                        "name": "response_relevance_eq",
                        "in": "query",
                        "required": false,
                        "schema": {
                            "type": "number",
                            "maximum": 1,
                            "minimum": 0,
                            "description": "Equal to this value.",
                            "title": "Response Relevance Eq"
                        },
                        "description": "Equal to this value."
                    },
                    {
                        "name": "response_relevance_gt",
                        "in": "query",
                        "required": false,
                        "schema": {
                            "type": "number",
                            "maximum": 1,
                            "minimum": 0,
                            "description": "Greater than this value.",
                            "title": "Response Relevance Gt"
                        },
                        "description": "Greater than this value."
                    },
                    {
                        "name": "response_relevance_gte",
                        "in": "query",
                        "required": false,
                        "schema": {
                            "type": "number",
                            "maximum": 1,
                            "minimum": 0,
                            "description": "Greater than or equal to this value.",
                            "title": "Response Relevance Gte"
                        },
                        "description": "Greater than or equal to this value."
                    },
                    {
                        "name": "response_relevance_lt",
                        "in": "query",
                        "required": false,
                        "schema": {
                            "type": "number",
                            "maximum": 1,
                            "minimum": 0,
                            "description": "Less than this value.",
                            "title": "Response Relevance Lt"
                        },
                        "description": "Less than this value."
                    },
                    {
                        "name": "response_relevance_lte",
                        "in": "query",
                        "required": false,
                        "schema": {
                            "type": "number",
                            "maximum": 1,
                            "minimum": 0,
                            "description": "Less than or equal to this value.",
                            "title": "Response Relevance Lte"
                        },
                        "description": "Less than or equal to this value."
                    },
                    {
                        "name": "tool_selection",
                        "in": "query",
                        "required": false,
                        "schema": {
                            "$ref": "#/components/schemas/ToolClassEnum",
                            "description": "Tool selection evaluation result."
                        },
                        "description": "Tool selection evaluation result."
                    },
                    {
                        "name": "tool_usage",
                        "in": "query",
                        "required": false,
                        "schema": {
                            "$ref": "#/components/schemas/ToolClassEnum",
                            "description": "Tool usage evaluation result."
                        },
                        "description": "Tool usage evaluation result."
                    },
                    {
                        "name": "trace_duration_eq",
                        "in": "query",
                        "required": false,
                        "schema": {
                            "type": "number",
                            "minimum": 0,
                            "description": "Duration exactly equal to this value (seconds).",
                            "title": "Trace Duration Eq"
                        },
                        "description": "Duration exactly equal to this value (seconds)."
                    },
                    {
                        "name": "trace_duration_gt",
                        "in": "query",
                        "required": false,
                        "schema": {
                            "type": "number",
                            "minimum": 0,
                            "description": "Duration greater than this value (seconds).",
                            "title": "Trace Duration Gt"
                        },
                        "description": "Duration greater than this value (seconds)."
                    },
                    {
                        "name": "trace_duration_gte",
                        "in": "query",
                        "required": false,
                        "schema": {
                            "type": "number",
                            "minimum": 0,
                            "description": "Duration greater than or equal to this value (seconds).",
                            "title": "Trace Duration Gte"
                        },
                        "description": "Duration greater than or equal to this value (seconds)."
                    },
                    {
                        "name": "trace_duration_lt",
                        "in": "query",
                        "required": false,
                        "schema": {
                            "type": "number",
                            "minimum": 0,
                            "description": "Duration less than this value (seconds).",
                            "title": "Trace Duration Lt"
                        },
                        "description": "Duration less than this value (seconds)."
                    },
                    {
                        "name": "trace_duration_lte",
                        "in": "query",
                        "required": false,
                        "schema": {
                            "type": "number",
                            "minimum": 0,
                            "description": "Duration less than or equal to this value (seconds).",
                            "title": "Trace Duration Lte"
                        },
                        "description": "Duration less than or equal to this value (seconds)."
                    }
                ],
                "responses": {
                    "200": {
                        "description": "Successful Response",
                        "content": {
                            "application/json": {
                                "schema": {
                                    "$ref": "#/components/schemas/SpanListResponse"
                                }
                            }
                        }
                    },
                    "422": {
                        "description": "Validation Error",
                        "content": {
                            "application/json": {
                                "schema": {
                                    "$ref": "#/components/schemas/HTTPValidationError"
                                }
                            }
                        }
                    }
                }
            }
        },
        "/api/v1/spans/{span_id}": {
            "get": {
                "tags": [
                    "Spans"
                ],
                "summary": "Get Single Span",
                "description": "Get single span with existing metrics (no computation). Returns full span object with any existing metrics.",
                "operationId": "get_span_by_id_api_v1_spans__span_id__get",
                "security": [
                    {
                        "API Key": []
                    }
                ],
                "parameters": [
                    {
                        "name": "span_id",
                        "in": "path",
                        "required": true,
                        "schema": {
                            "type": "string",
                            "title": "Span Id"
                        }
                    }
                ],
                "responses": {
                    "200": {
                        "description": "Successful Response",
                        "content": {
                            "application/json": {
                                "schema": {
                                    "$ref": "#/components/schemas/SpanWithMetricsResponse"
                                }
                            }
                        }
                    },
                    "422": {
                        "description": "Validation Error",
                        "content": {
                            "application/json": {
                                "schema": {
                                    "$ref": "#/components/schemas/HTTPValidationError"
                                }
                            }
                        }
                    }
                }
            }
        },
        "/api/v1/spans/{span_id}/metrics": {
            "get": {
                "tags": [
                    "Spans"
                ],
                "summary": "Compute Missing Span Metrics",
                "description": "Compute all missing metrics for a single span on-demand. Returns span with computed metrics.",
                "operationId": "compute_span_metrics_api_v1_spans__span_id__metrics_get",
                "security": [
                    {
                        "API Key": []
                    }
                ],
                "parameters": [
                    {
                        "name": "span_id",
                        "in": "path",
                        "required": true,
                        "schema": {
                            "type": "string",
                            "title": "Span Id"
                        }
                    }
                ],
                "responses": {
                    "200": {
                        "description": "Successful Response",
                        "content": {
                            "application/json": {
                                "schema": {
                                    "$ref": "#/components/schemas/SpanWithMetricsResponse"
                                }
                            }
                        }
                    },
                    "422": {
                        "description": "Validation Error",
                        "content": {
                            "application/json": {
                                "schema": {
                                    "$ref": "#/components/schemas/HTTPValidationError"
                                }
                            }
                        }
                    }
                }
            }
        },
        "/api/v1/sessions": {
            "get": {
                "tags": [
                    "Sessions"
                ],
                "summary": "List Session Metadata",
                "description": "Get session metadata with pagination and filtering. Returns aggregated session information.",
                "operationId": "list_sessions_metadata_api_v1_sessions_get",
                "security": [
                    {
                        "API Key": []
                    }
                ],
                "parameters": [
                    {
                        "name": "task_ids",
                        "in": "query",
                        "required": true,
                        "schema": {
                            "type": "array",
                            "items": {
                                "type": "string"
                            },
                            "minItems": 1,
                            "description": "Task IDs to filter on. At least one is required.",
                            "title": "Task Ids"
                        },
                        "description": "Task IDs to filter on. At least one is required."
                    },
                    {
                        "name": "start_time",
                        "in": "query",
                        "required": false,
                        "schema": {
                            "type": "string",
                            "format": "date-time",
                            "description": "Inclusive start date in ISO8601 string format. Use local time (not UTC).",
                            "title": "Start Time"
                        },
                        "description": "Inclusive start date in ISO8601 string format. Use local time (not UTC)."
                    },
                    {
                        "name": "end_time",
                        "in": "query",
                        "required": false,
                        "schema": {
                            "type": "string",
                            "format": "date-time",
                            "description": "Exclusive end date in ISO8601 string format. Use local time (not UTC).",
                            "title": "End Time"
                        },
                        "description": "Exclusive end date in ISO8601 string format. Use local time (not UTC)."
                    },
                    {
                        "name": "sort",
                        "in": "query",
                        "required": false,
                        "schema": {
                            "$ref": "#/components/schemas/PaginationSortMethod",
                            "description": "Sort the results (asc/desc)",
                            "default": "desc"
                        },
                        "description": "Sort the results (asc/desc)"
                    },
                    {
                        "name": "page_size",
                        "in": "query",
                        "required": false,
                        "schema": {
                            "type": "integer",
                            "description": "Page size. Default is 10. Must be greater than 0 and less than 5000.",
                            "default": 10,
                            "title": "Page Size"
                        },
                        "description": "Page size. Default is 10. Must be greater than 0 and less than 5000."
                    },
                    {
                        "name": "page",
                        "in": "query",
                        "required": false,
                        "schema": {
                            "type": "integer",
                            "description": "Page number",
                            "default": 0,
                            "title": "Page"
                        },
                        "description": "Page number"
                    }
                ],
                "responses": {
                    "200": {
                        "description": "Successful Response",
                        "content": {
                            "application/json": {
                                "schema": {
                                    "$ref": "#/components/schemas/SessionListResponse"
                                }
                            }
                        }
                    },
                    "422": {
                        "description": "Validation Error",
                        "content": {
                            "application/json": {
                                "schema": {
                                    "$ref": "#/components/schemas/HTTPValidationError"
                                }
                            }
                        }
                    }
                }
            }
        },
        "/api/v1/sessions/{session_id}": {
            "get": {
                "tags": [
                    "Sessions"
                ],
                "summary": "Get Session Traces",
                "description": "Get all traces in a session. Returns list of full trace trees with existing metrics (no computation).",
                "operationId": "get_session_traces_api_v1_sessions__session_id__get",
                "security": [
                    {
                        "API Key": []
                    }
                ],
                "parameters": [
                    {
                        "name": "session_id",
                        "in": "path",
                        "required": true,
                        "schema": {
                            "type": "string",
                            "title": "Session Id"
                        }
                    },
                    {
                        "name": "sort",
                        "in": "query",
                        "required": false,
                        "schema": {
                            "$ref": "#/components/schemas/PaginationSortMethod",
                            "description": "Sort the results (asc/desc)",
                            "default": "desc"
                        },
                        "description": "Sort the results (asc/desc)"
                    },
                    {
                        "name": "page_size",
                        "in": "query",
                        "required": false,
                        "schema": {
                            "type": "integer",
                            "description": "Page size. Default is 10. Must be greater than 0 and less than 5000.",
                            "default": 10,
                            "title": "Page Size"
                        },
                        "description": "Page size. Default is 10. Must be greater than 0 and less than 5000."
                    },
                    {
                        "name": "page",
                        "in": "query",
                        "required": false,
                        "schema": {
                            "type": "integer",
                            "description": "Page number",
                            "default": 0,
                            "title": "Page"
                        },
                        "description": "Page number"
                    }
                ],
                "responses": {
                    "200": {
                        "description": "Successful Response",
                        "content": {
                            "application/json": {
                                "schema": {
                                    "$ref": "#/components/schemas/SessionTracesResponse"
                                }
                            }
                        }
                    },
                    "422": {
                        "description": "Validation Error",
                        "content": {
                            "application/json": {
                                "schema": {
                                    "$ref": "#/components/schemas/HTTPValidationError"
                                }
                            }
                        }
                    }
                }
            }
        },
        "/api/v1/sessions/{session_id}/metrics": {
            "get": {
                "tags": [
                    "Sessions"
                ],
                "summary": "Compute Missing Session Metrics",
                "description": "Get all traces in a session and compute missing metrics. Returns list of full trace trees with computed metrics.",
                "operationId": "compute_session_metrics_api_v1_sessions__session_id__metrics_get",
                "security": [
                    {
                        "API Key": []
                    }
                ],
                "parameters": [
                    {
                        "name": "session_id",
                        "in": "path",
                        "required": true,
                        "schema": {
                            "type": "string",
                            "title": "Session Id"
                        }
                    },
                    {
                        "name": "sort",
                        "in": "query",
                        "required": false,
                        "schema": {
                            "$ref": "#/components/schemas/PaginationSortMethod",
                            "description": "Sort the results (asc/desc)",
                            "default": "desc"
                        },
                        "description": "Sort the results (asc/desc)"
                    },
                    {
                        "name": "page_size",
                        "in": "query",
                        "required": false,
                        "schema": {
                            "type": "integer",
                            "description": "Page size. Default is 10. Must be greater than 0 and less than 5000.",
                            "default": 10,
                            "title": "Page Size"
                        },
                        "description": "Page size. Default is 10. Must be greater than 0 and less than 5000."
                    },
                    {
                        "name": "page",
                        "in": "query",
                        "required": false,
                        "schema": {
                            "type": "integer",
                            "description": "Page number",
                            "default": 0,
                            "title": "Page"
                        },
                        "description": "Page number"
                    }
                ],
                "responses": {
                    "200": {
                        "description": "Successful Response",
                        "content": {
                            "application/json": {
                                "schema": {
                                    "$ref": "#/components/schemas/SessionTracesResponse"
                                }
                            }
                        }
                    },
                    "422": {
                        "description": "Validation Error",
                        "content": {
                            "application/json": {
                                "schema": {
                                    "$ref": "#/components/schemas/HTTPValidationError"
                                }
                            }
                        }
                    }
                }
            }
        },
        "/api/v1/{task_id}/agentic_prompts/{prompt_name}/versions/{prompt_version}": {
            "get": {
                "tags": [
                    "AgenticPrompt"
                ],
                "summary": "Get an agentic prompt",
                "description": "Get an agentic prompt by name and version",
                "operationId": "get_agentic_prompt_api_v1__task_id__agentic_prompts__prompt_name__versions__prompt_version__get",
                "security": [
                    {
                        "API Key": []
                    }
                ],
                "parameters": [
                    {
                        "name": "prompt_name",
                        "in": "path",
                        "required": true,
                        "schema": {
                            "type": "string",
                            "title": "Prompt Name"
                        }
                    },
                    {
                        "name": "prompt_version",
                        "in": "path",
                        "required": true,
                        "schema": {
                            "type": "string",
                            "title": "Prompt Version"
                        }
                    },
                    {
                        "name": "task_id",
                        "in": "path",
                        "required": true,
                        "schema": {
                            "type": "string",
                            "format": "uuid",
                            "title": "Task Id"
                        }
                    }
                ],
                "responses": {
                    "200": {
                        "description": "Successful Response",
                        "content": {
                            "application/json": {
                                "schema": {
                                    "$ref": "#/components/schemas/AgenticPrompt"
                                }
                            }
                        }
                    },
                    "422": {
                        "description": "Validation Error",
                        "content": {
                            "application/json": {
                                "schema": {
                                    "$ref": "#/components/schemas/HTTPValidationError"
                                }
                            }
                        }
                    }
                }
            },
            "delete": {
                "tags": [
                    "AgenticPrompt"
                ],
                "summary": "Delete an agentic prompt",
                "description": "Deletes a specific version of an agentic prompt",
                "operationId": "delete_agentic_prompt_version_api_v1__task_id__agentic_prompts__prompt_name__versions__prompt_version__delete",
                "security": [
                    {
                        "API Key": []
                    }
                ],
                "parameters": [
                    {
                        "name": "prompt_name",
                        "in": "path",
                        "required": true,
                        "schema": {
                            "type": "string",
                            "title": "Prompt Name"
                        }
                    },
                    {
                        "name": "prompt_version",
                        "in": "path",
                        "required": true,
                        "schema": {
                            "type": "string",
                            "title": "Prompt Version"
                        }
                    },
                    {
                        "name": "task_id",
                        "in": "path",
                        "required": true,
                        "schema": {
                            "type": "string",
                            "format": "uuid",
                            "title": "Task Id"
                        }
                    }
                ],
                "responses": {
                    "200": {
                        "description": "Successful Response",
                        "content": {
                            "application/json": {
                                "schema": {}
                            }
                        }
                    },
                    "422": {
                        "description": "Validation Error",
                        "content": {
                            "application/json": {
                                "schema": {
                                    "$ref": "#/components/schemas/HTTPValidationError"
                                }
                            }
                        }
                    }
                }
            }
        },
        "/api/v1/{task_id}/agentic_prompts": {
            "get": {
                "tags": [
                    "AgenticPrompt"
                ],
                "summary": "Get all agentic prompts",
                "description": "Get all agentic prompts for a given task",
                "operationId": "get_all_agentic_prompts_api_v1__task_id__agentic_prompts_get",
                "security": [
                    {
                        "API Key": []
                    }
                ],
                "parameters": [
                    {
                        "name": "task_id",
                        "in": "path",
                        "required": true,
                        "schema": {
                            "type": "string",
                            "format": "uuid",
                            "title": "Task Id"
                        }
                    }
                ],
                "responses": {
                    "200": {
                        "description": "Successful Response",
                        "content": {
                            "application/json": {
                                "schema": {
                                    "$ref": "#/components/schemas/AgenticPrompts"
                                }
                            }
                        }
                    },
                    "422": {
                        "description": "Validation Error",
                        "content": {
                            "application/json": {
                                "schema": {
                                    "$ref": "#/components/schemas/HTTPValidationError"
                                }
                            }
                        }
                    }
                }
            }
        },
        "/api/v1/{task_id}/agentic_prompts/{prompt_name}/versions": {
            "get": {
                "tags": [
                    "AgenticPrompt"
                ],
                "summary": "List all versions of an agentic prompt",
                "description": "List all versions of an agentic prompt",
                "operationId": "get_all_agentic_prompt_versions_api_v1__task_id__agentic_prompts__prompt_name__versions_get",
                "security": [
                    {
                        "API Key": []
                    }
                ],
                "parameters": [
                    {
                        "name": "prompt_name",
                        "in": "path",
                        "required": true,
                        "schema": {
                            "type": "string",
                            "title": "Prompt Name"
                        }
                    },
                    {
                        "name": "task_id",
                        "in": "path",
                        "required": true,
                        "schema": {
                            "type": "string",
                            "format": "uuid",
                            "title": "Task Id"
                        }
                    }
                ],
                "responses": {
                    "200": {
                        "description": "Successful Response",
                        "content": {
                            "application/json": {
                                "schema": {
                                    "$ref": "#/components/schemas/AgenticPrompts"
                                }
                            }
                        }
                    },
                    "422": {
                        "description": "Validation Error",
                        "content": {
                            "application/json": {
                                "schema": {
                                    "$ref": "#/components/schemas/HTTPValidationError"
                                }
                            }
                        }
                    }
                }
            }
        },
        "/api/v1/completions": {
            "post": {
                "tags": [
                    "AgenticPrompt"
                ],
                "summary": "Run/Stream an unsaved agentic prompt",
                "description": "Runs or streams an unsaved agentic prompt",
                "operationId": "run_agentic_prompt_api_v1_completions_post",
                "requestBody": {
                    "content": {
                        "application/json": {
                            "schema": {
                                "$ref": "#/components/schemas/CompletionRequest"
                            }
                        }
                    },
                    "required": true
                },
                "responses": {
                    "200": {
                        "description": "An AgenticPromptRunResponse object for non-streaming requests or a StreamingResponse which has two events, a chunk event or a final_response event",
                        "content": {
                            "application/json": {
                                "schema": {
                                    "$ref": "#/components/schemas/AgenticPromptRunResponse"
                                }
                            },
                            "text/event-stream": {
                                "schema": {
                                    "type": "string",
                                    "example": "# Chunk event\nevent: chunk\ndata: {\n  \"id\": \"string\",\n  \"created\": 1760636425,\n  \"model\": \"string\",\n  \"object\": \"string\",\n  \"system_fingerprint\": \"string\",\n  \"choices\": [\n    {\n      \"finish_reason\": null,\n      \"index\": 0,\n      \"delta\": {\n        \"provider_specific_fields\": null,\n        \"refusal\": null,\n        \"content\": \"string\",\n        \"role\": null,\n        \"function_call\": null,\n        \"tool_calls\": null,\n        \"audio\": null\n      },\n      \"logprobs\": null\n    }\n  ],\n  \"provider_specific_fields\": null\n}\n\n# Final response event\nevent: final_response\ndata: {\n  \"content\": \"string\",\n  \"tool_calls\": [\n    \"string\"\n  ],\n  \"cost\": \"string\"\n}\n\n"
                                }
                            }
                        }
                    },
                    "422": {
                        "description": "Validation Error",
                        "content": {
                            "application/json": {
                                "schema": {
                                    "$ref": "#/components/schemas/HTTPValidationError"
                                }
                            }
                        }
                    }
                },
                "security": [
                    {
                        "API Key": []
                    }
                ]
            }
        },
        "/api/v1/task/{task_id}/prompt/{prompt_name}/versions/{prompt_version}/completions": {
            "post": {
                "tags": [
                    "AgenticPrompt"
                ],
                "summary": "Run/Stream a specific version of an agentic prompt",
                "description": "Run or stream a specific version of an existing agentic prompt",
                "operationId": "run_saved_agentic_prompt_api_v1_task__task_id__prompt__prompt_name__versions__prompt_version__completions_post",
                "security": [
                    {
                        "API Key": []
                    }
                ],
                "parameters": [
                    {
                        "name": "prompt_name",
                        "in": "path",
                        "required": true,
                        "schema": {
                            "type": "string",
                            "title": "Prompt Name"
                        }
                    },
                    {
                        "name": "prompt_version",
                        "in": "path",
                        "required": true,
                        "schema": {
                            "type": "string",
                            "title": "Prompt Version"
                        }
                    },
                    {
                        "name": "task_id",
                        "in": "path",
                        "required": true,
                        "schema": {
                            "type": "string",
                            "format": "uuid",
                            "title": "Task Id"
                        }
                    }
                ],
                "requestBody": {
                    "content": {
                        "application/json": {
                            "schema": {
                                "$ref": "#/components/schemas/PromptCompletionRequest",
                                "default": {
                                    "variables": [],
                                    "stream": false
                                }
                            }
                        }
                    }
                },
                "responses": {
                    "200": {
                        "description": "An AgenticPromptRunResponse object for non-streaming requests or a StreamingResponse which has two events, a chunk event or a final_response event",
                        "content": {
                            "application/json": {
                                "schema": {
                                    "$ref": "#/components/schemas/AgenticPromptRunResponse"
                                }
                            },
                            "text/event-stream": {
                                "schema": {
                                    "type": "string",
                                    "example": "# Chunk event\nevent: chunk\ndata: {\n  \"id\": \"string\",\n  \"created\": 1760636425,\n  \"model\": \"string\",\n  \"object\": \"string\",\n  \"system_fingerprint\": \"string\",\n  \"choices\": [\n    {\n      \"finish_reason\": null,\n      \"index\": 0,\n      \"delta\": {\n        \"provider_specific_fields\": null,\n        \"refusal\": null,\n        \"content\": \"string\",\n        \"role\": null,\n        \"function_call\": null,\n        \"tool_calls\": null,\n        \"audio\": null\n      },\n      \"logprobs\": null\n    }\n  ],\n  \"provider_specific_fields\": null\n}\n\n# Final response event\nevent: final_response\ndata: {\n  \"content\": \"string\",\n  \"tool_calls\": [\n    \"string\"\n  ],\n  \"cost\": \"string\"\n}\n\n"
                                }
                            }
                        }
                    },
                    "422": {
                        "description": "Validation Error",
                        "content": {
                            "application/json": {
                                "schema": {
                                    "$ref": "#/components/schemas/HTTPValidationError"
                                }
                            }
                        }
                    }
                }
            }
        },
        "/api/v1/{task_id}/agentic_prompts/{prompt_name}": {
            "put": {
                "tags": [
                    "AgenticPrompt"
                ],
                "summary": "Save an agentic prompt",
                "description": "Save an agentic prompt to the database",
                "operationId": "save_agentic_prompt_api_v1__task_id__agentic_prompts__prompt_name__put",
                "security": [
                    {
                        "API Key": []
                    }
                ],
                "parameters": [
                    {
                        "name": "prompt_name",
                        "in": "path",
                        "required": true,
                        "schema": {
                            "type": "string",
                            "title": "Prompt Name"
                        }
                    },
                    {
                        "name": "task_id",
                        "in": "path",
                        "required": true,
                        "schema": {
                            "type": "string",
                            "format": "uuid",
                            "title": "Task Id"
                        }
                    }
                ],
                "requestBody": {
                    "required": true,
                    "content": {
                        "application/json": {
                            "schema": {
                                "$ref": "#/components/schemas/AgenticPromptBaseConfig"
                            }
                        }
                    }
                },
                "responses": {
                    "200": {
                        "description": "Successful Response",
                        "content": {
                            "application/json": {
                                "schema": {}
                            }
                        }
                    },
                    "422": {
                        "description": "Validation Error",
                        "content": {
                            "application/json": {
                                "schema": {
                                    "$ref": "#/components/schemas/HTTPValidationError"
                                }
                            }
                        }
                    }
                }
            },
            "delete": {
                "tags": [
                    "AgenticPrompt"
                ],
                "summary": "Delete an agentic prompt",
                "description": "Deletes an entire agentic prompt",
                "operationId": "delete_agentic_prompt_api_v1__task_id__agentic_prompts__prompt_name__delete",
                "security": [
                    {
                        "API Key": []
                    }
                ],
                "parameters": [
                    {
                        "name": "prompt_name",
                        "in": "path",
                        "required": true,
                        "schema": {
                            "type": "string",
                            "title": "Prompt Name"
                        }
                    },
                    {
                        "name": "task_id",
                        "in": "path",
                        "required": true,
                        "schema": {
                            "type": "string",
                            "format": "uuid",
                            "title": "Task Id"
                        }
                    }
                ],
                "responses": {
                    "200": {
                        "description": "Successful Response",
                        "content": {
                            "application/json": {
                                "schema": {}
                            }
                        }
                    },
                    "422": {
                        "description": "Validation Error",
                        "content": {
                            "application/json": {
                                "schema": {
                                    "$ref": "#/components/schemas/HTTPValidationError"
                                }
                            }
                        }
                    }
                }
            }
        },
        "/api/v2/datasets": {
            "post": {
                "tags": [
                    "Datasets"
                ],
                "summary": "Create Dataset",
                "description": "Register a new dataset.",
                "operationId": "create_dataset_api_v2_datasets_post",
                "requestBody": {
                    "content": {
                        "application/json": {
                            "schema": {
                                "$ref": "#/components/schemas/NewDatasetRequest"
                            }
                        }
                    },
                    "required": true
                },
                "responses": {
                    "200": {
                        "description": "Successful Response",
                        "content": {
                            "application/json": {
                                "schema": {
                                    "$ref": "#/components/schemas/DatasetResponse"
                                }
                            }
                        }
                    },
                    "422": {
                        "description": "Validation Error",
                        "content": {
                            "application/json": {
                                "schema": {
                                    "$ref": "#/components/schemas/HTTPValidationError"
                                }
                            }
                        }
                    }
                },
                "security": [
                    {
                        "API Key": []
                    }
                ]
            }
        },
        "/api/v2/datasets/{dataset_id}": {
            "patch": {
                "tags": [
                    "Datasets"
                ],
                "summary": "Update Dataset",
                "description": "Update a dataset.",
                "operationId": "update_dataset_api_v2_datasets__dataset_id__patch",
                "security": [
                    {
                        "API Key": []
                    }
                ],
                "parameters": [
                    {
                        "name": "dataset_id",
                        "in": "path",
                        "required": true,
                        "schema": {
                            "type": "string",
                            "format": "uuid",
                            "description": "ID of the dataset to update.",
                            "title": "Dataset Id"
                        },
                        "description": "ID of the dataset to update."
                    }
                ],
                "requestBody": {
                    "required": true,
                    "content": {
                        "application/json": {
                            "schema": {
                                "$ref": "#/components/schemas/DatasetUpdateRequest"
                            }
                        }
                    }
                },
                "responses": {
                    "200": {
                        "description": "Successful Response",
                        "content": {
                            "application/json": {
                                "schema": {
                                    "$ref": "#/components/schemas/DatasetResponse"
                                }
                            }
                        }
                    },
                    "422": {
                        "description": "Validation Error",
                        "content": {
                            "application/json": {
                                "schema": {
                                    "$ref": "#/components/schemas/HTTPValidationError"
                                }
                            }
                        }
                    }
                }
            },
            "delete": {
                "tags": [
                    "Datasets"
                ],
                "summary": "Delete Dataset",
                "description": "Delete a dataset.",
                "operationId": "delete_dataset_api_v2_datasets__dataset_id__delete",
                "security": [
                    {
                        "API Key": []
                    }
                ],
                "parameters": [
                    {
                        "name": "dataset_id",
                        "in": "path",
                        "required": true,
                        "schema": {
                            "type": "string",
                            "format": "uuid",
                            "description": "ID of the dataset to delete.",
                            "title": "Dataset Id"
                        },
                        "description": "ID of the dataset to delete."
                    }
                ],
                "responses": {
                    "204": {
                        "description": "Successful Response"
                    },
                    "422": {
                        "description": "Validation Error",
                        "content": {
                            "application/json": {
                                "schema": {
                                    "$ref": "#/components/schemas/HTTPValidationError"
                                }
                            }
                        }
                    }
                }
            },
            "get": {
                "tags": [
                    "Datasets"
                ],
                "summary": "Get Dataset",
                "description": "Get a dataset.",
                "operationId": "get_dataset_api_v2_datasets__dataset_id__get",
                "security": [
                    {
                        "API Key": []
                    }
                ],
                "parameters": [
                    {
                        "name": "dataset_id",
                        "in": "path",
                        "required": true,
                        "schema": {
                            "type": "string",
                            "format": "uuid",
                            "description": "ID of the dataset to fetch.",
                            "title": "Dataset Id"
                        },
                        "description": "ID of the dataset to fetch."
                    }
                ],
                "responses": {
                    "200": {
                        "description": "Successful Response",
                        "content": {
                            "application/json": {
                                "schema": {
                                    "$ref": "#/components/schemas/DatasetResponse"
                                }
                            }
                        }
                    },
                    "422": {
                        "description": "Validation Error",
                        "content": {
                            "application/json": {
                                "schema": {
                                    "$ref": "#/components/schemas/HTTPValidationError"
                                }
                            }
                        }
                    }
                }
            }
        },
        "/api/v2/datasets/search": {
            "get": {
                "tags": [
                    "Datasets"
                ],
                "summary": "Get Datasets",
                "description": "Search datasets. Optionally can filter by dataset IDs and dataset name.",
                "operationId": "get_datasets_api_v2_datasets_search_get",
                "security": [
                    {
                        "API Key": []
                    }
                ],
                "parameters": [
                    {
                        "name": "dataset_ids",
                        "in": "query",
                        "required": false,
                        "schema": {
                            "anyOf": [
                                {
                                    "type": "array",
                                    "items": {
                                        "type": "string",
                                        "format": "uuid"
                                    }
                                },
                                {
                                    "type": "null"
                                }
                            ],
                            "description": "List of dataset ids to query for.",
                            "title": "Dataset Ids"
                        },
                        "description": "List of dataset ids to query for."
                    },
                    {
                        "name": "dataset_name",
                        "in": "query",
                        "required": false,
                        "schema": {
                            "anyOf": [
                                {
                                    "type": "string"
                                },
                                {
                                    "type": "null"
                                }
                            ],
                            "description": "Dataset name substring to search for.",
                            "title": "Dataset Name"
                        },
                        "description": "Dataset name substring to search for."
                    },
                    {
                        "name": "sort",
                        "in": "query",
                        "required": false,
                        "schema": {
                            "$ref": "#/components/schemas/PaginationSortMethod",
                            "description": "Sort the results (asc/desc)",
                            "default": "desc"
                        },
                        "description": "Sort the results (asc/desc)"
                    },
                    {
                        "name": "page_size",
                        "in": "query",
                        "required": false,
                        "schema": {
                            "type": "integer",
                            "description": "Page size. Default is 10. Must be greater than 0 and less than 5000.",
                            "default": 10,
                            "title": "Page Size"
                        },
                        "description": "Page size. Default is 10. Must be greater than 0 and less than 5000."
                    },
                    {
                        "name": "page",
                        "in": "query",
                        "required": false,
                        "schema": {
                            "type": "integer",
                            "description": "Page number",
                            "default": 0,
                            "title": "Page"
                        },
                        "description": "Page number"
                    }
                ],
                "responses": {
                    "200": {
                        "description": "Successful Response",
                        "content": {
                            "application/json": {
                                "schema": {
                                    "$ref": "#/components/schemas/SearchDatasetsResponse"
                                }
                            }
                        }
                    },
                    "422": {
                        "description": "Validation Error",
                        "content": {
                            "application/json": {
                                "schema": {
                                    "$ref": "#/components/schemas/HTTPValidationError"
                                }
                            }
                        }
                    }
                }
            }
        },
        "/api/v2/datasets/{dataset_id}/versions": {
            "post": {
                "tags": [
                    "Datasets"
                ],
                "summary": "Create Dataset Version",
                "description": "Create a new dataset version.",
                "operationId": "create_dataset_version_api_v2_datasets__dataset_id__versions_post",
                "security": [
                    {
                        "API Key": []
                    }
                ],
                "parameters": [
                    {
                        "name": "dataset_id",
                        "in": "path",
                        "required": true,
                        "schema": {
                            "type": "string",
                            "format": "uuid",
                            "description": "ID of the dataset to create a new version for.",
                            "title": "Dataset Id"
                        },
                        "description": "ID of the dataset to create a new version for."
                    }
                ],
                "requestBody": {
                    "required": true,
                    "content": {
                        "application/json": {
                            "schema": {
                                "$ref": "#/components/schemas/NewDatasetVersionRequest"
                            }
                        }
                    }
                },
                "responses": {
                    "200": {
                        "description": "Successful Response",
                        "content": {
                            "application/json": {
                                "schema": {
                                    "$ref": "#/components/schemas/DatasetVersionResponse"
                                }
                            }
                        }
                    },
                    "422": {
                        "description": "Validation Error",
                        "content": {
                            "application/json": {
                                "schema": {
                                    "$ref": "#/components/schemas/HTTPValidationError"
                                }
                            }
                        }
                    }
                }
            },
            "get": {
                "tags": [
                    "Datasets"
                ],
                "summary": "Get Dataset Versions",
                "description": "List dataset versions.",
                "operationId": "get_dataset_versions_api_v2_datasets__dataset_id__versions_get",
                "security": [
                    {
                        "API Key": []
                    }
                ],
                "parameters": [
                    {
                        "name": "dataset_id",
                        "in": "path",
                        "required": true,
                        "schema": {
                            "type": "string",
                            "format": "uuid",
                            "description": "ID of the dataset to fetch versions for.",
                            "title": "Dataset Id"
                        },
                        "description": "ID of the dataset to fetch versions for."
                    },
                    {
                        "name": "latest_version_only",
                        "in": "query",
                        "required": false,
                        "schema": {
                            "type": "boolean",
                            "description": "Whether to only include the latest version for the dataset in the response. Defaults to False.",
                            "default": false,
                            "title": "Latest Version Only"
                        },
                        "description": "Whether to only include the latest version for the dataset in the response. Defaults to False."
                    },
                    {
                        "name": "sort",
                        "in": "query",
                        "required": false,
                        "schema": {
                            "$ref": "#/components/schemas/PaginationSortMethod",
                            "description": "Sort the results (asc/desc)",
                            "default": "desc"
                        },
                        "description": "Sort the results (asc/desc)"
                    },
                    {
                        "name": "page_size",
                        "in": "query",
                        "required": false,
                        "schema": {
                            "type": "integer",
                            "description": "Page size. Default is 10. Must be greater than 0 and less than 5000.",
                            "default": 10,
                            "title": "Page Size"
                        },
                        "description": "Page size. Default is 10. Must be greater than 0 and less than 5000."
                    },
                    {
                        "name": "page",
                        "in": "query",
                        "required": false,
                        "schema": {
                            "type": "integer",
                            "description": "Page number",
                            "default": 0,
                            "title": "Page"
                        },
                        "description": "Page number"
                    }
                ],
                "responses": {
                    "200": {
                        "description": "Successful Response",
                        "content": {
                            "application/json": {
                                "schema": {
                                    "$ref": "#/components/schemas/ListDatasetVersionsResponse"
                                }
                            }
                        }
                    },
                    "422": {
                        "description": "Validation Error",
                        "content": {
                            "application/json": {
                                "schema": {
                                    "$ref": "#/components/schemas/HTTPValidationError"
                                }
                            }
                        }
                    }
                }
            }
        },
        "/api/v2/datasets/{dataset_id}/versions/{version_number}": {
            "get": {
                "tags": [
                    "Datasets"
                ],
                "summary": "Get Dataset Version",
                "description": "Fetch a dataset version.",
                "operationId": "get_dataset_version_api_v2_datasets__dataset_id__versions__version_number__get",
                "security": [
                    {
                        "API Key": []
                    }
                ],
                "parameters": [
                    {
                        "name": "dataset_id",
                        "in": "path",
                        "required": true,
                        "schema": {
                            "type": "string",
                            "format": "uuid",
                            "description": "ID of the dataset to fetch the version for.",
                            "title": "Dataset Id"
                        },
                        "description": "ID of the dataset to fetch the version for."
                    },
                    {
                        "name": "version_number",
                        "in": "path",
                        "required": true,
                        "schema": {
                            "type": "integer",
                            "description": "Version number to fetch.",
                            "title": "Version Number"
                        },
                        "description": "Version number to fetch."
                    },
                    {
                        "name": "sort",
                        "in": "query",
                        "required": false,
                        "schema": {
                            "$ref": "#/components/schemas/PaginationSortMethod",
                            "description": "Sort the results (asc/desc)",
                            "default": "desc"
                        },
                        "description": "Sort the results (asc/desc)"
                    },
                    {
                        "name": "page_size",
                        "in": "query",
                        "required": false,
                        "schema": {
                            "type": "integer",
                            "description": "Page size. Default is 10. Must be greater than 0 and less than 5000.",
                            "default": 10,
                            "title": "Page Size"
                        },
                        "description": "Page size. Default is 10. Must be greater than 0 and less than 5000."
                    },
                    {
                        "name": "page",
                        "in": "query",
                        "required": false,
                        "schema": {
                            "type": "integer",
                            "description": "Page number",
                            "default": 0,
                            "title": "Page"
                        },
                        "description": "Page number"
                    }
                ],
                "responses": {
                    "200": {
                        "description": "Successful Response",
                        "content": {
                            "application/json": {
                                "schema": {
                                    "$ref": "#/components/schemas/DatasetVersionResponse"
                                }
                            }
                        }
                    },
                    "422": {
                        "description": "Validation Error",
                        "content": {
                            "application/json": {
                                "schema": {
                                    "$ref": "#/components/schemas/HTTPValidationError"
                                }
                            }
                        }
                    }
                }
            }
        },
        "/users": {
            "post": {
                "tags": [
                    "User Management"
                ],
                "summary": "Create User",
                "description": "Creates a new user with specific roles. The available roles are TASK-ADMIN and CHAT-USER. The 'temporary' field is for indicating if the user password needs to be reset at the first login.",
                "operationId": "create_user_users_post",
                "security": [
                    {
                        "API Key": []
                    }
                ],
                "requestBody": {
                    "required": true,
                    "content": {
                        "application/json": {
                            "schema": {
                                "$ref": "#/components/schemas/CreateUserRequest"
                            }
                        }
                    }
                },
                "responses": {
                    "200": {
                        "description": "Successful Response",
                        "content": {
                            "application/json": {
                                "schema": {}
                            }
                        }
                    },
                    "422": {
                        "description": "Validation Error",
                        "content": {
                            "application/json": {
                                "schema": {
                                    "$ref": "#/components/schemas/HTTPValidationError"
                                }
                            }
                        }
                    }
                }
            },
            "get": {
                "tags": [
                    "User Management"
                ],
                "summary": "Search Users",
                "description": "Fetch users.",
                "operationId": "search_users_users_get",
                "security": [
                    {
                        "API Key": []
                    }
                ],
                "parameters": [
                    {
                        "name": "search_string",
                        "in": "query",
                        "required": false,
                        "schema": {
                            "anyOf": [
                                {
                                    "type": "string"
                                },
                                {
                                    "type": "null"
                                }
                            ],
                            "description": "Substring to match on. Will search first name, last name, email.",
                            "title": "Search String"
                        },
                        "description": "Substring to match on. Will search first name, last name, email."
                    },
                    {
                        "name": "sort",
                        "in": "query",
                        "required": false,
                        "schema": {
                            "$ref": "#/components/schemas/PaginationSortMethod",
                            "description": "Sort the results (asc/desc)",
                            "default": "desc"
                        },
                        "description": "Sort the results (asc/desc)"
                    },
                    {
                        "name": "page_size",
                        "in": "query",
                        "required": false,
                        "schema": {
                            "type": "integer",
                            "description": "Page size. Default is 10. Must be greater than 0 and less than 5000.",
                            "default": 10,
                            "title": "Page Size"
                        },
                        "description": "Page size. Default is 10. Must be greater than 0 and less than 5000."
                    },
                    {
                        "name": "page",
                        "in": "query",
                        "required": false,
                        "schema": {
                            "type": "integer",
                            "description": "Page number",
                            "default": 0,
                            "title": "Page"
                        },
                        "description": "Page number"
                    }
                ],
                "responses": {
                    "200": {
                        "description": "Successful Response",
                        "content": {
                            "application/json": {
                                "schema": {
                                    "type": "array",
                                    "items": {
                                        "$ref": "#/components/schemas/UserResponse"
                                    },
                                    "title": "Response Search Users Users Get"
                                }
                            }
                        }
                    },
                    "422": {
                        "description": "Validation Error",
                        "content": {
                            "application/json": {
                                "schema": {
                                    "$ref": "#/components/schemas/HTTPValidationError"
                                }
                            }
                        }
                    }
                }
            }
        },
        "/users/permissions/check": {
            "get": {
                "tags": [
                    "User Management"
                ],
                "summary": "Check User Permission",
                "description": "Checks if the current user has the requested permission. Returns 200 status code for authorized or 403 if not.",
                "operationId": "check_user_permission_users_permissions_check_get",
                "security": [
                    {
                        "API Key": []
                    }
                ],
                "parameters": [
                    {
                        "name": "action",
                        "in": "query",
                        "required": false,
                        "schema": {
                            "$ref": "#/components/schemas/UserPermissionAction",
                            "description": "Action to check permissions of."
                        },
                        "description": "Action to check permissions of."
                    },
                    {
                        "name": "resource",
                        "in": "query",
                        "required": false,
                        "schema": {
                            "$ref": "#/components/schemas/UserPermissionResource",
                            "description": "Resource to check permissions of."
                        },
                        "description": "Resource to check permissions of."
                    }
                ],
                "responses": {
                    "200": {
                        "description": "Successful Response",
                        "content": {
                            "application/json": {
                                "schema": {}
                            }
                        }
                    },
                    "422": {
                        "description": "Validation Error",
                        "content": {
                            "application/json": {
                                "schema": {
                                    "$ref": "#/components/schemas/HTTPValidationError"
                                }
                            }
                        }
                    }
                }
            }
        },
        "/users/{user_id}": {
            "delete": {
                "tags": [
                    "User Management"
                ],
                "summary": "Delete User",
                "description": "Delete a user.",
                "operationId": "delete_user_users__user_id__delete",
                "security": [
                    {
                        "API Key": []
                    }
                ],
                "parameters": [
                    {
                        "name": "user_id",
                        "in": "path",
                        "required": true,
                        "schema": {
                            "type": "string",
                            "description": "User id, not email.",
                            "title": "User Id"
                        },
                        "description": "User id, not email."
                    }
                ],
                "responses": {
                    "200": {
                        "description": "Successful Response",
                        "content": {
                            "application/json": {
                                "schema": {}
                            }
                        }
                    },
                    "422": {
                        "description": "Validation Error",
                        "content": {
                            "application/json": {
                                "schema": {
                                    "$ref": "#/components/schemas/HTTPValidationError"
                                }
                            }
                        }
                    }
                }
            }
        },
        "/users/{user_id}/reset_password": {
            "post": {
                "tags": [
                    "User Management"
                ],
                "summary": "Reset User Password",
                "description": "Reset password for user.",
                "operationId": "reset_user_password_users__user_id__reset_password_post",
                "parameters": [
                    {
                        "name": "user_id",
                        "in": "path",
                        "required": true,
                        "schema": {
                            "type": "string",
                            "title": "User Id"
                        }
                    }
                ],
                "requestBody": {
                    "required": true,
                    "content": {
                        "application/json": {
                            "schema": {
                                "$ref": "#/components/schemas/PasswordResetRequest"
                            }
                        }
                    }
                },
                "responses": {
                    "200": {
                        "description": "Successful Response",
                        "content": {
                            "application/json": {
                                "schema": {}
                            }
                        }
                    },
                    "422": {
                        "description": "Validation Error",
                        "content": {
                            "application/json": {
                                "schema": {
                                    "$ref": "#/components/schemas/HTTPValidationError"
                                }
                            }
                        }
                    }
                }
            }
        },
        "/api/chat/files": {
            "post": {
                "tags": [
                    "Chat"
                ],
                "summary": "Upload Embeddings File",
                "description": "Upload files via form-data. Only PDF, CSV, TXT types accepted.",
                "operationId": "upload_embeddings_file_api_chat_files_post",
                "parameters": [
                    {
                        "name": "is_global",
                        "in": "query",
                        "required": false,
                        "schema": {
                            "type": "boolean",
                            "default": false,
                            "title": "Is Global"
                        }
                    }
                ],
                "requestBody": {
                    "required": true,
                    "content": {
                        "multipart/form-data": {
                            "schema": {
                                "$ref": "#/components/schemas/Body_upload_embeddings_file_api_chat_files_post"
                            }
                        }
                    }
                },
                "responses": {
                    "200": {
                        "description": "Successful Response",
                        "content": {
                            "application/json": {
                                "schema": {
                                    "$ref": "#/components/schemas/FileUploadResult"
                                }
                            }
                        }
                    },
                    "422": {
                        "description": "Validation Error",
                        "content": {
                            "application/json": {
                                "schema": {
                                    "$ref": "#/components/schemas/HTTPValidationError"
                                }
                            }
                        }
                    }
                }
            },
            "get": {
                "tags": [
                    "Chat"
                ],
                "summary": "Get Files",
                "description": "List uploaded files. Only files that are global or owned by the caller are returned.",
                "operationId": "get_files_api_chat_files_get",
                "responses": {
                    "200": {
                        "description": "Successful Response",
                        "content": {
                            "application/json": {
                                "schema": {
                                    "type": "array",
                                    "items": {
                                        "$ref": "#/components/schemas/ExternalDocument"
                                    },
                                    "title": "Response Get Files Api Chat Files Get"
                                }
                            }
                        }
                    }
                }
            }
        },
        "/api/chat/files/{file_id}": {
            "delete": {
                "tags": [
                    "Chat"
                ],
                "summary": "Delete File",
                "description": "Remove a file by ID. This action cannot be undone.",
                "operationId": "delete_file_api_chat_files__file_id__delete",
                "parameters": [
                    {
                        "name": "file_id",
                        "in": "path",
                        "required": true,
                        "schema": {
                            "type": "string",
                            "format": "uuid",
                            "title": "File Id"
                        }
                    }
                ],
                "responses": {
                    "200": {
                        "description": "Successful Response",
                        "content": {
                            "application/json": {
                                "schema": {}
                            }
                        }
                    },
                    "422": {
                        "description": "Validation Error",
                        "content": {
                            "application/json": {
                                "schema": {
                                    "$ref": "#/components/schemas/HTTPValidationError"
                                }
                            }
                        }
                    }
                }
            }
        },
        "/api/chat/": {
            "post": {
                "tags": [
                    "Chat"
                ],
                "summary": "Chat",
                "description": "Chat request for Arthur Chat",
                "operationId": "chat_request",
                "requestBody": {
                    "content": {
                        "application/json": {
                            "schema": {
                                "$ref": "#/components/schemas/ChatRequest"
                            }
                        }
                    },
                    "required": true
                },
                "responses": {
                    "200": {
                        "description": "Successful Response",
                        "content": {
                            "application/json": {
                                "schema": {
                                    "$ref": "#/components/schemas/ChatResponse"
                                }
                            }
                        }
                    },
                    "422": {
                        "description": "Validation Error",
                        "content": {
                            "application/json": {
                                "schema": {
                                    "$ref": "#/components/schemas/HTTPValidationError"
                                }
                            }
                        }
                    }
                }
            }
        },
        "/api/chat/context/{inference_id}": {
            "get": {
                "tags": [
                    "Chat"
                ],
                "summary": "Get Inference Document Context",
                "description": "Get document context used for a past inference ID.",
                "operationId": "get_inference_document_context_api_chat_context__inference_id__get",
                "parameters": [
                    {
                        "name": "inference_id",
                        "in": "path",
                        "required": true,
                        "schema": {
                            "type": "string",
                            "format": "uuid",
                            "title": "Inference Id"
                        }
                    }
                ],
                "responses": {
                    "200": {
                        "description": "Successful Response",
                        "content": {
                            "application/json": {
                                "schema": {
                                    "type": "array",
                                    "items": {
                                        "$ref": "#/components/schemas/ChatDocumentContext"
                                    },
                                    "title": "Response Get Inference Document Context Api Chat Context  Inference Id  Get"
                                }
                            }
                        }
                    },
                    "422": {
                        "description": "Validation Error",
                        "content": {
                            "application/json": {
                                "schema": {
                                    "$ref": "#/components/schemas/HTTPValidationError"
                                }
                            }
                        }
                    }
                }
            }
        },
        "/api/chat/feedback/{inference_id}": {
            "post": {
                "tags": [
                    "Chat",
                    "Chat"
                ],
                "summary": "Post Chat Feedback",
                "description": "Post feedback for Arthur Chat.",
                "operationId": "post_chat_feedback_api_chat_feedback__inference_id__post",
                "parameters": [
                    {
                        "name": "inference_id",
                        "in": "path",
                        "required": true,
                        "schema": {
                            "type": "string",
                            "format": "uuid",
                            "title": "Inference Id"
                        }
                    }
                ],
                "requestBody": {
                    "required": true,
                    "content": {
                        "application/json": {
                            "schema": {
                                "$ref": "#/components/schemas/FeedbackRequest"
                            }
                        }
                    }
                },
                "responses": {
                    "201": {
                        "description": "Successful Response",
                        "content": {
                            "application/json": {
                                "schema": {}
                            }
                        }
                    },
                    "422": {
                        "description": "Validation Error",
                        "content": {
                            "application/json": {
                                "schema": {
                                    "$ref": "#/components/schemas/HTTPValidationError"
                                }
                            }
                        }
                    }
                }
            }
        },
        "/api/chat/conversations": {
            "get": {
                "tags": [
                    "Chat"
                ],
                "summary": "Get Conversations",
                "description": "Get list of conversation IDs.",
                "operationId": "get_conversations_api_chat_conversations_get",
                "parameters": [
                    {
                        "name": "page",
                        "in": "query",
                        "required": false,
                        "schema": {
                            "type": "integer",
                            "minimum": 1,
                            "default": 1,
                            "title": "Page"
                        }
                    },
                    {
                        "name": "size",
                        "in": "query",
                        "required": false,
                        "schema": {
                            "type": "integer",
                            "maximum": 100,
                            "minimum": 1,
                            "default": 50,
                            "title": "Size"
                        }
                    }
                ],
                "responses": {
                    "200": {
                        "description": "Successful Response",
                        "content": {
                            "application/json": {
                                "schema": {
                                    "$ref": "#/components/schemas/Page_List_ConversationBaseResponse__"
                                }
                            }
                        }
                    },
                    "422": {
                        "description": "Validation Error",
                        "content": {
                            "application/json": {
                                "schema": {
                                    "$ref": "#/components/schemas/HTTPValidationError"
                                }
                            }
                        }
                    }
                }
            }
        },
        "/api/chat/default_task": {
            "get": {
                "tags": [
                    "Chat"
                ],
                "summary": "Get Default Task",
                "description": "Get the default task for Arthur Chat.",
                "operationId": "get_default_task_api_chat_default_task_get",
                "responses": {
                    "200": {
                        "description": "Successful Response",
                        "content": {
                            "application/json": {
                                "schema": {
                                    "$ref": "#/components/schemas/ChatDefaultTaskResponse"
                                }
                            }
                        }
                    }
                }
            },
            "put": {
                "tags": [
                    "Chat"
                ],
                "summary": "Update Default Task",
                "description": "Update the default task for Arthur Chat.",
                "operationId": "update_default_task_api_chat_default_task_put",
                "requestBody": {
                    "content": {
                        "application/json": {
                            "schema": {
                                "$ref": "#/components/schemas/ChatDefaultTaskRequest"
                            }
                        }
                    },
                    "required": true
                },
                "responses": {
                    "200": {
                        "description": "Successful Response",
                        "content": {
                            "application/json": {
                                "schema": {
                                    "$ref": "#/components/schemas/ChatDefaultTaskResponse"
                                }
                            }
                        }
                    },
                    "422": {
                        "description": "Validation Error",
                        "content": {
                            "application/json": {
                                "schema": {
                                    "$ref": "#/components/schemas/HTTPValidationError"
                                }
                            }
                        }
                    }
                }
            }
        }
    },
    "components": {
        "schemas": {
            "APIKeysRolesEnum": {
                "type": "string",
                "enum": [
                    "DEFAULT-RULE-ADMIN",
                    "TASK-ADMIN",
                    "VALIDATION-USER",
                    "ORG-AUDITOR",
                    "ORG-ADMIN"
                ],
                "title": "APIKeysRolesEnum"
            },
            "AgenticPrompt": {
                "properties": {
                    "messages": {
                        "items": {
                            "$ref": "#/components/schemas/AgenticPromptMessage-Output"
                        },
                        "type": "array",
                        "title": "Messages",
                        "description": "List of chat messages in OpenAI format (e.g., [{'role': 'user', 'content': 'Hello'}])"
                    },
                    "model_name": {
                        "type": "string",
                        "title": "Model Name",
                        "description": "Name of the LLM model (e.g., 'gpt-4o', 'claude-3-sonnet')"
                    },
                    "model_provider": {
                        "$ref": "#/components/schemas/ModelProvider",
                        "description": "Provider of the LLM model (e.g., 'openai', 'anthropic', 'azure')"
                    },
                    "tools": {
                        "anyOf": [
                            {
                                "items": {
                                    "$ref": "#/components/schemas/LLMTool-Output"
                                },
                                "type": "array"
                            },
                            {
                                "type": "null"
                            }
                        ],
                        "title": "Tools",
                        "description": "Available tools/functions for the model to call, in OpenAI function calling format"
                    },
                    "tool_choice": {
                        "anyOf": [
                            {
                                "$ref": "#/components/schemas/ToolChoiceEnum"
                            },
                            {
                                "$ref": "#/components/schemas/ToolChoice"
                            },
                            {
                                "type": "null"
                            }
                        ],
                        "title": "Tool Choice",
                        "description": "Tool choice configuration ('auto', 'none', 'required', or a specific tool selection)"
                    },
                    "timeout": {
                        "anyOf": [
                            {
                                "type": "number"
                            },
                            {
                                "type": "null"
                            }
                        ],
                        "title": "Timeout",
                        "description": "Request timeout in seconds"
                    },
                    "temperature": {
                        "anyOf": [
                            {
                                "type": "number"
                            },
                            {
                                "type": "null"
                            }
                        ],
                        "title": "Temperature",
                        "description": "Sampling temperature (0.0 to 2.0). Higher values make output more random"
                    },
                    "top_p": {
                        "anyOf": [
                            {
                                "type": "number"
                            },
                            {
                                "type": "null"
                            }
                        ],
                        "title": "Top P",
                        "description": "Top-p sampling parameter (0.0 to 1.0). Alternative to temperature"
                    },
                    "max_tokens": {
                        "anyOf": [
                            {
                                "type": "integer"
                            },
                            {
                                "type": "null"
                            }
                        ],
                        "title": "Max Tokens",
                        "description": "Maximum number of tokens to generate in the response"
                    },
                    "response_format": {
                        "anyOf": [
                            {
                                "$ref": "#/components/schemas/LLMResponseFormat-Output"
                            },
                            {
                                "type": "null"
                            }
                        ],
                        "description": "Response format specification (e.g., {'type': 'json_object'} for JSON mode)"
                    },
                    "stop": {
                        "anyOf": [
                            {
                                "type": "string"
                            },
                            {
                                "type": "null"
                            }
                        ],
                        "title": "Stop",
                        "description": "Stop sequence(s) where the model should stop generating"
                    },
                    "presence_penalty": {
                        "anyOf": [
                            {
                                "type": "number"
                            },
                            {
                                "type": "null"
                            }
                        ],
                        "title": "Presence Penalty",
                        "description": "Presence penalty (-2.0 to 2.0). Positive values penalize new tokens based on their presence"
                    },
                    "frequency_penalty": {
                        "anyOf": [
                            {
                                "type": "number"
                            },
                            {
                                "type": "null"
                            }
                        ],
                        "title": "Frequency Penalty",
                        "description": "Frequency penalty (-2.0 to 2.0). Positive values penalize tokens based on frequency"
                    },
                    "seed": {
                        "anyOf": [
                            {
                                "type": "integer"
                            },
                            {
                                "type": "null"
                            }
                        ],
                        "title": "Seed",
                        "description": "Random seed for reproducible outputs"
                    },
                    "logprobs": {
                        "anyOf": [
                            {
                                "type": "boolean"
                            },
                            {
                                "type": "null"
                            }
                        ],
                        "title": "Logprobs",
                        "description": "Whether to return log probabilities of output tokens"
                    },
                    "top_logprobs": {
                        "anyOf": [
                            {
                                "type": "integer"
                            },
                            {
                                "type": "null"
                            }
                        ],
                        "title": "Top Logprobs",
                        "description": "Number of most likely tokens to return log probabilities for (1-20)"
                    },
                    "logit_bias": {
                        "anyOf": [
                            {
                                "items": {
                                    "$ref": "#/components/schemas/LogitBiasItem"
                                },
                                "type": "array"
                            },
                            {
                                "type": "null"
                            }
                        ],
                        "title": "Logit Bias",
                        "description": "Modify likelihood of specified tokens appearing in completion"
                    },
                    "max_completion_tokens": {
                        "anyOf": [
                            {
                                "type": "integer"
                            },
                            {
                                "type": "null"
                            }
                        ],
                        "title": "Max Completion Tokens",
                        "description": "Maximum number of completion tokens (alternative to max_tokens)"
                    },
                    "reasoning_effort": {
                        "anyOf": [
                            {
                                "$ref": "#/components/schemas/ReasoningEffortEnum"
                            },
                            {
                                "type": "null"
                            }
                        ],
                        "description": "Reasoning effort level for models that support it (e.g., OpenAI o1 series)"
                    },
                    "thinking": {
                        "anyOf": [
                            {
                                "$ref": "#/components/schemas/AnthropicThinkingParam"
                            },
                            {
                                "type": "null"
                            }
                        ],
                        "description": "Anthropic-specific thinking parameter for Claude models"
                    },
                    "stream_options": {
                        "anyOf": [
                            {
                                "$ref": "#/components/schemas/StreamOptions"
                            },
                            {
                                "type": "null"
                            }
                        ],
                        "description": "Additional streaming configuration options"
                    },
                    "name": {
                        "type": "string",
                        "title": "Name",
                        "description": "Name of the agentic prompt"
                    }
                },
                "type": "object",
                "required": [
                    "messages",
                    "model_name",
                    "model_provider",
                    "name"
                ],
                "title": "AgenticPrompt"
            },
            "AgenticPromptBaseConfig": {
                "properties": {
                    "messages": {
                        "items": {
                            "$ref": "#/components/schemas/AgenticPromptMessage-Input"
                        },
                        "type": "array",
                        "title": "Messages",
                        "description": "List of chat messages in OpenAI format (e.g., [{'role': 'user', 'content': 'Hello'}])"
                    },
                    "model_name": {
                        "type": "string",
                        "title": "Model Name",
                        "description": "Name of the LLM model (e.g., 'gpt-4o', 'claude-3-sonnet')"
                    },
                    "model_provider": {
                        "$ref": "#/components/schemas/ModelProvider",
                        "description": "Provider of the LLM model (e.g., 'openai', 'anthropic', 'azure')"
                    },
                    "tools": {
                        "anyOf": [
                            {
                                "items": {
                                    "$ref": "#/components/schemas/LLMTool-Input"
                                },
                                "type": "array"
                            },
                            {
                                "type": "null"
                            }
                        ],
                        "title": "Tools",
                        "description": "Available tools/functions for the model to call, in OpenAI function calling format"
                    },
                    "tool_choice": {
                        "anyOf": [
                            {
                                "$ref": "#/components/schemas/ToolChoiceEnum"
                            },
                            {
                                "$ref": "#/components/schemas/ToolChoice"
                            },
                            {
                                "type": "null"
                            }
                        ],
                        "title": "Tool Choice",
                        "description": "Tool choice configuration ('auto', 'none', 'required', or a specific tool selection)"
                    },
                    "timeout": {
                        "anyOf": [
                            {
                                "type": "number"
                            },
                            {
                                "type": "null"
                            }
                        ],
                        "title": "Timeout",
                        "description": "Request timeout in seconds"
                    },
                    "temperature": {
                        "anyOf": [
                            {
                                "type": "number"
                            },
                            {
                                "type": "null"
                            }
                        ],
                        "title": "Temperature",
                        "description": "Sampling temperature (0.0 to 2.0). Higher values make output more random"
                    },
                    "top_p": {
                        "anyOf": [
                            {
                                "type": "number"
                            },
                            {
                                "type": "null"
                            }
                        ],
                        "title": "Top P",
                        "description": "Top-p sampling parameter (0.0 to 1.0). Alternative to temperature"
                    },
                    "max_tokens": {
                        "anyOf": [
                            {
                                "type": "integer"
                            },
                            {
                                "type": "null"
                            }
                        ],
                        "title": "Max Tokens",
                        "description": "Maximum number of tokens to generate in the response"
                    },
                    "response_format": {
                        "anyOf": [
                            {
                                "$ref": "#/components/schemas/LLMResponseFormat-Input"
                            },
                            {
                                "type": "null"
                            }
                        ],
                        "description": "Response format specification (e.g., {'type': 'json_object'} for JSON mode)"
                    },
                    "stop": {
                        "anyOf": [
                            {
                                "type": "string"
                            },
                            {
                                "type": "null"
                            }
                        ],
                        "title": "Stop",
                        "description": "Stop sequence(s) where the model should stop generating"
                    },
                    "presence_penalty": {
                        "anyOf": [
                            {
                                "type": "number"
                            },
                            {
                                "type": "null"
                            }
                        ],
                        "title": "Presence Penalty",
                        "description": "Presence penalty (-2.0 to 2.0). Positive values penalize new tokens based on their presence"
                    },
                    "frequency_penalty": {
                        "anyOf": [
                            {
                                "type": "number"
                            },
                            {
                                "type": "null"
                            }
                        ],
                        "title": "Frequency Penalty",
                        "description": "Frequency penalty (-2.0 to 2.0). Positive values penalize tokens based on frequency"
                    },
                    "seed": {
                        "anyOf": [
                            {
                                "type": "integer"
                            },
                            {
                                "type": "null"
                            }
                        ],
                        "title": "Seed",
                        "description": "Random seed for reproducible outputs"
                    },
                    "logprobs": {
                        "anyOf": [
                            {
                                "type": "boolean"
                            },
                            {
                                "type": "null"
                            }
                        ],
                        "title": "Logprobs",
                        "description": "Whether to return log probabilities of output tokens"
                    },
                    "top_logprobs": {
                        "anyOf": [
                            {
                                "type": "integer"
                            },
                            {
                                "type": "null"
                            }
                        ],
                        "title": "Top Logprobs",
                        "description": "Number of most likely tokens to return log probabilities for (1-20)"
                    },
                    "logit_bias": {
                        "anyOf": [
                            {
                                "items": {
                                    "$ref": "#/components/schemas/LogitBiasItem"
                                },
                                "type": "array"
                            },
                            {
                                "type": "null"
                            }
                        ],
                        "title": "Logit Bias",
                        "description": "Modify likelihood of specified tokens appearing in completion"
                    },
                    "max_completion_tokens": {
                        "anyOf": [
                            {
                                "type": "integer"
                            },
                            {
                                "type": "null"
                            }
                        ],
                        "title": "Max Completion Tokens",
                        "description": "Maximum number of completion tokens (alternative to max_tokens)"
                    },
                    "reasoning_effort": {
                        "anyOf": [
                            {
                                "$ref": "#/components/schemas/ReasoningEffortEnum"
                            },
                            {
                                "type": "null"
                            }
                        ],
                        "description": "Reasoning effort level for models that support it (e.g., OpenAI o1 series)"
                    },
                    "thinking": {
                        "anyOf": [
                            {
                                "$ref": "#/components/schemas/AnthropicThinkingParam"
                            },
                            {
                                "type": "null"
                            }
                        ],
                        "description": "Anthropic-specific thinking parameter for Claude models"
                    },
                    "stream_options": {
                        "anyOf": [
                            {
                                "$ref": "#/components/schemas/StreamOptions"
                            },
                            {
                                "type": "null"
                            }
                        ],
                        "description": "Additional streaming configuration options"
                    }
                },
                "type": "object",
                "required": [
                    "messages",
                    "model_name",
                    "model_provider"
                ],
                "title": "AgenticPromptBaseConfig"
            },
            "AgenticPromptMessage-Input": {
                "properties": {
                    "role": {
                        "$ref": "#/components/schemas/MessageRole",
                        "description": "Role of the message"
                    },
                    "content": {
                        "anyOf": [
                            {
                                "type": "string"
                            },
                            {
                                "type": "null"
                            }
                        ],
                        "title": "Content",
                        "description": "Content of the message"
                    },
                    "tool_calls": {
                        "anyOf": [
                            {
                                "items": {
                                    "$ref": "#/components/schemas/ToolCall"
                                },
                                "type": "array"
                            },
                            {
                                "type": "null"
                            }
                        ],
                        "title": "Tool Calls",
                        "description": "Tool calls made by assistant"
                    },
                    "tool_call_id": {
                        "anyOf": [
                            {
                                "type": "string"
                            },
                            {
                                "type": "null"
                            }
                        ],
                        "title": "Tool Call Id",
                        "description": "ID of the tool call this message is responding to"
                    }
                },
                "type": "object",
                "required": [
                    "role"
                ],
                "title": "AgenticPromptMessage"
            },
            "AgenticPromptMessage-Output": {
                "properties": {
                    "role": {
                        "$ref": "#/components/schemas/MessageRole",
                        "description": "Role of the message"
                    },
                    "content": {
                        "anyOf": [
                            {
                                "type": "string"
                            },
                            {
                                "type": "null"
                            }
                        ],
                        "title": "Content",
                        "description": "Content of the message"
                    },
                    "tool_calls": {
                        "anyOf": [
                            {
                                "items": {
                                    "$ref": "#/components/schemas/ToolCall"
                                },
                                "type": "array"
                            },
                            {
                                "type": "null"
                            }
                        ],
                        "title": "Tool Calls",
                        "description": "Tool calls made by assistant"
                    },
                    "tool_call_id": {
                        "anyOf": [
                            {
                                "type": "string"
                            },
                            {
                                "type": "null"
                            }
                        ],
                        "title": "Tool Call Id",
                        "description": "ID of the tool call this message is responding to"
                    }
                },
                "type": "object",
                "required": [
                    "role"
                ],
                "title": "AgenticPromptMessage"
            },
            "AgenticPromptRunResponse": {
                "properties": {
                    "content": {
                        "anyOf": [
                            {
                                "type": "string"
                            },
                            {
                                "type": "null"
                            }
                        ],
                        "title": "Content"
                    },
                    "tool_calls": {
                        "anyOf": [
                            {
                                "items": {
                                    "$ref": "#/components/schemas/ChatCompletionMessageToolCall"
                                },
                                "type": "array"
                            },
                            {
                                "type": "null"
                            }
                        ],
                        "title": "Tool Calls"
                    },
                    "cost": {
                        "type": "string",
                        "title": "Cost"
                    }
                },
                "type": "object",
                "required": [
                    "cost"
                ],
                "title": "AgenticPromptRunResponse"
            },
            "AgenticPrompts": {
                "properties": {
                    "prompts": {
                        "items": {
                            "$ref": "#/components/schemas/AgenticPrompt"
                        },
                        "type": "array",
                        "title": "Prompts"
                    }
                },
                "type": "object",
                "required": [
                    "prompts"
                ],
                "title": "AgenticPrompts"
            },
            "AnthropicThinkingParam": {
                "properties": {
                    "type": {
                        "type": "string",
<<<<<<< HEAD
                        "title": "Model Name",
                        "description": "Name of the LLM model (e.g., 'gpt-4o', 'claude-3-sonnet')"
                    },
                    "model_provider": {
                        "$ref": "#/components/schemas/ModelProvider",
                        "description": "Provider of the LLM model (e.g., 'openai', 'anthropic', 'azure')"
=======
                        "const": "enabled",
                        "title": "Type"
>>>>>>> 68a942c2
                    },
                    "budget_tokens": {
                        "type": "integer",
                        "title": "Budget Tokens"
                    }
                },
                "type": "object",
                "title": "AnthropicThinkingParam"
            },
            "ApiKeyResponse": {
                "properties": {
                    "id": {
                        "type": "string",
                        "title": "Id",
                        "description": "ID of the key"
                    },
                    "key": {
                        "anyOf": [
                            {
                                "type": "string"
                            },
                            {
                                "type": "null"
                            }
                        ],
                        "title": "Key",
                        "description": "The generated GenAI Engine API key. The key is displayed on key creation request only."
                    },
                    "description": {
                        "anyOf": [
                            {
                                "type": "string"
                            },
                            {
                                "type": "null"
                            }
                        ],
                        "title": "Description",
                        "description": "Description of the API key"
                    },
                    "is_active": {
                        "type": "boolean",
                        "title": "Is Active",
                        "description": "Status of the key."
                    },
                    "created_at": {
                        "type": "string",
                        "format": "date-time",
                        "title": "Created At",
                        "description": "Creation time of the key"
                    },
                    "deactivated_at": {
                        "anyOf": [
                            {
                                "type": "string",
                                "format": "date-time"
                            },
                            {
                                "type": "null"
                            }
                        ],
                        "title": "Deactivated At",
                        "description": "Deactivation time of the key"
                    },
                    "message": {
                        "anyOf": [
                            {
                                "type": "string"
                            },
                            {
                                "type": "null"
                            }
                        ],
                        "title": "Message",
                        "description": "Optional Message"
                    },
                    "roles": {
                        "items": {
                            "type": "string"
                        },
                        "type": "array",
                        "title": "Roles",
                        "description": "Roles of the API key",
                        "default": []
                    }
                },
                "type": "object",
                "required": [
                    "id",
                    "is_active",
                    "created_at"
                ],
                "title": "ApiKeyResponse"
            },
            "AuthUserRole": {
                "properties": {
                    "id": {
                        "anyOf": [
                            {
                                "type": "string"
                            },
                            {
                                "type": "null"
                            }
                        ],
                        "title": "Id"
                    },
                    "name": {
                        "type": "string",
                        "title": "Name"
                    },
                    "description": {
                        "type": "string",
                        "title": "Description"
                    },
                    "composite": {
                        "type": "boolean",
                        "title": "Composite"
                    }
                },
                "type": "object",
                "required": [
                    "name",
                    "description",
                    "composite"
                ],
                "title": "AuthUserRole"
            },
            "BaseDetailsResponse": {
                "properties": {
                    "score": {
                        "anyOf": [
                            {
                                "type": "boolean"
                            },
                            {
                                "type": "null"
                            }
                        ],
                        "title": "Score"
                    },
                    "message": {
                        "anyOf": [
                            {
                                "type": "string"
                            },
                            {
                                "type": "null"
                            }
                        ],
                        "title": "Message"
                    }
                },
                "type": "object",
                "title": "BaseDetailsResponse"
            },
            "Body_upload_embeddings_file_api_chat_files_post": {
                "properties": {
                    "file": {
                        "type": "string",
                        "format": "binary",
                        "title": "File"
                    }
                },
                "type": "object",
                "required": [
                    "file"
                ],
                "title": "Body_upload_embeddings_file_api_chat_files_post"
            },
            "ChatCompletionMessageToolCall": {
                "properties": {},
                "additionalProperties": true,
                "type": "object",
                "title": "ChatCompletionMessageToolCall"
            },
            "ChatDefaultTaskRequest": {
                "properties": {
                    "task_id": {
                        "type": "string",
                        "title": "Task Id"
                    }
                },
                "type": "object",
                "required": [
                    "task_id"
                ],
                "title": "ChatDefaultTaskRequest"
            },
            "ChatDefaultTaskResponse": {
                "properties": {
                    "task_id": {
                        "type": "string",
                        "title": "Task Id"
                    }
                },
                "type": "object",
                "required": [
                    "task_id"
                ],
                "title": "ChatDefaultTaskResponse"
            },
            "ChatDocumentContext": {
                "properties": {
                    "id": {
                        "type": "string",
                        "title": "Id"
                    },
                    "seq_num": {
                        "type": "integer",
                        "title": "Seq Num"
                    },
                    "context": {
                        "type": "string",
                        "title": "Context"
                    }
                },
                "type": "object",
                "required": [
                    "id",
                    "seq_num",
                    "context"
                ],
                "title": "ChatDocumentContext"
            },
            "ChatRequest": {
                "properties": {
                    "user_prompt": {
                        "type": "string",
                        "title": "User Prompt",
                        "description": "Prompt user wants to send to chat."
                    },
                    "conversation_id": {
                        "type": "string",
                        "title": "Conversation Id",
                        "description": "Conversation ID"
                    },
                    "file_ids": {
                        "items": {
                            "type": "string"
                        },
                        "type": "array",
                        "title": "File Ids",
                        "description": "list of file IDs to retrieve from during chat."
                    }
                },
                "type": "object",
                "required": [
                    "user_prompt",
                    "conversation_id",
                    "file_ids"
                ],
                "title": "ChatRequest"
            },
            "ChatResponse": {
                "properties": {
                    "inference_id": {
                        "type": "string",
                        "title": "Inference Id",
                        "description": "ID of the inference sent to the chat"
                    },
                    "conversation_id": {
                        "type": "string",
                        "title": "Conversation Id",
                        "description": "ID of the conversation session"
                    },
                    "timestamp": {
                        "type": "integer",
                        "title": "Timestamp",
                        "description": "Time the inference was made in unix milliseconds"
                    },
                    "retrieved_context": {
                        "items": {
                            "$ref": "#/components/schemas/ChatDocumentContext"
                        },
                        "type": "array",
                        "title": "Retrieved Context",
                        "description": "related sections of documents that were most relevant to the inference prompt. Formatted as a list of retrieved context chunks which include document name, seq num, and context."
                    },
                    "llm_response": {
                        "type": "string",
                        "title": "Llm Response",
                        "description": "response from the LLM for the original user prompt"
                    },
                    "prompt_results": {
                        "items": {
                            "$ref": "#/components/schemas/ExternalRuleResult"
                        },
                        "type": "array",
                        "title": "Prompt Results",
                        "description": "list of rule results for the user prompt"
                    },
                    "response_results": {
                        "items": {
                            "$ref": "#/components/schemas/ExternalRuleResult"
                        },
                        "type": "array",
                        "title": "Response Results",
                        "description": "list of rule results for the llm response"
                    },
                    "model_name": {
                        "anyOf": [
                            {
                                "type": "string"
                            },
                            {
                                "type": "null"
                            }
                        ],
                        "title": "Model Name",
                        "description": "The model name and version used for this chat response (e.g., 'gpt-4', 'gpt-3.5-turbo', 'claude-3-opus', 'gemini-pro')."
                    }
                },
                "type": "object",
                "required": [
                    "inference_id",
                    "conversation_id",
                    "timestamp",
                    "retrieved_context",
                    "llm_response",
                    "prompt_results",
                    "response_results"
                ],
                "title": "ChatResponse"
            },
            "CompletionRequest": {
                "properties": {
                    "messages": {
                        "items": {
                            "$ref": "#/components/schemas/AgenticPromptMessage-Input"
                        },
                        "type": "array",
                        "title": "Messages",
                        "description": "List of chat messages in OpenAI format (e.g., [{'role': 'user', 'content': 'Hello'}])"
                    },
                    "model_name": {
                        "type": "string",
                        "title": "Model Name",
                        "description": "Name of the LLM model (e.g., 'gpt-4o', 'claude-3-sonnet')"
                    },
                    "model_provider": {
                        "$ref": "#/components/schemas/ProviderEnum",
                        "description": "Provider of the LLM model (e.g., 'openai', 'anthropic', 'azure')"
                    },
                    "tools": {
                        "anyOf": [
                            {
                                "items": {
                                    "$ref": "#/components/schemas/LLMTool-Input"
                                },
                                "type": "array"
                            },
                            {
                                "type": "null"
                            }
                        ],
                        "title": "Tools",
                        "description": "Available tools/functions for the model to call, in OpenAI function calling format"
                    },
                    "tool_choice": {
                        "anyOf": [
                            {
                                "$ref": "#/components/schemas/ToolChoiceEnum"
                            },
                            {
                                "$ref": "#/components/schemas/ToolChoice"
                            },
                            {
                                "type": "null"
                            }
                        ],
                        "title": "Tool Choice",
                        "description": "Tool choice configuration ('auto', 'none', 'required', or a specific tool selection)"
                    },
                    "timeout": {
                        "anyOf": [
                            {
                                "type": "number"
                            },
                            {
                                "type": "null"
                            }
                        ],
                        "title": "Timeout",
                        "description": "Request timeout in seconds"
                    },
                    "temperature": {
                        "anyOf": [
                            {
                                "type": "number"
                            },
                            {
                                "type": "null"
                            }
                        ],
                        "title": "Temperature",
                        "description": "Sampling temperature (0.0 to 2.0). Higher values make output more random"
                    },
                    "top_p": {
                        "anyOf": [
                            {
                                "type": "number"
                            },
                            {
                                "type": "null"
                            }
                        ],
                        "title": "Top P",
                        "description": "Top-p sampling parameter (0.0 to 1.0). Alternative to temperature"
                    },
                    "max_tokens": {
                        "anyOf": [
                            {
                                "type": "integer"
                            },
                            {
                                "type": "null"
                            }
                        ],
                        "title": "Max Tokens",
                        "description": "Maximum number of tokens to generate in the response"
                    },
                    "response_format": {
                        "anyOf": [
                            {
                                "$ref": "#/components/schemas/LLMResponseFormat-Input"
                            },
                            {
                                "type": "null"
                            }
                        ],
                        "description": "Response format specification (e.g., {'type': 'json_object'} for JSON mode)"
                    },
                    "stop": {
                        "anyOf": [
                            {
                                "type": "string"
                            },
                            {
                                "type": "null"
                            }
                        ],
                        "title": "Stop",
                        "description": "Stop sequence(s) where the model should stop generating"
                    },
                    "presence_penalty": {
                        "anyOf": [
                            {
                                "type": "number"
                            },
                            {
                                "type": "null"
                            }
                        ],
                        "title": "Presence Penalty",
                        "description": "Presence penalty (-2.0 to 2.0). Positive values penalize new tokens based on their presence"
                    },
                    "frequency_penalty": {
                        "anyOf": [
                            {
                                "type": "number"
                            },
                            {
                                "type": "null"
                            }
                        ],
                        "title": "Frequency Penalty",
                        "description": "Frequency penalty (-2.0 to 2.0). Positive values penalize tokens based on frequency"
                    },
                    "seed": {
                        "anyOf": [
                            {
                                "type": "integer"
                            },
                            {
                                "type": "null"
                            }
                        ],
                        "title": "Seed",
                        "description": "Random seed for reproducible outputs"
                    },
                    "logprobs": {
                        "anyOf": [
                            {
                                "type": "boolean"
                            },
                            {
                                "type": "null"
                            }
                        ],
                        "title": "Logprobs",
                        "description": "Whether to return log probabilities of output tokens"
                    },
                    "top_logprobs": {
                        "anyOf": [
                            {
                                "type": "integer"
                            },
                            {
                                "type": "null"
                            }
                        ],
                        "title": "Top Logprobs",
                        "description": "Number of most likely tokens to return log probabilities for (1-20)"
                    },
                    "logit_bias": {
                        "anyOf": [
                            {
                                "items": {
                                    "$ref": "#/components/schemas/LogitBiasItem"
                                },
                                "type": "array"
                            },
                            {
                                "type": "null"
                            }
                        ],
                        "title": "Logit Bias",
                        "description": "Modify likelihood of specified tokens appearing in completion"
                    },
                    "max_completion_tokens": {
                        "anyOf": [
                            {
                                "type": "integer"
                            },
                            {
                                "type": "null"
                            }
                        ],
                        "title": "Max Completion Tokens",
                        "description": "Maximum number of completion tokens (alternative to max_tokens)"
                    },
                    "reasoning_effort": {
                        "anyOf": [
                            {
                                "$ref": "#/components/schemas/ReasoningEffortEnum"
                            },
                            {
                                "type": "null"
                            }
                        ],
                        "description": "Reasoning effort level for models that support it (e.g., OpenAI o1 series)"
                    },
                    "thinking": {
                        "anyOf": [
                            {
                                "$ref": "#/components/schemas/AnthropicThinkingParam"
                            },
                            {
                                "type": "null"
                            }
                        ],
                        "description": "Anthropic-specific thinking parameter for Claude models"
                    },
                    "stream_options": {
                        "anyOf": [
                            {
                                "$ref": "#/components/schemas/StreamOptions"
                            },
                            {
                                "type": "null"
                            }
                        ],
                        "description": "Additional streaming configuration options"
                    },
                    "completion_request": {
                        "$ref": "#/components/schemas/PromptCompletionRequest",
                        "description": "Run configuration for the unsaved prompt",
                        "default": {
                            "variables": [],
                            "stream": false
                        }
                    }
                },
                "type": "object",
                "required": [
                    "messages",
                    "model_name",
                    "model_provider"
                ],
                "title": "CompletionRequest",
                "description": "Request schema for running an unsaved agentic prompt"
            },
            "ConversationBaseResponse": {
                "properties": {
                    "id": {
                        "type": "string",
                        "title": "Id"
                    },
                    "updated_at": {
                        "type": "string",
                        "format": "date-time",
                        "title": "Updated At"
                    }
                },
                "type": "object",
                "required": [
                    "id",
                    "updated_at"
                ],
                "title": "ConversationBaseResponse"
            },
            "CreateUserRequest": {
                "properties": {
                    "email": {
                        "type": "string",
                        "title": "Email"
                    },
                    "password": {
                        "type": "string",
                        "title": "Password"
                    },
                    "temporary": {
                        "type": "boolean",
                        "title": "Temporary",
                        "default": true
                    },
                    "roles": {
                        "items": {
                            "type": "string"
                        },
                        "type": "array",
                        "title": "Roles"
                    },
                    "firstName": {
                        "type": "string",
                        "title": "Firstname"
                    },
                    "lastName": {
                        "type": "string",
                        "title": "Lastname"
                    }
                },
                "type": "object",
                "required": [
                    "email",
                    "password",
                    "roles",
                    "firstName",
                    "lastName"
                ],
                "title": "CreateUserRequest"
            },
            "DatasetResponse": {
                "properties": {
                    "id": {
                        "type": "string",
                        "format": "uuid",
                        "title": "Id",
                        "description": "ID of the dataset."
                    },
                    "name": {
                        "type": "string",
                        "title": "Name",
                        "description": "Name of the dataset."
                    },
                    "description": {
                        "anyOf": [
                            {
                                "type": "string"
                            },
                            {
                                "type": "null"
                            }
                        ],
                        "title": "Description",
                        "description": "Description of the dataset."
                    },
                    "metadata": {
                        "anyOf": [
                            {
                                "additionalProperties": true,
                                "type": "object"
                            },
                            {
                                "type": "null"
                            }
                        ],
                        "title": "Metadata",
                        "description": "Any metadata to include that describes additional information about the dataset."
                    },
                    "created_at": {
                        "type": "integer",
                        "title": "Created At",
                        "description": "Timestamp representing the time of dataset creation in unix milliseconds."
                    },
                    "updated_at": {
                        "type": "integer",
                        "title": "Updated At",
                        "description": "Timestamp representing the time of the last dataset update in unix milliseconds."
                    }
                },
                "type": "object",
                "required": [
                    "id",
                    "name",
                    "created_at",
                    "updated_at"
                ],
                "title": "DatasetResponse"
            },
            "DatasetUpdateRequest": {
                "properties": {
                    "name": {
                        "anyOf": [
                            {
                                "type": "string"
                            },
                            {
                                "type": "null"
                            }
                        ],
                        "title": "Name",
                        "description": "Name of the dataset."
                    },
                    "description": {
                        "anyOf": [
                            {
                                "type": "string"
                            },
                            {
                                "type": "null"
                            }
                        ],
                        "title": "Description",
                        "description": "Description of the dataset."
                    },
                    "metadata": {
                        "anyOf": [
                            {
                                "additionalProperties": true,
                                "type": "object"
                            },
                            {
                                "type": "null"
                            }
                        ],
                        "title": "Metadata",
                        "description": "Any metadata to include that describes additional information about the dataset.",
                        "examples": [
                            {
                                "created_by": "John Doe"
                            }
                        ]
                    }
                },
                "type": "object",
                "required": [
                    "name"
                ],
                "title": "DatasetUpdateRequest"
            },
            "DatasetVersionMetadataResponse": {
                "properties": {
                    "version_number": {
                        "type": "integer",
                        "title": "Version Number",
                        "description": "Version number of the dataset version."
                    },
                    "created_at": {
                        "type": "integer",
                        "title": "Created At",
                        "description": "Timestamp representing the time of dataset version creation in unix milliseconds."
                    },
                    "dataset_id": {
                        "type": "string",
                        "format": "uuid",
                        "title": "Dataset Id",
                        "description": "ID of the dataset."
                    },
                    "column_names": {
                        "items": {
                            "type": "string"
                        },
                        "type": "array",
                        "title": "Column Names",
                        "description": "Names of all columns in the dataset version."
                    }
                },
                "type": "object",
                "required": [
                    "version_number",
                    "created_at",
                    "dataset_id",
                    "column_names"
                ],
                "title": "DatasetVersionMetadataResponse"
            },
            "DatasetVersionResponse": {
                "properties": {
                    "version_number": {
                        "type": "integer",
                        "title": "Version Number",
                        "description": "Version number of the dataset version."
                    },
                    "created_at": {
                        "type": "integer",
                        "title": "Created At",
                        "description": "Timestamp representing the time of dataset version creation in unix milliseconds."
                    },
                    "dataset_id": {
                        "type": "string",
                        "format": "uuid",
                        "title": "Dataset Id",
                        "description": "ID of the dataset."
                    },
                    "column_names": {
                        "items": {
                            "type": "string"
                        },
                        "type": "array",
                        "title": "Column Names",
                        "description": "Names of all columns in the dataset version."
                    },
                    "rows": {
                        "items": {
                            "$ref": "#/components/schemas/DatasetVersionRowResponse"
                        },
                        "type": "array",
                        "title": "Rows",
                        "description": "list of rows in the dataset version."
                    },
                    "page": {
                        "type": "integer",
                        "title": "Page",
                        "description": "The current page number for the included rows."
                    },
                    "page_size": {
                        "type": "integer",
                        "title": "Page Size",
                        "description": "The number of rows per page."
                    },
                    "total_pages": {
                        "type": "integer",
                        "title": "Total Pages",
                        "description": "The total number of pages."
                    },
                    "total_count": {
                        "type": "integer",
                        "title": "Total Count",
                        "description": "The total number of rows in the dataset version."
                    }
                },
                "type": "object",
                "required": [
                    "version_number",
                    "created_at",
                    "dataset_id",
                    "column_names",
                    "rows",
                    "page",
                    "page_size",
                    "total_pages",
                    "total_count"
                ],
                "title": "DatasetVersionResponse"
            },
            "DatasetVersionRowColumnItemResponse": {
                "properties": {
                    "column_name": {
                        "type": "string",
                        "title": "Column Name",
                        "description": "Name of the column."
                    },
                    "column_value": {
                        "type": "string",
                        "title": "Column Value",
                        "description": "Value of the column."
                    }
                },
                "type": "object",
                "required": [
                    "column_name",
                    "column_value"
                ],
                "title": "DatasetVersionRowColumnItemResponse"
            },
            "DatasetVersionRowResponse": {
                "properties": {
                    "id": {
                        "type": "string",
                        "format": "uuid",
                        "title": "Id",
                        "description": "ID of the version field."
                    },
                    "data": {
                        "items": {
                            "$ref": "#/components/schemas/DatasetVersionRowColumnItemResponse"
                        },
                        "type": "array",
                        "title": "Data",
                        "description": "List of column names and values in the row."
                    }
                },
                "type": "object",
                "required": [
                    "id",
                    "data"
                ],
                "title": "DatasetVersionRowResponse"
            },
            "ExampleConfig": {
                "properties": {
                    "example": {
                        "type": "string",
                        "title": "Example",
                        "description": "Custom example for the sensitive data"
                    },
                    "result": {
                        "type": "boolean",
                        "title": "Result",
                        "description": "Boolean value representing if the example passes or fails the the sensitive data rule "
                    }
                },
                "type": "object",
                "required": [
                    "example",
                    "result"
                ],
                "title": "ExampleConfig",
                "example": {
                    "example": "John has O negative blood group",
                    "result": true
                }
            },
            "ExamplesConfig": {
                "properties": {
                    "examples": {
                        "items": {
                            "$ref": "#/components/schemas/ExampleConfig"
                        },
                        "type": "array",
                        "title": "Examples",
                        "description": "List of all the examples for Sensitive Data Rule"
                    },
                    "hint": {
                        "anyOf": [
                            {
                                "type": "string"
                            },
                            {
                                "type": "null"
                            }
                        ],
                        "title": "Hint",
                        "description": "Optional. Hint added to describe what Sensitive Data Rule should be checking for"
                    }
                },
                "type": "object",
                "required": [
                    "examples"
                ],
                "title": "ExamplesConfig",
                "example": {
                    "examples": [
                        {
                            "example": "John has O negative blood group",
                            "result": true
                        },
                        {
                            "example": "Most of the people have A positive blood group",
                            "result": false
                        }
                    ],
                    "hint": "specific individual's blood type"
                }
            },
            "ExternalDocument": {
                "properties": {
                    "id": {
                        "type": "string",
                        "title": "Id"
                    },
                    "name": {
                        "type": "string",
                        "title": "Name"
                    },
                    "type": {
                        "type": "string",
                        "title": "Type"
                    },
                    "owner_id": {
                        "type": "string",
                        "title": "Owner Id"
                    }
                },
                "type": "object",
                "required": [
                    "id",
                    "name",
                    "type",
                    "owner_id"
                ],
                "title": "ExternalDocument"
            },
            "ExternalInference": {
                "properties": {
                    "id": {
                        "type": "string",
                        "title": "Id"
                    },
                    "result": {
                        "$ref": "#/components/schemas/RuleResultEnum"
                    },
                    "created_at": {
                        "type": "integer",
                        "title": "Created At"
                    },
                    "updated_at": {
                        "type": "integer",
                        "title": "Updated At"
                    },
                    "task_id": {
                        "anyOf": [
                            {
                                "type": "string"
                            },
                            {
                                "type": "null"
                            }
                        ],
                        "title": "Task Id"
                    },
                    "task_name": {
                        "anyOf": [
                            {
                                "type": "string"
                            },
                            {
                                "type": "null"
                            }
                        ],
                        "title": "Task Name"
                    },
                    "conversation_id": {
                        "anyOf": [
                            {
                                "type": "string"
                            },
                            {
                                "type": "null"
                            }
                        ],
                        "title": "Conversation Id"
                    },
                    "inference_prompt": {
                        "$ref": "#/components/schemas/ExternalInferencePrompt"
                    },
                    "inference_response": {
                        "anyOf": [
                            {
                                "$ref": "#/components/schemas/ExternalInferenceResponse"
                            },
                            {
                                "type": "null"
                            }
                        ]
                    },
                    "inference_feedback": {
                        "items": {
                            "$ref": "#/components/schemas/InferenceFeedbackResponse"
                        },
                        "type": "array",
                        "title": "Inference Feedback"
                    },
                    "user_id": {
                        "anyOf": [
                            {
                                "type": "string"
                            },
                            {
                                "type": "null"
                            }
                        ],
                        "title": "User Id"
                    },
                    "model_name": {
                        "anyOf": [
                            {
                                "type": "string"
                            },
                            {
                                "type": "null"
                            }
                        ],
                        "title": "Model Name",
                        "description": "The model name and version used for this inference (e.g., 'gpt-4', 'gpt-3.5-turbo', 'claude-3-opus', 'gemini-pro')."
                    }
                },
                "type": "object",
                "required": [
                    "id",
                    "result",
                    "created_at",
                    "updated_at",
                    "inference_prompt",
                    "inference_feedback"
                ],
                "title": "ExternalInference"
            },
            "ExternalInferencePrompt": {
                "properties": {
                    "id": {
                        "type": "string",
                        "title": "Id"
                    },
                    "inference_id": {
                        "type": "string",
                        "title": "Inference Id"
                    },
                    "result": {
                        "$ref": "#/components/schemas/RuleResultEnum"
                    },
                    "created_at": {
                        "type": "integer",
                        "title": "Created At"
                    },
                    "updated_at": {
                        "type": "integer",
                        "title": "Updated At"
                    },
                    "message": {
                        "type": "string",
                        "title": "Message"
                    },
                    "prompt_rule_results": {
                        "items": {
                            "$ref": "#/components/schemas/ExternalRuleResult"
                        },
                        "type": "array",
                        "title": "Prompt Rule Results"
                    },
                    "tokens": {
                        "anyOf": [
                            {
                                "type": "integer"
                            },
                            {
                                "type": "null"
                            }
                        ],
                        "title": "Tokens"
                    },
                    "model_name": {
                        "anyOf": [
                            {
                                "type": "string"
                            },
                            {
                                "type": "null"
                            }
                        ],
                        "title": "Model Name",
                        "description": "The model name and version used for this prompt (e.g., 'gpt-4', 'gpt-3.5-turbo', 'claude-3-opus', 'gemini-pro')."
                    }
                },
                "type": "object",
                "required": [
                    "id",
                    "inference_id",
                    "result",
                    "created_at",
                    "updated_at",
                    "message",
                    "prompt_rule_results"
                ],
                "title": "ExternalInferencePrompt"
            },
            "ExternalInferenceResponse": {
                "properties": {
                    "id": {
                        "type": "string",
                        "title": "Id"
                    },
                    "inference_id": {
                        "type": "string",
                        "title": "Inference Id"
                    },
                    "result": {
                        "$ref": "#/components/schemas/RuleResultEnum"
                    },
                    "created_at": {
                        "type": "integer",
                        "title": "Created At"
                    },
                    "updated_at": {
                        "type": "integer",
                        "title": "Updated At"
                    },
                    "message": {
                        "type": "string",
                        "title": "Message"
                    },
                    "context": {
                        "anyOf": [
                            {
                                "type": "string"
                            },
                            {
                                "type": "null"
                            }
                        ],
                        "title": "Context"
                    },
                    "response_rule_results": {
                        "items": {
                            "$ref": "#/components/schemas/ExternalRuleResult"
                        },
                        "type": "array",
                        "title": "Response Rule Results"
                    },
                    "tokens": {
                        "anyOf": [
                            {
                                "type": "integer"
                            },
                            {
                                "type": "null"
                            }
                        ],
                        "title": "Tokens"
                    },
                    "model_name": {
                        "anyOf": [
                            {
                                "type": "string"
                            },
                            {
                                "type": "null"
                            }
                        ],
                        "title": "Model Name",
                        "description": "The model name and version used for this response (e.g., 'gpt-4', 'gpt-3.5-turbo', 'claude-3-opus', 'gemini-pro')."
                    }
                },
                "type": "object",
                "required": [
                    "id",
                    "inference_id",
                    "result",
                    "created_at",
                    "updated_at",
                    "message",
                    "response_rule_results"
                ],
                "title": "ExternalInferenceResponse"
            },
            "ExternalRuleResult": {
                "properties": {
                    "id": {
                        "type": "string",
                        "title": "Id",
                        "description": " ID of the rule"
                    },
                    "name": {
                        "type": "string",
                        "title": "Name",
                        "description": "Name of the rule"
                    },
                    "rule_type": {
                        "$ref": "#/components/schemas/RuleType",
                        "description": "Type of the rule"
                    },
                    "scope": {
                        "$ref": "#/components/schemas/RuleScope",
                        "description": "Scope of the rule. The rule can be set at default level or task level."
                    },
                    "result": {
                        "$ref": "#/components/schemas/RuleResultEnum",
                        "description": "Result if the rule"
                    },
                    "latency_ms": {
                        "type": "integer",
                        "title": "Latency Ms",
                        "description": "Duration in millisesconds of rule execution"
                    },
                    "details": {
                        "anyOf": [
                            {
                                "$ref": "#/components/schemas/KeywordDetailsResponse"
                            },
                            {
                                "$ref": "#/components/schemas/RegexDetailsResponse"
                            },
                            {
                                "$ref": "#/components/schemas/HallucinationDetailsResponse"
                            },
                            {
                                "$ref": "#/components/schemas/PIIDetailsResponse"
                            },
                            {
                                "$ref": "#/components/schemas/ToxicityDetailsResponse"
                            },
                            {
                                "$ref": "#/components/schemas/BaseDetailsResponse"
                            },
                            {
                                "type": "null"
                            }
                        ],
                        "title": "Details",
                        "description": "Details of the rule output"
                    }
                },
                "type": "object",
                "required": [
                    "id",
                    "name",
                    "rule_type",
                    "scope",
                    "result",
                    "latency_ms"
                ],
                "title": "ExternalRuleResult",
                "example": {
                    "id": "90f18c69-d793-4913-9bde-a0c7f3643de0",
                    "name": "PII Rule",
                    "result": "Pass"
                }
            },
            "FeedbackRequest": {
                "properties": {
                    "target": {
                        "$ref": "#/components/schemas/InferenceFeedbackTarget"
                    },
                    "score": {
                        "type": "integer",
                        "title": "Score"
                    },
                    "reason": {
                        "anyOf": [
                            {
                                "type": "string"
                            },
                            {
                                "type": "null"
                            }
                        ],
                        "title": "Reason"
                    },
                    "user_id": {
                        "anyOf": [
                            {
                                "type": "string"
                            },
                            {
                                "type": "null"
                            }
                        ],
                        "title": "User Id"
                    }
                },
                "type": "object",
                "required": [
                    "target",
                    "score",
                    "reason"
                ],
                "title": "FeedbackRequest"
            },
            "FileUploadResult": {
                "properties": {
                    "id": {
                        "type": "string",
                        "title": "Id"
                    },
                    "name": {
                        "type": "string",
                        "title": "Name"
                    },
                    "type": {
                        "type": "string",
                        "title": "Type"
                    },
                    "word_count": {
                        "type": "integer",
                        "title": "Word Count"
                    },
                    "success": {
                        "type": "boolean",
                        "title": "Success"
                    }
                },
                "type": "object",
                "required": [
                    "id",
                    "name",
                    "type",
                    "word_count",
                    "success"
                ],
                "title": "FileUploadResult"
            },
            "HTTPError": {
                "properties": {
                    "detail": {
                        "type": "string",
                        "title": "Detail"
                    }
                },
                "type": "object",
                "required": [
                    "detail"
                ],
                "title": "HTTPError",
                "example": {
                    "detail": "HTTPException raised."
                }
            },
            "HTTPValidationError": {
                "properties": {
                    "detail": {
                        "items": {
                            "$ref": "#/components/schemas/ValidationError"
                        },
                        "type": "array",
                        "title": "Detail"
                    }
                },
                "type": "object",
                "title": "HTTPValidationError"
            },
            "HallucinationClaimResponse": {
                "properties": {
                    "claim": {
                        "type": "string",
                        "title": "Claim"
                    },
                    "valid": {
                        "type": "boolean",
                        "title": "Valid"
                    },
                    "reason": {
                        "type": "string",
                        "title": "Reason"
                    },
                    "order_number": {
                        "anyOf": [
                            {
                                "type": "integer"
                            },
                            {
                                "type": "null"
                            }
                        ],
                        "title": "Order Number",
                        "description": "This field is a helper for ordering the claims",
                        "default": -1
                    }
                },
                "type": "object",
                "required": [
                    "claim",
                    "valid",
                    "reason"
                ],
                "title": "HallucinationClaimResponse"
            },
            "HallucinationDetailsResponse": {
                "properties": {
                    "score": {
                        "anyOf": [
                            {
                                "type": "boolean"
                            },
                            {
                                "type": "null"
                            }
                        ],
                        "title": "Score"
                    },
                    "message": {
                        "anyOf": [
                            {
                                "type": "string"
                            },
                            {
                                "type": "null"
                            }
                        ],
                        "title": "Message"
                    },
                    "claims": {
                        "items": {
                            "$ref": "#/components/schemas/HallucinationClaimResponse"
                        },
                        "type": "array",
                        "title": "Claims"
                    }
                },
                "type": "object",
                "required": [
                    "claims"
                ],
                "title": "HallucinationDetailsResponse"
            },
            "InferenceFeedbackResponse": {
                "properties": {
                    "id": {
                        "type": "string",
                        "title": "Id"
                    },
                    "inference_id": {
                        "type": "string",
                        "title": "Inference Id"
                    },
                    "target": {
                        "$ref": "#/components/schemas/InferenceFeedbackTarget"
                    },
                    "score": {
                        "type": "integer",
                        "title": "Score"
                    },
                    "reason": {
                        "anyOf": [
                            {
                                "type": "string"
                            },
                            {
                                "type": "null"
                            }
                        ],
                        "title": "Reason"
                    },
                    "user_id": {
                        "anyOf": [
                            {
                                "type": "string"
                            },
                            {
                                "type": "null"
                            }
                        ],
                        "title": "User Id"
                    },
                    "created_at": {
                        "type": "string",
                        "format": "date-time",
                        "title": "Created At"
                    },
                    "updated_at": {
                        "type": "string",
                        "format": "date-time",
                        "title": "Updated At"
                    }
                },
                "type": "object",
                "required": [
                    "id",
                    "inference_id",
                    "target",
                    "score",
                    "created_at",
                    "updated_at"
                ],
                "title": "InferenceFeedbackResponse"
            },
            "InferenceFeedbackTarget": {
                "type": "string",
                "enum": [
                    "context",
                    "response_results",
                    "prompt_results"
                ],
                "title": "InferenceFeedbackTarget"
            },
            "JsonPropertySchema": {
                "properties": {
                    "type": {
                        "type": "string",
                        "title": "Type",
                        "description": "The argument's type (e.g. string, boolean, etc.)",
                        "default": "string"
                    },
                    "description": {
                        "anyOf": [
                            {
                                "type": "string"
                            },
                            {
                                "type": "null"
                            }
                        ],
                        "title": "Description",
                        "description": "A description of the argument"
                    },
                    "enum": {
                        "anyOf": [
                            {
                                "items": {
                                    "type": "string"
                                },
                                "type": "array"
                            },
                            {
                                "type": "null"
                            }
                        ],
                        "title": "Enum",
                        "description": "An enum for the argument (e.g. ['celsius', 'fahrenheit'])"
                    },
                    "items": {
                        "anyOf": [
                            {},
                            {
                                "type": "null"
                            }
                        ],
                        "title": "Items",
                        "description": "For array types, describes the items"
                    }
                },
                "type": "object",
                "title": "JsonPropertySchema"
            },
            "JsonSchema": {
                "properties": {
                    "type": {
                        "type": "string",
                        "title": "Type",
                        "default": "object"
                    },
                    "properties": {
                        "additionalProperties": {
                            "$ref": "#/components/schemas/JsonPropertySchema"
                        },
                        "type": "object",
                        "title": "Properties",
                        "description": "The name of the property and the property schema (e.g. {'topic': {'type': 'string', 'description': 'the topic to generate a joke for'})"
                    },
                    "required": {
                        "items": {
                            "type": "string"
                        },
                        "type": "array",
                        "title": "Required",
                        "description": "The required properties of the function"
                    },
                    "additionalProperties": {
                        "anyOf": [
                            {
                                "type": "boolean"
                            },
                            {
                                "type": "null"
                            }
                        ],
                        "title": "Additionalproperties",
                        "description": "Whether the function definition should allow additional properties"
                    }
                },
                "type": "object",
                "required": [
                    "properties"
                ],
                "title": "JsonSchema"
            },
            "KeywordDetailsResponse": {
                "properties": {
                    "score": {
                        "anyOf": [
                            {
                                "type": "boolean"
                            },
                            {
                                "type": "null"
                            }
                        ],
                        "title": "Score"
                    },
                    "message": {
                        "anyOf": [
                            {
                                "type": "string"
                            },
                            {
                                "type": "null"
                            }
                        ],
                        "title": "Message"
                    },
                    "keyword_matches": {
                        "items": {
                            "$ref": "#/components/schemas/KeywordSpanResponse"
                        },
                        "type": "array",
                        "title": "Keyword Matches",
                        "description": "Each keyword in this list corresponds to a keyword that was both configured in the rule that was run and found in the input text.",
                        "default": []
                    }
                },
                "additionalProperties": false,
                "type": "object",
                "title": "KeywordDetailsResponse"
            },
            "KeywordSpanResponse": {
                "properties": {
                    "keyword": {
                        "type": "string",
                        "title": "Keyword",
                        "description": "The keyword from the rule that matched within the input string."
                    }
                },
                "type": "object",
                "required": [
                    "keyword"
                ],
                "title": "KeywordSpanResponse"
            },
            "KeywordsConfig": {
                "properties": {
                    "keywords": {
                        "items": {
                            "type": "string"
                        },
                        "type": "array",
                        "title": "Keywords",
                        "description": "List of Keywords"
                    }
                },
                "type": "object",
                "required": [
                    "keywords"
                ],
                "title": "KeywordsConfig",
                "example": {
                    "keywords": [
                        "Blocked_Keyword_1",
                        "Blocked_Keyword_2"
                    ]
                }
            },
            "LLMResponseFormat-Input": {
                "properties": {
                    "type": {
                        "$ref": "#/components/schemas/LLMResponseFormatEnum",
                        "description": "Response format type: 'text', 'json_object', or 'json_schema'",
                        "example": "json_schema"
                    },
                    "json_schema": {
                        "anyOf": [
                            {
                                "$ref": "#/components/schemas/LLMResponseSchema-Input"
                            },
                            {
                                "type": "null"
                            }
                        ],
                        "description": "JSON schema definition (required when type is 'json_schema')"
                    }
                },
                "type": "object",
                "required": [
                    "type"
                ],
                "title": "LLMResponseFormat"
            },
            "LLMResponseFormat-Output": {
                "properties": {
                    "type": {
                        "$ref": "#/components/schemas/LLMResponseFormatEnum",
                        "description": "Response format type: 'text', 'json_object', or 'json_schema'",
                        "example": "json_schema"
                    },
                    "json_schema": {
                        "anyOf": [
                            {
                                "$ref": "#/components/schemas/LLMResponseSchema-Output"
                            },
                            {
                                "type": "null"
                            }
                        ],
                        "description": "JSON schema definition (required when type is 'json_schema')"
                    }
                },
                "type": "object",
                "required": [
                    "type"
                ],
                "title": "LLMResponseFormat"
            },
            "LLMResponseFormatEnum": {
                "type": "string",
                "enum": [
                    "text",
                    "json_object",
                    "json_schema"
                ],
                "title": "LLMResponseFormatEnum"
            },
            "LLMResponseSchema-Input": {
                "properties": {
                    "name": {
                        "type": "string",
                        "title": "Name",
                        "description": "Name of the schema"
                    },
                    "description": {
                        "anyOf": [
                            {
                                "type": "string"
                            },
                            {
                                "type": "null"
                            }
                        ],
                        "title": "Description",
                        "description": "Description of the schema"
                    },
                    "schema": {
                        "$ref": "#/components/schemas/JsonSchema",
                        "description": "The JSON schema object"
                    },
                    "strict": {
                        "anyOf": [
                            {
                                "type": "boolean"
                            },
                            {
                                "type": "null"
                            }
                        ],
                        "title": "Strict",
                        "description": "Whether to enforce strict schema adherence"
                    }
                },
                "type": "object",
                "required": [
                    "name",
                    "schema"
                ],
                "title": "LLMResponseSchema"
            },
            "LLMResponseSchema-Output": {
                "properties": {
                    "name": {
                        "type": "string",
                        "title": "Name",
                        "description": "Name of the schema"
                    },
                    "description": {
                        "anyOf": [
                            {
                                "type": "string"
                            },
                            {
                                "type": "null"
                            }
                        ],
                        "title": "Description",
                        "description": "Description of the schema"
                    },
                    "schema": {
                        "$ref": "#/components/schemas/JsonSchema",
                        "description": "The JSON schema object"
                    },
                    "strict": {
                        "anyOf": [
                            {
                                "type": "boolean"
                            },
                            {
                                "type": "null"
                            }
                        ],
                        "title": "Strict",
                        "description": "Whether to enforce strict schema adherence"
                    }
                },
                "type": "object",
                "required": [
                    "name",
                    "schema"
                ],
                "title": "LLMResponseSchema"
            },
            "LLMTool-Input": {
                "properties": {
                    "type": {
                        "type": "string",
                        "title": "Type",
                        "description": "The type of tool. Should always be 'function'",
                        "default": "function"
                    },
                    "function": {
                        "$ref": "#/components/schemas/ToolFunction-Input",
                        "description": "The function definition"
                    },
                    "strict": {
                        "anyOf": [
                            {
                                "type": "boolean"
                            },
                            {
                                "type": "null"
                            }
                        ],
                        "title": "Strict",
                        "description": "Whether the function definition should use OpenAI's strict mode"
                    }
                },
                "type": "object",
                "required": [
                    "function"
                ],
                "title": "LLMTool"
            },
            "LLMTool-Output": {
                "properties": {
                    "type": {
                        "type": "string",
                        "title": "Type",
                        "description": "The type of tool. Should always be 'function'",
                        "default": "function"
                    },
                    "function": {
                        "$ref": "#/components/schemas/ToolFunction-Output",
                        "description": "The function definition"
                    },
                    "strict": {
                        "anyOf": [
                            {
                                "type": "boolean"
                            },
                            {
                                "type": "null"
                            }
                        ],
                        "title": "Strict",
                        "description": "Whether the function definition should use OpenAI's strict mode"
                    }
                },
                "type": "object",
                "required": [
                    "function"
                ],
                "title": "LLMTool"
            },
            "ListDatasetVersionsResponse": {
                "properties": {
                    "versions": {
                        "items": {
                            "$ref": "#/components/schemas/DatasetVersionMetadataResponse"
                        },
                        "type": "array",
                        "title": "Versions",
                        "description": "List of existing versions for the dataset."
                    },
                    "page": {
                        "type": "integer",
                        "title": "Page",
                        "description": "The current page number for the included rows."
                    },
                    "page_size": {
                        "type": "integer",
                        "title": "Page Size",
                        "description": "The number of rows per page."
                    },
                    "total_pages": {
                        "type": "integer",
                        "title": "Total Pages",
                        "description": "The total number of pages."
                    },
                    "total_count": {
                        "type": "integer",
                        "title": "Total Count",
                        "description": "The total number of rows in the dataset version."
                    }
                },
                "type": "object",
                "required": [
                    "versions",
                    "page",
                    "page_size",
                    "total_pages",
                    "total_count"
                ],
                "title": "ListDatasetVersionsResponse"
            },
            "LogitBiasItem": {
                "properties": {
                    "token_id": {
                        "type": "integer",
                        "title": "Token Id",
                        "description": "Token ID to bias"
                    },
                    "bias": {
                        "type": "number",
                        "maximum": 100.0,
                        "minimum": -100.0,
                        "title": "Bias",
                        "description": "Bias value between -100 and 100"
                    }
                },
                "type": "object",
                "required": [
                    "token_id",
                    "bias"
                ],
                "title": "LogitBiasItem"
            },
            "MessageRole": {
                "type": "string",
                "enum": [
                    "system",
                    "user",
                    "assistant",
                    "tool"
                ],
                "title": "MessageRole"
            },
            "MetricResponse": {
                "properties": {
                    "id": {
                        "type": "string",
                        "title": "Id",
                        "description": "ID of the Metric"
                    },
                    "name": {
                        "type": "string",
                        "title": "Name",
                        "description": "Name of the Metric"
                    },
                    "type": {
                        "$ref": "#/components/schemas/MetricType",
                        "description": "Type of the Metric"
                    },
                    "metric_metadata": {
                        "type": "string",
                        "title": "Metric Metadata",
                        "description": "Metadata of the Metric"
                    },
                    "config": {
                        "anyOf": [
                            {
                                "type": "string"
                            },
                            {
                                "type": "null"
                            }
                        ],
                        "title": "Config",
                        "description": "JSON-serialized configuration for the Metric"
                    },
                    "created_at": {
                        "type": "string",
                        "format": "date-time",
                        "title": "Created At",
                        "description": "Time the Metric was created in unix milliseconds"
                    },
                    "updated_at": {
                        "type": "string",
                        "format": "date-time",
                        "title": "Updated At",
                        "description": "Time the Metric was updated in unix milliseconds"
                    },
                    "enabled": {
                        "anyOf": [
                            {
                                "type": "boolean"
                            },
                            {
                                "type": "null"
                            }
                        ],
                        "title": "Enabled",
                        "description": "Whether the Metric is enabled"
                    }
                },
                "type": "object",
                "required": [
                    "id",
                    "name",
                    "type",
                    "metric_metadata",
                    "created_at",
                    "updated_at"
                ],
                "title": "MetricResponse"
            },
            "MetricResultResponse": {
                "properties": {
                    "id": {
                        "type": "string",
                        "title": "Id",
                        "description": "ID of the metric result"
                    },
                    "metric_type": {
                        "$ref": "#/components/schemas/MetricType",
                        "description": "Type of the metric"
                    },
                    "details": {
                        "anyOf": [
                            {
                                "type": "string"
                            },
                            {
                                "type": "null"
                            }
                        ],
                        "title": "Details",
                        "description": "JSON-serialized metric details"
                    },
                    "prompt_tokens": {
                        "type": "integer",
                        "title": "Prompt Tokens",
                        "description": "Number of prompt tokens used"
                    },
                    "completion_tokens": {
                        "type": "integer",
                        "title": "Completion Tokens",
                        "description": "Number of completion tokens used"
                    },
                    "latency_ms": {
                        "type": "integer",
                        "title": "Latency Ms",
                        "description": "Latency in milliseconds"
                    },
                    "span_id": {
                        "type": "string",
                        "title": "Span Id",
                        "description": "ID of the span this result belongs to"
                    },
                    "metric_id": {
                        "type": "string",
                        "title": "Metric Id",
                        "description": "ID of the metric that generated this result"
                    },
                    "created_at": {
                        "type": "string",
                        "format": "date-time",
                        "title": "Created At",
                        "description": "Time the result was created"
                    },
                    "updated_at": {
                        "type": "string",
                        "format": "date-time",
                        "title": "Updated At",
                        "description": "Time the result was last updated"
                    }
                },
                "type": "object",
                "required": [
                    "id",
                    "metric_type",
                    "prompt_tokens",
                    "completion_tokens",
                    "latency_ms",
                    "span_id",
                    "metric_id",
                    "created_at",
                    "updated_at"
                ],
                "title": "MetricResultResponse"
            },
            "MetricType": {
                "type": "string",
                "enum": [
                    "QueryRelevance",
                    "ResponseRelevance",
                    "ToolSelection"
                ],
                "title": "MetricType"
            },
            "ModelProvider": {
                "type": "string",
                "enum": [
                    "anthropic",
                    "openai",
                    "gemini",
                    "azure",
                    "bedrock",
                    "sagemaker",
                    "vertex_ai"
                ],
                "title": "ModelProvider"
            },
            "NestedSpanWithMetricsResponse": {
                "properties": {
                    "id": {
                        "type": "string",
                        "title": "Id"
                    },
                    "trace_id": {
                        "type": "string",
                        "title": "Trace Id"
                    },
                    "span_id": {
                        "type": "string",
                        "title": "Span Id"
                    },
                    "parent_span_id": {
                        "anyOf": [
                            {
                                "type": "string"
                            },
                            {
                                "type": "null"
                            }
                        ],
                        "title": "Parent Span Id"
                    },
                    "span_kind": {
                        "anyOf": [
                            {
                                "type": "string"
                            },
                            {
                                "type": "null"
                            }
                        ],
                        "title": "Span Kind"
                    },
                    "span_name": {
                        "anyOf": [
                            {
                                "type": "string"
                            },
                            {
                                "type": "null"
                            }
                        ],
                        "title": "Span Name"
                    },
                    "start_time": {
                        "type": "string",
                        "format": "date-time",
                        "title": "Start Time"
                    },
                    "end_time": {
                        "type": "string",
                        "format": "date-time",
                        "title": "End Time"
                    },
                    "task_id": {
                        "anyOf": [
                            {
                                "type": "string"
                            },
                            {
                                "type": "null"
                            }
                        ],
                        "title": "Task Id"
                    },
                    "session_id": {
                        "anyOf": [
                            {
                                "type": "string"
                            },
                            {
                                "type": "null"
                            }
                        ],
                        "title": "Session Id"
                    },
                    "status_code": {
                        "type": "string",
                        "title": "Status Code",
                        "description": "Status code for the span (Unset, Error, Ok)"
                    },
                    "created_at": {
                        "type": "string",
                        "format": "date-time",
                        "title": "Created At"
                    },
                    "updated_at": {
                        "type": "string",
                        "format": "date-time",
                        "title": "Updated At"
                    },
                    "raw_data": {
                        "additionalProperties": true,
                        "type": "object",
                        "title": "Raw Data"
                    },
                    "system_prompt": {
                        "anyOf": [
                            {
                                "type": "string"
                            },
                            {
                                "type": "null"
                            }
                        ],
                        "title": "System Prompt"
                    },
                    "user_query": {
                        "anyOf": [
                            {
                                "type": "string"
                            },
                            {
                                "type": "null"
                            }
                        ],
                        "title": "User Query"
                    },
                    "response": {
                        "anyOf": [
                            {
                                "type": "string"
                            },
                            {
                                "type": "null"
                            }
                        ],
                        "title": "Response"
                    },
                    "context": {
                        "anyOf": [
                            {
                                "items": {
                                    "additionalProperties": true,
                                    "type": "object"
                                },
                                "type": "array"
                            },
                            {
                                "type": "null"
                            }
                        ],
                        "title": "Context"
                    },
                    "metric_results": {
                        "items": {
                            "$ref": "#/components/schemas/MetricResultResponse"
                        },
                        "type": "array",
                        "title": "Metric Results",
                        "description": "List of metric results for this span",
                        "default": []
                    },
                    "children": {
                        "items": {
                            "$ref": "#/components/schemas/NestedSpanWithMetricsResponse"
                        },
                        "type": "array",
                        "title": "Children",
                        "description": "Child spans nested under this span",
                        "default": []
                    }
                },
                "type": "object",
                "required": [
                    "id",
                    "trace_id",
                    "span_id",
                    "start_time",
                    "end_time",
                    "status_code",
                    "created_at",
                    "updated_at",
                    "raw_data"
                ],
                "title": "NestedSpanWithMetricsResponse",
                "description": "Nested span response with children for building span trees"
            },
            "NewApiKeyRequest": {
                "properties": {
                    "description": {
                        "anyOf": [
                            {
                                "type": "string"
                            },
                            {
                                "type": "null"
                            }
                        ],
                        "title": "Description",
                        "description": "Description of the API key. Optional."
                    },
                    "roles": {
                        "anyOf": [
                            {
                                "items": {
                                    "$ref": "#/components/schemas/APIKeysRolesEnum"
                                },
                                "type": "array"
                            },
                            {
                                "type": "null"
                            }
                        ],
                        "title": "Roles",
                        "description": "Role that will be assigned to API key. Allowed values: [<APIKeysRolesEnum.DEFAULT_RULE_ADMIN: 'DEFAULT-RULE-ADMIN'>, <APIKeysRolesEnum.TASK_ADMIN: 'TASK-ADMIN'>, <APIKeysRolesEnum.VALIDATION_USER: 'VALIDATION-USER'>, <APIKeysRolesEnum.ORG_AUDITOR: 'ORG-AUDITOR'>, <APIKeysRolesEnum.ORG_ADMIN: 'ORG-ADMIN'>]",
                        "default": [
                            "VALIDATION-USER"
                        ]
                    }
                },
                "type": "object",
                "title": "NewApiKeyRequest"
            },
            "NewDatasetRequest": {
                "properties": {
                    "name": {
                        "type": "string",
                        "title": "Name",
                        "description": "Name of the dataset."
                    },
                    "description": {
                        "anyOf": [
                            {
                                "type": "string"
                            },
                            {
                                "type": "null"
                            }
                        ],
                        "title": "Description",
                        "description": "Description of the dataset."
                    },
                    "metadata": {
                        "anyOf": [
                            {
                                "additionalProperties": true,
                                "type": "object"
                            },
                            {
                                "type": "null"
                            }
                        ],
                        "title": "Metadata",
                        "description": "Any metadata to include that describes additional information about the dataset."
                    }
                },
                "type": "object",
                "required": [
                    "name"
                ],
                "title": "NewDatasetRequest"
            },
            "NewDatasetVersionRequest": {
                "properties": {
                    "rows_to_add": {
                        "items": {
                            "$ref": "#/components/schemas/NewDatasetVersionRowRequest"
                        },
                        "type": "array",
                        "title": "Rows To Add",
                        "description": "List of rows to be added to the new dataset version."
                    },
                    "rows_to_delete": {
                        "items": {
                            "type": "string",
                            "format": "uuid"
                        },
                        "type": "array",
                        "title": "Rows To Delete",
                        "description": "List of IDs of rows to be deleted from the new dataset version."
                    },
                    "rows_to_update": {
                        "items": {
                            "$ref": "#/components/schemas/NewDatasetVersionUpdateRowRequest"
                        },
                        "type": "array",
                        "title": "Rows To Update",
                        "description": "List of IDs of rows to be updated in the new dataset version with their new values. Should include the value in the row for every column in the dataset, not just the updated column values."
                    }
                },
                "type": "object",
                "required": [
                    "rows_to_add",
                    "rows_to_delete",
                    "rows_to_update"
                ],
                "title": "NewDatasetVersionRequest"
            },
            "NewDatasetVersionRowColumnItemRequest": {
                "properties": {
                    "column_name": {
                        "type": "string",
                        "title": "Column Name",
                        "description": "Name of column."
                    },
                    "column_value": {
                        "type": "string",
                        "title": "Column Value",
                        "description": "Value of column for the row."
                    }
                },
                "type": "object",
                "required": [
                    "column_name",
                    "column_value"
                ],
                "title": "NewDatasetVersionRowColumnItemRequest"
            },
            "NewDatasetVersionRowRequest": {
                "properties": {
                    "data": {
                        "items": {
                            "$ref": "#/components/schemas/NewDatasetVersionRowColumnItemRequest"
                        },
                        "type": "array",
                        "title": "Data",
                        "description": "List of column-value pairs in the new dataset row."
                    }
                },
                "type": "object",
                "required": [
                    "data"
                ],
                "title": "NewDatasetVersionRowRequest"
            },
            "NewDatasetVersionUpdateRowRequest": {
                "properties": {
                    "id": {
                        "type": "string",
                        "format": "uuid",
                        "title": "Id",
                        "description": "UUID of row to be updated."
                    },
                    "data": {
                        "items": {
                            "$ref": "#/components/schemas/NewDatasetVersionRowColumnItemRequest"
                        },
                        "type": "array",
                        "title": "Data",
                        "description": "List of column-value pairs in the updated row."
                    }
                },
                "type": "object",
                "required": [
                    "id",
                    "data"
                ],
                "title": "NewDatasetVersionUpdateRowRequest"
            },
            "NewMetricRequest": {
                "properties": {
                    "type": {
                        "$ref": "#/components/schemas/MetricType",
                        "description": "Type of the metric. It can only be one of QueryRelevance, ResponseRelevance, ToolSelection",
                        "examples": [
                            "UserQueryRelevance"
                        ]
                    },
                    "name": {
                        "type": "string",
                        "title": "Name",
                        "description": "Name of metric",
                        "examples": [
                            "My User Query Relevance"
                        ]
                    },
                    "metric_metadata": {
                        "type": "string",
                        "title": "Metric Metadata",
                        "description": "Additional metadata for the metric"
                    },
                    "config": {
                        "anyOf": [
                            {
                                "$ref": "#/components/schemas/RelevanceMetricConfig"
                            },
                            {
                                "type": "null"
                            }
                        ],
                        "description": "Configuration for the metric. Currently only applies to UserQueryRelevance and ResponseRelevance metric types."
                    }
                },
                "type": "object",
                "required": [
                    "type",
                    "name",
                    "metric_metadata"
                ],
                "title": "NewMetricRequest",
                "example1": {
                    "metric_metadata": "This is a test metric metadata",
                    "name": "My User Query Relevance",
                    "type": "QueryRelevance"
                },
                "example2": {
                    "config": {
                        "relevance_threshold": 0.8,
                        "use_llm_judge": false
                    },
                    "metric_metadata": "This is a test metric metadata",
                    "name": "My User Query Relevance with Config",
                    "type": "QueryRelevance"
                },
                "example3": {
                    "config": {
                        "use_llm_judge": true
                    },
                    "metric_metadata": "This is a test metric metadata",
                    "name": "My Response Relevance",
                    "type": "ResponseRelevance"
                }
            },
            "NewRuleRequest": {
                "properties": {
                    "name": {
                        "type": "string",
                        "title": "Name",
                        "description": "Name of the rule",
                        "examples": [
                            "SSN Regex Rule"
                        ]
                    },
                    "type": {
                        "type": "string",
                        "title": "Type",
                        "description": "Type of the rule. It can only be one of KeywordRule, RegexRule, ModelSensitiveDataRule, ModelHallucinationRule, ModelHallucinationRuleV2, PromptInjectionRule, PIIDataRule",
                        "examples": [
                            "RegexRule"
                        ]
                    },
                    "apply_to_prompt": {
                        "type": "boolean",
                        "title": "Apply To Prompt",
                        "description": "Boolean value to enable or disable the rule for llm prompt",
                        "examples": [
                            true
                        ]
                    },
                    "apply_to_response": {
                        "type": "boolean",
                        "title": "Apply To Response",
                        "description": "Boolean value to enable or disable the rule for llm response",
                        "examples": [
                            false
                        ]
                    },
                    "config": {
                        "anyOf": [
                            {
                                "$ref": "#/components/schemas/KeywordsConfig"
                            },
                            {
                                "$ref": "#/components/schemas/RegexConfig"
                            },
                            {
                                "$ref": "#/components/schemas/ExamplesConfig"
                            },
                            {
                                "$ref": "#/components/schemas/ToxicityConfig"
                            },
                            {
                                "$ref": "#/components/schemas/PIIConfig"
                            },
                            {
                                "type": "null"
                            }
                        ],
                        "title": "Config",
                        "description": "Config of the rule"
                    }
                },
                "type": "object",
                "required": [
                    "name",
                    "type",
                    "apply_to_prompt",
                    "apply_to_response"
                ],
                "title": "NewRuleRequest",
                "example1": {
                    "description": "Sensitive Data Example with its required configuration",
                    "summary": "Sensitive Data Example",
                    "value": {
                        "apply_to_prompt": true,
                        "apply_to_response": false,
                        "config": {
                            "examples": [
                                {
                                    "example": "John has O negative blood group",
                                    "result": true
                                },
                                {
                                    "example": "Most of the people have A positive blood group",
                                    "result": false
                                }
                            ],
                            "hint": "specific individual's blood types"
                        },
                        "name": "Sensitive Data Rule",
                        "type": "ModelSensitiveDataRule"
                    }
                },
                "example2": {
                    "description": "Regex Example with its required configuration. Be sure to properly encode requests using JSON libraries. For example, the regex provided encodes to a different string when encoded to account for escape characters.",
                    "summary": "Regex Example",
                    "value": {
                        "apply_to_prompt": true,
                        "apply_to_response": true,
                        "config": {
                            "regex_patterns": [
                                "\\d{3}-\\d{2}-\\d{4}",
                                "\\d{5}-\\d{6}-\\d{7}"
                            ]
                        },
                        "name": "SSN Regex Rule",
                        "type": "RegexRule"
                    }
                },
                "example3": {
                    "description": "Keywords Rule Example with its required configuration",
                    "summary": "Keywords Rule Example",
                    "value": {
                        "apply_to_prompt": true,
                        "apply_to_response": true,
                        "config": {
                            "keywords": [
                                "Blocked_Keyword_1",
                                "Blocked_Keyword_2"
                            ]
                        },
                        "name": "Blocked Keywords Rule",
                        "type": "KeywordRule"
                    }
                },
                "example4": {
                    "description": "Prompt Injection Rule Example, no configuration required",
                    "summary": "Prompt Injection Rule Example",
                    "value": {
                        "apply_to_prompt": true,
                        "apply_to_response": false,
                        "name": "Prompt Injection Rule",
                        "type": "PromptInjectionRule"
                    }
                },
                "example5": {
                    "description": "Hallucination Rule Example, no configuration required (This rule is deprecated. Use ModelHallucinationRuleV2 instead.)",
                    "summary": "Hallucination Rule V1 Example (Deprecated)",
                    "value": {
                        "apply_to_prompt": false,
                        "apply_to_response": true,
                        "name": "Hallucination Rule",
                        "type": "ModelHallucinationRule"
                    }
                },
                "example6": {
                    "description": "Hallucination Rule Example, no configuration required",
                    "summary": "Hallucination Rule V2 Example",
                    "value": {
                        "apply_to_prompt": false,
                        "apply_to_response": true,
                        "name": "Hallucination Rule",
                        "type": "ModelHallucinationRuleV2"
                    }
                },
                "example7": {
                    "description": "Hallucination Rule Example, no configuration required. This rule is in beta and must be enabled by the system administrator.",
                    "summary": "Hallucination Rule V3 Example (Beta)",
                    "value": {
                        "apply_to_prompt": false,
                        "apply_to_response": true,
                        "name": "Hallucination Rule",
                        "type": "ModelHallucinationRuleV3"
                    }
                },
                "example8": {
                    "description": "PII Rule Example, no configuration required. \"disabled_pii_entities\", \"confidence_threshold\", and \"allow_list\" accepted. Valid value for \"confidence_threshold\" is 0.0-1.0. Valid values for \"disabled_pii_entities\" are CREDIT_CARD,CRYPTO,DATE_TIME,EMAIL_ADDRESS,IBAN_CODE,IP_ADDRESS,NRP,LOCATION,PERSON,PHONE_NUMBER,MEDICAL_LICENSE,URL,US_BANK_NUMBER,US_DRIVER_LICENSE,US_ITIN,US_PASSPORT,US_SSN",
                    "summary": "PII Rule Example",
                    "value": {
                        "apply_to_prompt": true,
                        "apply_to_response": true,
                        "config": {
                            "allow_list": [
                                "arthur.ai",
                                "Arthur"
                            ],
                            "confidence_threshold": "0.5",
                            "disabled_pii_entities": [
                                "EMAIL_ADDRESS",
                                "PHONE_NUMBER"
                            ]
                        },
                        "name": "PII Rule",
                        "type": "PIIDataRule"
                    }
                },
                "example9": {
                    "description": "Toxicity Rule Example, no configuration required. Threshold accepted",
                    "summary": "Toxicity Rule Example",
                    "value": {
                        "apply_to_prompt": true,
                        "apply_to_response": true,
                        "config": {
                            "threshold": 0.5
                        },
                        "name": "Toxicity Rule",
                        "type": "ToxicityRule"
                    }
                }
            },
            "NewTaskRequest": {
                "properties": {
                    "name": {
                        "type": "string",
                        "minLength": 1,
                        "title": "Name",
                        "description": "Name of the task."
                    },
                    "is_agentic": {
                        "type": "boolean",
                        "title": "Is Agentic",
                        "description": "Whether the task is agentic or not.",
                        "default": false
                    }
                },
                "type": "object",
                "required": [
                    "name"
                ],
                "title": "NewTaskRequest"
            },
            "PIIConfig": {
                "properties": {
                    "disabled_pii_entities": {
                        "anyOf": [
                            {
                                "items": {
                                    "type": "string"
                                },
                                "type": "array"
                            },
                            {
                                "type": "null"
                            }
                        ],
                        "title": "Disabled Pii Entities",
                        "description": "Optional. List of PII entities to disable. Valid values are: CREDIT_CARD,CRYPTO,DATE_TIME,EMAIL_ADDRESS,IBAN_CODE,IP_ADDRESS,NRP,LOCATION,PERSON,PHONE_NUMBER,MEDICAL_LICENSE,URL,US_BANK_NUMBER,US_DRIVER_LICENSE,US_ITIN,US_PASSPORT,US_SSN"
                    },
                    "confidence_threshold": {
                        "anyOf": [
                            {
                                "type": "number"
                            },
                            {
                                "type": "null"
                            }
                        ],
                        "title": "Confidence Threshold",
                        "description": "Optional. Float (0, 1) indicating the level of tolerable PII to consider the rule passed or failed. Min: 0 (less confident) Max: 1 (very confident). Default: 0",
                        "default": 0,
                        "deprecated": true
                    },
                    "allow_list": {
                        "anyOf": [
                            {
                                "items": {
                                    "type": "string"
                                },
                                "type": "array"
                            },
                            {
                                "type": "null"
                            }
                        ],
                        "title": "Allow List",
                        "description": "Optional. List of strings to pass PII validation."
                    }
                },
                "additionalProperties": false,
                "type": "object",
                "title": "PIIConfig",
                "example": {
                    "allow_list": [
                        "arthur.ai",
                        "Arthur"
                    ],
                    "confidence_threshold": "0.5",
                    "disabled_pii_entities": [
                        "PERSON",
                        "URL"
                    ]
                }
            },
            "PIIDetailsResponse": {
                "properties": {
                    "score": {
                        "anyOf": [
                            {
                                "type": "boolean"
                            },
                            {
                                "type": "null"
                            }
                        ],
                        "title": "Score"
                    },
                    "message": {
                        "anyOf": [
                            {
                                "type": "string"
                            },
                            {
                                "type": "null"
                            }
                        ],
                        "title": "Message"
                    },
                    "pii_entities": {
                        "items": {
                            "$ref": "#/components/schemas/PIIEntitySpanResponse"
                        },
                        "type": "array",
                        "title": "Pii Entities"
                    }
                },
                "type": "object",
                "required": [
                    "pii_entities"
                ],
                "title": "PIIDetailsResponse"
            },
            "PIIEntitySpanResponse": {
                "properties": {
                    "entity": {
                        "$ref": "#/components/schemas/PIIEntityTypes"
                    },
                    "span": {
                        "type": "string",
                        "title": "Span",
                        "description": "The subtext within the input string that was identified as PII."
                    },
                    "confidence": {
                        "anyOf": [
                            {
                                "type": "number"
                            },
                            {
                                "type": "null"
                            }
                        ],
                        "title": "Confidence",
                        "description": "Float value representing the confidence score of a given PII identification."
                    }
                },
                "type": "object",
                "required": [
                    "entity",
                    "span"
                ],
                "title": "PIIEntitySpanResponse"
            },
            "PIIEntityTypes": {
                "type": "string",
                "enum": [
                    "CREDIT_CARD",
                    "CRYPTO",
                    "DATE_TIME",
                    "EMAIL_ADDRESS",
                    "IBAN_CODE",
                    "IP_ADDRESS",
                    "NRP",
                    "LOCATION",
                    "PERSON",
                    "PHONE_NUMBER",
                    "MEDICAL_LICENSE",
                    "URL",
                    "US_BANK_NUMBER",
                    "US_DRIVER_LICENSE",
                    "US_ITIN",
                    "US_PASSPORT",
                    "US_SSN"
                ],
                "title": "PIIEntityTypes"
            },
            "Page_List_ConversationBaseResponse__": {
                "properties": {
                    "items": {
                        "items": {
                            "items": {
                                "$ref": "#/components/schemas/ConversationBaseResponse"
                            },
                            "type": "array"
                        },
                        "type": "array",
                        "title": "Items"
                    },
                    "total": {
                        "type": "integer",
                        "minimum": 0.0,
                        "title": "Total"
                    },
                    "page": {
                        "type": "integer",
                        "minimum": 1.0,
                        "title": "Page"
                    },
                    "size": {
                        "type": "integer",
                        "minimum": 1.0,
                        "title": "Size"
                    },
                    "pages": {
                        "type": "integer",
                        "minimum": 0.0,
                        "title": "Pages"
                    }
                },
                "type": "object",
                "required": [
                    "items",
                    "total",
                    "page",
                    "size",
                    "pages"
                ],
                "title": "Page[List[ConversationBaseResponse]]"
            },
            "PaginationSortMethod": {
                "type": "string",
                "enum": [
                    "asc",
                    "desc"
                ],
                "title": "PaginationSortMethod"
            },
            "PasswordResetRequest": {
                "properties": {
                    "password": {
                        "type": "string",
                        "title": "Password"
                    }
                },
                "type": "object",
                "required": [
                    "password"
                ],
                "title": "PasswordResetRequest"
            },
            "PromptCompletionRequest": {
                "properties": {
                    "variables": {
                        "anyOf": [
                            {
                                "items": {
                                    "$ref": "#/components/schemas/VariableTemplateValue"
                                },
                                "type": "array"
                            },
                            {
                                "type": "null"
                            }
                        ],
                        "title": "Variables",
                        "description": "List of VariableTemplateValue fields that specify the values to fill in for each template in the prompt",
                        "default": []
                    },
                    "stream": {
                        "anyOf": [
                            {
                                "type": "boolean"
                            },
                            {
                                "type": "null"
                            }
                        ],
                        "title": "Stream",
                        "description": "Whether to stream the response",
                        "default": false
                    }
                },
                "type": "object",
                "title": "PromptCompletionRequest",
                "description": "Request schema for running an agentic prompt"
            },
            "PromptValidationRequest": {
                "properties": {
                    "prompt": {
                        "type": "string",
                        "title": "Prompt",
                        "description": "Prompt to be validated by GenAI Engine"
                    },
                    "conversation_id": {
                        "anyOf": [
                            {
                                "type": "string"
                            },
                            {
                                "type": "null"
                            }
                        ],
                        "title": "Conversation Id",
                        "description": "The unique conversation ID this prompt belongs to. All prompts and responses from this         conversation can later be reconstructed with this ID."
                    },
                    "user_id": {
                        "anyOf": [
                            {
                                "type": "string"
                            },
                            {
                                "type": "null"
                            }
                        ],
                        "title": "User Id",
                        "description": "The user ID this prompt belongs to"
                    },
                    "model_name": {
                        "anyOf": [
                            {
                                "type": "string"
                            },
                            {
                                "type": "null"
                            }
                        ],
                        "title": "Model Name",
                        "description": "The model name and version being used for this prompt (e.g., 'gpt-4', 'gpt-3.5-turbo', 'claude-3-opus', 'gemini-pro')."
                    }
                },
                "type": "object",
                "required": [
                    "prompt"
                ],
                "title": "PromptValidationRequest"
            },
            "QueryFeedbackResponse": {
                "properties": {
                    "feedback": {
                        "items": {
                            "$ref": "#/components/schemas/InferenceFeedbackResponse"
                        },
                        "type": "array",
                        "title": "Feedback",
                        "description": "List of inferences matching the search filters. Length is less than or equal to page_size parameter"
                    },
                    "page": {
                        "type": "integer",
                        "title": "Page",
                        "description": "The current page number"
                    },
                    "page_size": {
                        "type": "integer",
                        "title": "Page Size",
                        "description": "The number of feedback items per page"
                    },
                    "total_pages": {
                        "type": "integer",
                        "title": "Total Pages",
                        "description": "The total number of pages"
                    },
                    "total_count": {
                        "type": "integer",
                        "title": "Total Count",
                        "description": "The total number of feedback items matching the query parameters"
                    }
                },
                "type": "object",
                "required": [
                    "feedback",
                    "page",
                    "page_size",
                    "total_pages",
                    "total_count"
                ],
                "title": "QueryFeedbackResponse",
                "example": {
                    "feedback": [
                        {
                            "created_at": "2024-06-06T06:37:46.123-04:00",
                            "id": "90f18c69-d793-4913-9bde-a0c7f3643de0",
                            "inference_id": "81437d71-9557-4611-981b-9283d1c98643",
                            "reason": "good reason",
                            "score": "0",
                            "target": "context",
                            "updated_at": "2024-06-06T06:37:46.123-04:00",
                            "user_id": "user_1"
                        },
                        {
                            "created_at": "2023-05-05T05:26:35.987-04:00",
                            "id": "248381c2-543b-4de0-98cd-d7511fee6241",
                            "inference_id": "bcbc7ca0-4cfc-4f67-9cf8-26cb2291ba33",
                            "reason": "some reason",
                            "score": "1",
                            "target": "response_results",
                            "updated_at": "2023-05-05T05:26:35.987-04:00",
                            "user_id": "user_2"
                        }
                    ],
                    "page": 1,
                    "page_size": 10,
                    "total_count": 2,
                    "total_pages": 1
                }
            },
            "QueryInferencesResponse": {
                "properties": {
                    "count": {
                        "type": "integer",
                        "title": "Count",
                        "description": "The total number of inferences matching the query parameters"
                    },
                    "inferences": {
                        "items": {
                            "$ref": "#/components/schemas/ExternalInference"
                        },
                        "type": "array",
                        "title": "Inferences",
                        "description": "List of inferences matching the search filters. Length is less than or equal to page_size parameter"
                    }
                },
                "type": "object",
                "required": [
                    "count",
                    "inferences"
                ],
                "title": "QueryInferencesResponse",
                "example": {
                    "count": 1,
                    "inferences": [
                        {
                            "conversation_id": "957df309-c907-4b77-abe5-15dd00c08112",
                            "created_at": 1723204737120,
                            "id": "957df309-c907-4b77-abe5-15dd00c081f7",
                            "inference_feedback": [
                                {
                                    "created_at": "2024-08-09T12:08:34.847381",
                                    "id": "0d602e5c-4ae6-4fc9-a610-68a1d8928ad7",
                                    "inference_id": "957df309-c907-4b77-abe5-15dd00c081f7",
                                    "reason": "Perfect answer.",
                                    "score": 100,
                                    "target": "context",
                                    "updated_at": "2024-08-09T12:08:34.847386",
                                    "user_id": "957df309-2137-4b77-abe5-15dd00c081f8"
                                }
                            ],
                            "inference_prompt": {
                                "created_at": 1723204737121,
                                "id": "834f7ebd-cd6b-4691-9473-8bc350f8922c",
                                "inference_id": "957df309-c907-4b77-abe5-15dd00c081f7",
                                "message": "How many stars are in the solar system?",
                                "prompt_rule_results": [
                                    {
                                        "id": "bc599a56-2e31-4cb7-910d-9e5ed6455db2",
                                        "latency_ms": 73,
                                        "name": "My_PII_Rule",
                                        "result": "Pass",
                                        "rule_type": "PIIDataRule",
                                        "scope": "default"
                                    }
                                ],
                                "result": "Pass",
                                "tokens": 100,
                                "updated_at": 1723204737121
                            },
                            "inference_response": {
                                "context": "Solar system contains one star.",
                                "created_at": 1723204786599,
                                "id": "ec765a75-1479-4938-8e1c-6334b7deb8ce",
                                "inference_id": "957df309-c907-4b77-abe5-15dd00c081f7",
                                "message": "There is one star in solar system.",
                                "response_rule_results": [
                                    {
                                        "id": "a45267c5-96d9-4de2-a871-debf2c8fdb86",
                                        "latency_ms": 107,
                                        "name": "My_another_PII_Rule",
                                        "result": "Pass",
                                        "rule_type": "PIIDataRule",
                                        "scope": "default"
                                    },
                                    {
                                        "details": {
                                            "claims": [
                                                {
                                                    "claim": "There is one star in solar system.",
                                                    "order_number": 0,
                                                    "reason": "No hallucination detected!",
                                                    "valid": true
                                                }
                                            ],
                                            "message": "All claims were supported by the context!",
                                            "pii_entities": [],
                                            "pii_results": [],
                                            "score": true
                                        },
                                        "id": "92b7b46e-eaf2-4226-82d4-be12ceb3e4b7",
                                        "latency_ms": 700,
                                        "name": "My_Hallucination_Rule",
                                        "result": "Pass",
                                        "rule_type": "ModelHallucinationRuleV2",
                                        "scope": "default"
                                    }
                                ],
                                "result": "Pass",
                                "tokens": 100,
                                "updated_at": 1723204786599
                            },
                            "result": "Pass",
                            "task_id": "957df309-c907-4b77-abe5-15dd00c081f8",
                            "task_name": "My task name",
                            "updated_at": 1723204787050,
                            "user_id": "957df309-2137-4b77-abe5-15dd00c081f8"
                        }
                    ]
                }
            },
            "QuerySpansResponse": {
                "properties": {
                    "count": {
                        "type": "integer",
                        "title": "Count",
                        "description": "The total number of spans matching the query parameters"
                    },
                    "spans": {
                        "items": {
                            "$ref": "#/components/schemas/SpanWithMetricsResponse"
                        },
                        "type": "array",
                        "title": "Spans",
                        "description": "List of spans with metrics matching the search filters"
                    }
                },
                "type": "object",
                "required": [
                    "count",
                    "spans"
                ],
                "title": "QuerySpansResponse"
            },
            "QueryTracesWithMetricsResponse": {
                "properties": {
                    "count": {
                        "type": "integer",
                        "title": "Count",
                        "description": "The total number of spans matching the query parameters"
                    },
                    "traces": {
                        "items": {
                            "$ref": "#/components/schemas/TraceResponse"
                        },
                        "type": "array",
                        "title": "Traces",
                        "description": "List of traces containing nested spans matching the search filters"
                    }
                },
                "type": "object",
                "required": [
                    "count",
                    "traces"
                ],
                "title": "QueryTracesWithMetricsResponse",
                "description": "New response format that groups spans into traces with nested structure"
            },
            "ReasoningEffortEnum": {
                "type": "string",
                "enum": [
                    "none",
                    "minimal",
                    "low",
                    "medium",
                    "high",
                    "default"
                ],
                "title": "ReasoningEffortEnum"
            },
            "RegexConfig": {
                "properties": {
                    "regex_patterns": {
                        "items": {
                            "type": "string"
                        },
                        "type": "array",
                        "title": "Regex Patterns",
                        "description": "List of Regex patterns to be used for validation. Be sure to encode requests in JSON and account for escape characters."
                    }
                },
                "additionalProperties": false,
                "type": "object",
                "required": [
                    "regex_patterns"
                ],
                "title": "RegexConfig",
                "example": {
                    "regex_patterns": [
                        "\\d{3}-\\d{2}-\\d{4}",
                        "\\d{5}-\\d{6}-\\d{7}"
                    ]
                }
            },
            "RegexDetailsResponse": {
                "properties": {
                    "score": {
                        "anyOf": [
                            {
                                "type": "boolean"
                            },
                            {
                                "type": "null"
                            }
                        ],
                        "title": "Score"
                    },
                    "message": {
                        "anyOf": [
                            {
                                "type": "string"
                            },
                            {
                                "type": "null"
                            }
                        ],
                        "title": "Message"
                    },
                    "regex_matches": {
                        "items": {
                            "$ref": "#/components/schemas/RegexSpanResponse"
                        },
                        "type": "array",
                        "title": "Regex Matches",
                        "description": "Each string in this list corresponds to a matching span from the input text that matches the configured regex rule.",
                        "default": []
                    }
                },
                "additionalProperties": false,
                "type": "object",
                "title": "RegexDetailsResponse"
            },
            "RegexSpanResponse": {
                "properties": {
                    "matching_text": {
                        "type": "string",
                        "title": "Matching Text",
                        "description": "The subtext within the input string that matched the regex rule."
                    },
                    "pattern": {
                        "anyOf": [
                            {
                                "type": "string"
                            },
                            {
                                "type": "null"
                            }
                        ],
                        "title": "Pattern",
                        "description": "Pattern that yielded the match."
                    }
                },
                "type": "object",
                "required": [
                    "matching_text"
                ],
                "title": "RegexSpanResponse"
            },
            "RelevanceMetricConfig": {
                "properties": {
                    "relevance_threshold": {
                        "anyOf": [
                            {
                                "type": "number"
                            },
                            {
                                "type": "null"
                            }
                        ],
                        "title": "Relevance Threshold",
                        "description": "Threshold for determining relevance when not using LLM judge"
                    },
                    "use_llm_judge": {
                        "type": "boolean",
                        "title": "Use Llm Judge",
                        "description": "Whether to use LLM as a judge for relevance scoring",
                        "default": true
                    }
                },
                "type": "object",
                "title": "RelevanceMetricConfig",
                "description": "Configuration for relevance metrics including QueryRelevance and ResponseRelevance"
            },
            "ResponseValidationRequest": {
                "properties": {
                    "response": {
                        "type": "string",
                        "title": "Response",
                        "description": "LLM Response to be validated by GenAI Engine"
                    },
                    "context": {
                        "anyOf": [
                            {
                                "type": "string"
                            },
                            {
                                "type": "null"
                            }
                        ],
                        "title": "Context",
                        "description": "Optional data provided as context for the validation."
                    },
                    "model_name": {
                        "anyOf": [
                            {
                                "type": "string"
                            },
                            {
                                "type": "null"
                            }
                        ],
                        "title": "Model Name",
                        "description": "The model name and version being used for this response (e.g., 'gpt-4', 'gpt-3.5-turbo', 'claude-3-opus', 'gemini-pro')."
                    }
                },
                "type": "object",
                "required": [
                    "response"
                ],
                "title": "ResponseValidationRequest"
            },
            "RuleResponse": {
                "properties": {
                    "id": {
                        "type": "string",
                        "title": "Id",
                        "description": "ID of the Rule"
                    },
                    "name": {
                        "type": "string",
                        "title": "Name",
                        "description": "Name of the Rule"
                    },
                    "type": {
                        "$ref": "#/components/schemas/RuleType",
                        "description": "Type of Rule"
                    },
                    "apply_to_prompt": {
                        "type": "boolean",
                        "title": "Apply To Prompt",
                        "description": "Rule applies to prompt"
                    },
                    "apply_to_response": {
                        "type": "boolean",
                        "title": "Apply To Response",
                        "description": "Rule applies to response"
                    },
                    "enabled": {
                        "anyOf": [
                            {
                                "type": "boolean"
                            },
                            {
                                "type": "null"
                            }
                        ],
                        "title": "Enabled",
                        "description": "Rule is enabled for the task"
                    },
                    "scope": {
                        "$ref": "#/components/schemas/RuleScope",
                        "description": "Scope of the rule. The rule can be set at default level or task level."
                    },
                    "created_at": {
                        "type": "integer",
                        "title": "Created At",
                        "description": "Time the rule was created in unix milliseconds"
                    },
                    "updated_at": {
                        "type": "integer",
                        "title": "Updated At",
                        "description": "Time the rule was updated in unix milliseconds"
                    },
                    "config": {
                        "anyOf": [
                            {
                                "$ref": "#/components/schemas/KeywordsConfig"
                            },
                            {
                                "$ref": "#/components/schemas/RegexConfig"
                            },
                            {
                                "$ref": "#/components/schemas/ExamplesConfig"
                            },
                            {
                                "$ref": "#/components/schemas/ToxicityConfig"
                            },
                            {
                                "$ref": "#/components/schemas/PIIConfig"
                            },
                            {
                                "type": "null"
                            }
                        ],
                        "title": "Config",
                        "description": "Config of the rule"
                    }
                },
                "type": "object",
                "required": [
                    "id",
                    "name",
                    "type",
                    "apply_to_prompt",
                    "apply_to_response",
                    "scope",
                    "created_at",
                    "updated_at"
                ],
                "title": "RuleResponse"
            },
            "RuleResultEnum": {
                "type": "string",
                "enum": [
                    "Pass",
                    "Fail",
                    "Skipped",
                    "Unavailable",
                    "Partially Unavailable",
                    "Model Not Available"
                ],
                "title": "RuleResultEnum"
            },
            "RuleScope": {
                "type": "string",
                "enum": [
                    "default",
                    "task"
                ],
                "title": "RuleScope"
            },
            "RuleType": {
                "type": "string",
                "enum": [
                    "KeywordRule",
                    "ModelHallucinationRuleV2",
                    "ModelSensitiveDataRule",
                    "PIIDataRule",
                    "PromptInjectionRule",
                    "RegexRule",
                    "ToxicityRule"
                ],
                "title": "RuleType"
            },
            "SearchDatasetsResponse": {
                "properties": {
                    "count": {
                        "type": "integer",
                        "title": "Count",
                        "description": "The total number of datasets matching the parameters."
                    },
                    "datasets": {
                        "items": {
                            "$ref": "#/components/schemas/DatasetResponse"
                        },
                        "type": "array",
                        "title": "Datasets",
                        "description": "List of datasets matching the search filters. Length is less than or equal to page_size parameter"
                    }
                },
                "type": "object",
                "required": [
                    "count",
                    "datasets"
                ],
                "title": "SearchDatasetsResponse"
            },
            "SearchRulesRequest": {
                "properties": {
                    "rule_ids": {
                        "anyOf": [
                            {
                                "items": {
                                    "type": "string"
                                },
                                "type": "array"
                            },
                            {
                                "type": "null"
                            }
                        ],
                        "title": "Rule Ids",
                        "description": "List of rule IDs to search for."
                    },
                    "rule_scopes": {
                        "anyOf": [
                            {
                                "items": {
                                    "$ref": "#/components/schemas/RuleScope"
                                },
                                "type": "array"
                            },
                            {
                                "type": "null"
                            }
                        ],
                        "title": "Rule Scopes",
                        "description": "List of rule scopes to search for."
                    },
                    "prompt_enabled": {
                        "anyOf": [
                            {
                                "type": "boolean"
                            },
                            {
                                "type": "null"
                            }
                        ],
                        "title": "Prompt Enabled",
                        "description": "Include or exclude prompt-enabled rules."
                    },
                    "response_enabled": {
                        "anyOf": [
                            {
                                "type": "boolean"
                            },
                            {
                                "type": "null"
                            }
                        ],
                        "title": "Response Enabled",
                        "description": "Include or exclude response-enabled rules."
                    },
                    "rule_types": {
                        "anyOf": [
                            {
                                "items": {
                                    "$ref": "#/components/schemas/RuleType"
                                },
                                "type": "array"
                            },
                            {
                                "type": "null"
                            }
                        ],
                        "title": "Rule Types",
                        "description": "List of rule types to search for."
                    }
                },
                "type": "object",
                "title": "SearchRulesRequest"
            },
            "SearchRulesResponse": {
                "properties": {
                    "count": {
                        "type": "integer",
                        "title": "Count",
                        "description": "The total number of rules matching the parameters"
                    },
                    "rules": {
                        "items": {
                            "$ref": "#/components/schemas/RuleResponse"
                        },
                        "type": "array",
                        "title": "Rules",
                        "description": "List of rules matching the search filters. Length is less than or equal to page_size parameter"
                    }
                },
                "type": "object",
                "required": [
                    "count",
                    "rules"
                ],
                "title": "SearchRulesResponse"
            },
            "SearchTasksRequest": {
                "properties": {
                    "task_ids": {
                        "anyOf": [
                            {
                                "items": {
                                    "type": "string"
                                },
                                "type": "array"
                            },
                            {
                                "type": "null"
                            }
                        ],
                        "title": "Task Ids",
                        "description": "List of tasks to query for."
                    },
                    "task_name": {
                        "anyOf": [
                            {
                                "type": "string"
                            },
                            {
                                "type": "null"
                            }
                        ],
                        "title": "Task Name",
                        "description": "Task name substring search string."
                    },
                    "is_agentic": {
                        "anyOf": [
                            {
                                "type": "boolean"
                            },
                            {
                                "type": "null"
                            }
                        ],
                        "title": "Is Agentic",
                        "description": "Filter tasks by agentic status. If not provided, returns both agentic and non-agentic tasks."
                    }
                },
                "type": "object",
                "title": "SearchTasksRequest"
            },
            "SearchTasksResponse": {
                "properties": {
                    "count": {
                        "type": "integer",
                        "title": "Count",
                        "description": "The total number of tasks matching the parameters"
                    },
                    "tasks": {
                        "items": {
                            "$ref": "#/components/schemas/TaskResponse"
                        },
                        "type": "array",
                        "title": "Tasks",
                        "description": "List of tasks matching the search filters. Length is less than or equal to page_size parameter"
                    }
                },
                "type": "object",
                "required": [
                    "count",
                    "tasks"
                ],
                "title": "SearchTasksResponse"
            },
            "SessionListResponse": {
                "properties": {
                    "count": {
                        "type": "integer",
                        "title": "Count",
                        "description": "Total number of sessions matching filters"
                    },
                    "sessions": {
                        "items": {
                            "$ref": "#/components/schemas/SessionMetadataResponse"
                        },
                        "type": "array",
                        "title": "Sessions",
                        "description": "List of session metadata"
                    }
                },
                "type": "object",
                "required": [
                    "count",
                    "sessions"
                ],
                "title": "SessionListResponse",
                "description": "Response for session list endpoint"
            },
            "SessionMetadataResponse": {
                "properties": {
                    "session_id": {
                        "type": "string",
                        "title": "Session Id",
                        "description": "Session identifier"
                    },
                    "task_id": {
                        "type": "string",
                        "title": "Task Id",
                        "description": "Task ID this session belongs to"
                    },
                    "trace_ids": {
                        "items": {
                            "type": "string"
                        },
                        "type": "array",
                        "title": "Trace Ids",
                        "description": "List of trace IDs in this session"
                    },
                    "trace_count": {
                        "type": "integer",
                        "title": "Trace Count",
                        "description": "Number of traces in this session"
                    },
                    "span_count": {
                        "type": "integer",
                        "title": "Span Count",
                        "description": "Total number of spans in this session"
                    },
                    "earliest_start_time": {
                        "type": "string",
                        "format": "date-time",
                        "title": "Earliest Start Time",
                        "description": "Start time of earliest trace"
                    },
                    "latest_end_time": {
                        "type": "string",
                        "format": "date-time",
                        "title": "Latest End Time",
                        "description": "End time of latest trace"
                    },
                    "duration_ms": {
                        "type": "number",
                        "title": "Duration Ms",
                        "description": "Total session duration in milliseconds"
                    }
                },
                "type": "object",
                "required": [
                    "session_id",
                    "task_id",
                    "trace_ids",
                    "trace_count",
                    "span_count",
                    "earliest_start_time",
                    "latest_end_time",
                    "duration_ms"
                ],
                "title": "SessionMetadataResponse",
                "description": "Session summary metadata"
            },
            "SessionTracesResponse": {
                "properties": {
                    "session_id": {
                        "type": "string",
                        "title": "Session Id",
                        "description": "Session identifier"
                    },
                    "count": {
                        "type": "integer",
                        "title": "Count",
                        "description": "Number of traces in this session"
                    },
                    "traces": {
                        "items": {
                            "$ref": "#/components/schemas/TraceResponse"
                        },
                        "type": "array",
                        "title": "Traces",
                        "description": "List of full trace trees"
                    }
                },
                "type": "object",
                "required": [
                    "session_id",
                    "count",
                    "traces"
                ],
                "title": "SessionTracesResponse",
                "description": "Response for session traces endpoint"
            },
            "SpanListResponse": {
                "properties": {
                    "count": {
                        "type": "integer",
                        "title": "Count",
                        "description": "Total number of spans matching filters"
                    },
                    "spans": {
                        "items": {
                            "$ref": "#/components/schemas/SpanMetadataResponse"
                        },
                        "type": "array",
                        "title": "Spans",
                        "description": "List of span metadata"
                    }
                },
                "type": "object",
                "required": [
                    "count",
                    "spans"
                ],
                "title": "SpanListResponse",
                "description": "Response for span list endpoint"
            },
            "SpanMetadataResponse": {
                "properties": {
                    "id": {
                        "type": "string",
                        "title": "Id",
                        "description": "Internal database ID"
                    },
                    "trace_id": {
                        "type": "string",
                        "title": "Trace Id",
                        "description": "ID of the parent trace"
                    },
                    "span_id": {
                        "type": "string",
                        "title": "Span Id",
                        "description": "OpenTelemetry span ID"
                    },
                    "parent_span_id": {
                        "anyOf": [
                            {
                                "type": "string"
                            },
                            {
                                "type": "null"
                            }
                        ],
                        "title": "Parent Span Id",
                        "description": "Parent span ID"
                    },
                    "span_kind": {
                        "anyOf": [
                            {
                                "type": "string"
                            },
                            {
                                "type": "null"
                            }
                        ],
                        "title": "Span Kind",
                        "description": "Type of span (LLM, TOOL, etc.)"
                    },
                    "span_name": {
                        "anyOf": [
                            {
                                "type": "string"
                            },
                            {
                                "type": "null"
                            }
                        ],
                        "title": "Span Name",
                        "description": "Human-readable span name"
                    },
                    "start_time": {
                        "type": "string",
                        "format": "date-time",
                        "title": "Start Time",
                        "description": "Span start time"
                    },
                    "end_time": {
                        "type": "string",
                        "format": "date-time",
                        "title": "End Time",
                        "description": "Span end time"
                    },
                    "duration_ms": {
                        "type": "number",
                        "title": "Duration Ms",
                        "description": "Span duration in milliseconds"
                    },
                    "task_id": {
                        "anyOf": [
                            {
                                "type": "string"
                            },
                            {
                                "type": "null"
                            }
                        ],
                        "title": "Task Id",
                        "description": "Task ID this span belongs to"
                    },
                    "session_id": {
                        "anyOf": [
                            {
                                "type": "string"
                            },
                            {
                                "type": "null"
                            }
                        ],
                        "title": "Session Id",
                        "description": "Session ID if available"
                    },
                    "status_code": {
                        "type": "string",
                        "title": "Status Code",
                        "description": "Status code (Unset, Error, Ok)"
                    },
                    "created_at": {
                        "type": "string",
                        "format": "date-time",
                        "title": "Created At",
                        "description": "When the span was created"
                    },
                    "updated_at": {
                        "type": "string",
                        "format": "date-time",
                        "title": "Updated At",
                        "description": "When the span was updated"
                    }
                },
                "type": "object",
                "required": [
                    "id",
                    "trace_id",
                    "span_id",
                    "start_time",
                    "end_time",
                    "duration_ms",
                    "status_code",
                    "created_at",
                    "updated_at"
                ],
                "title": "SpanMetadataResponse",
                "description": "Lightweight span metadata for list operations"
            },
            "SpanWithMetricsResponse": {
                "properties": {
                    "id": {
                        "type": "string",
                        "title": "Id"
                    },
                    "trace_id": {
                        "type": "string",
                        "title": "Trace Id"
                    },
                    "span_id": {
                        "type": "string",
                        "title": "Span Id"
                    },
                    "parent_span_id": {
                        "anyOf": [
                            {
                                "type": "string"
                            },
                            {
                                "type": "null"
                            }
                        ],
                        "title": "Parent Span Id"
                    },
                    "span_kind": {
                        "anyOf": [
                            {
                                "type": "string"
                            },
                            {
                                "type": "null"
                            }
                        ],
                        "title": "Span Kind"
                    },
                    "span_name": {
                        "anyOf": [
                            {
                                "type": "string"
                            },
                            {
                                "type": "null"
                            }
                        ],
                        "title": "Span Name"
                    },
                    "start_time": {
                        "type": "string",
                        "format": "date-time",
                        "title": "Start Time"
                    },
                    "end_time": {
                        "type": "string",
                        "format": "date-time",
                        "title": "End Time"
                    },
                    "task_id": {
                        "anyOf": [
                            {
                                "type": "string"
                            },
                            {
                                "type": "null"
                            }
                        ],
                        "title": "Task Id"
                    },
                    "session_id": {
                        "anyOf": [
                            {
                                "type": "string"
                            },
                            {
                                "type": "null"
                            }
                        ],
                        "title": "Session Id"
                    },
                    "status_code": {
                        "type": "string",
                        "title": "Status Code",
                        "description": "Status code for the span (Unset, Error, Ok)"
                    },
                    "created_at": {
                        "type": "string",
                        "format": "date-time",
                        "title": "Created At"
                    },
                    "updated_at": {
                        "type": "string",
                        "format": "date-time",
                        "title": "Updated At"
                    },
                    "raw_data": {
                        "additionalProperties": true,
                        "type": "object",
                        "title": "Raw Data"
                    },
                    "system_prompt": {
                        "anyOf": [
                            {
                                "type": "string"
                            },
                            {
                                "type": "null"
                            }
                        ],
                        "title": "System Prompt"
                    },
                    "user_query": {
                        "anyOf": [
                            {
                                "type": "string"
                            },
                            {
                                "type": "null"
                            }
                        ],
                        "title": "User Query"
                    },
                    "response": {
                        "anyOf": [
                            {
                                "type": "string"
                            },
                            {
                                "type": "null"
                            }
                        ],
                        "title": "Response"
                    },
                    "context": {
                        "anyOf": [
                            {
                                "items": {
                                    "additionalProperties": true,
                                    "type": "object"
                                },
                                "type": "array"
                            },
                            {
                                "type": "null"
                            }
                        ],
                        "title": "Context"
                    },
                    "metric_results": {
                        "items": {
                            "$ref": "#/components/schemas/MetricResultResponse"
                        },
                        "type": "array",
                        "title": "Metric Results",
                        "description": "List of metric results for this span",
                        "default": []
                    }
                },
                "type": "object",
                "required": [
                    "id",
                    "trace_id",
                    "span_id",
                    "start_time",
                    "end_time",
                    "status_code",
                    "created_at",
                    "updated_at",
                    "raw_data"
                ],
                "title": "SpanWithMetricsResponse"
            },
            "StreamOptions": {
                "properties": {
                    "include_usage": {
                        "anyOf": [
                            {
                                "type": "boolean"
                            },
                            {
                                "type": "null"
                            }
                        ],
                        "title": "Include Usage",
                        "description": "Whether to include usage information in the stream"
                    }
                },
                "type": "object",
                "title": "StreamOptions"
            },
            "TaskResponse": {
                "properties": {
                    "id": {
                        "type": "string",
                        "title": "Id",
                        "description": " ID of the task"
                    },
                    "name": {
                        "type": "string",
                        "title": "Name",
                        "description": "Name of the task"
                    },
                    "created_at": {
                        "type": "integer",
                        "title": "Created At",
                        "description": "Time the task was created in unix milliseconds"
                    },
                    "updated_at": {
                        "type": "integer",
                        "title": "Updated At",
                        "description": "Time the task was created in unix milliseconds"
                    },
                    "is_agentic": {
                        "anyOf": [
                            {
                                "type": "boolean"
                            },
                            {
                                "type": "null"
                            }
                        ],
                        "title": "Is Agentic",
                        "description": "Whether the task is agentic or not"
                    },
                    "rules": {
                        "items": {
                            "$ref": "#/components/schemas/RuleResponse"
                        },
                        "type": "array",
                        "title": "Rules",
                        "description": "List of all the rules for the task."
                    },
                    "metrics": {
                        "anyOf": [
                            {
                                "items": {
                                    "$ref": "#/components/schemas/MetricResponse"
                                },
                                "type": "array"
                            },
                            {
                                "type": "null"
                            }
                        ],
                        "title": "Metrics",
                        "description": "List of all the metrics for the task."
                    }
                },
                "type": "object",
                "required": [
                    "id",
                    "name",
                    "created_at",
                    "updated_at",
                    "rules"
                ],
                "title": "TaskResponse"
            },
            "TokenUsageCount": {
                "properties": {
                    "inference": {
                        "type": "integer",
                        "title": "Inference",
                        "description": "Number of inference tokens sent to Arthur."
                    },
                    "eval_prompt": {
                        "type": "integer",
                        "title": "Eval Prompt",
                        "description": "Number of Prompt tokens incurred by Arthur rules."
                    },
                    "eval_completion": {
                        "type": "integer",
                        "title": "Eval Completion",
                        "description": "Number of Completion tokens incurred by Arthur rules."
                    },
                    "user_input": {
                        "type": "integer",
                        "title": "User Input",
                        "description": "Number of user input tokens sent to Arthur. This field is deprecated and will be removed in the future. Use inference instead.",
                        "deprecated": true
                    },
                    "prompt": {
                        "type": "integer",
                        "title": "Prompt",
                        "description": "Number of Prompt tokens incurred by Arthur rules. This field is deprecated and will be removed in the future. Use eval_prompt instead.",
                        "deprecated": true
                    },
                    "completion": {
                        "type": "integer",
                        "title": "Completion",
                        "description": "Number of Completion tokens incurred by Arthur rules. This field is deprecated and will be removed in the future. Use eval_completion instead.",
                        "deprecated": true
                    }
                },
                "type": "object",
                "required": [
                    "inference",
                    "eval_prompt",
                    "eval_completion",
                    "user_input",
                    "prompt",
                    "completion"
                ],
                "title": "TokenUsageCount"
            },
            "TokenUsageResponse": {
                "properties": {
                    "rule_type": {
                        "anyOf": [
                            {
                                "type": "string"
                            },
                            {
                                "type": "null"
                            }
                        ],
                        "title": "Rule Type"
                    },
                    "task_id": {
                        "anyOf": [
                            {
                                "type": "string"
                            },
                            {
                                "type": "null"
                            }
                        ],
                        "title": "Task Id"
                    },
                    "count": {
                        "$ref": "#/components/schemas/TokenUsageCount"
                    }
                },
                "type": "object",
                "required": [
                    "count"
                ],
                "title": "TokenUsageResponse"
            },
            "TokenUsageScope": {
                "type": "string",
                "enum": [
                    "rule_type",
                    "task"
                ],
                "title": "TokenUsageScope"
            },
            "ToolCall": {
                "properties": {
                    "type": {
                        "type": "string",
                        "title": "Type",
                        "description": "The type of tool call. Currently the only type supported is 'function'.",
                        "default": "function"
                    },
                    "id": {
                        "type": "string",
                        "title": "Id",
                        "description": "Unique identifier for the tool call"
                    },
                    "function": {
                        "$ref": "#/components/schemas/ToolCallFunction",
                        "description": "Function details"
                    }
                },
                "type": "object",
                "required": [
                    "id",
                    "function"
                ],
                "title": "ToolCall"
            },
            "ToolCallFunction": {
                "properties": {
                    "name": {
                        "type": "string",
                        "title": "Name",
                        "description": "Name of the function to call"
                    },
                    "arguments": {
                        "type": "string",
                        "title": "Arguments",
                        "description": "JSON string of function arguments"
                    }
                },
                "type": "object",
                "required": [
                    "name",
                    "arguments"
                ],
                "title": "ToolCallFunction"
            },
            "ToolChoice": {
                "properties": {
                    "type": {
                        "type": "string",
                        "title": "Type",
                        "description": "The type of tool choice. Should always be 'function'",
                        "default": "function"
                    },
                    "function": {
                        "anyOf": [
                            {
                                "$ref": "#/components/schemas/ToolChoiceFunction"
                            },
                            {
                                "type": "null"
                            }
                        ],
                        "description": "The tool choice fucntion name"
                    }
                },
                "type": "object",
                "title": "ToolChoice"
            },
            "ToolChoiceEnum": {
                "type": "string",
                "enum": [
                    "auto",
                    "none",
                    "required"
                ],
                "title": "ToolChoiceEnum"
            },
            "ToolChoiceFunction": {
                "properties": {
                    "name": {
                        "type": "string",
                        "title": "Name",
                        "description": "The name of the function"
                    }
                },
                "type": "object",
                "required": [
                    "name"
                ],
                "title": "ToolChoiceFunction"
            },
            "ToolClassEnum": {
                "type": "integer",
                "enum": [
                    0,
                    1,
                    2
                ],
                "title": "ToolClassEnum"
            },
            "ToolFunction-Input": {
                "properties": {
                    "name": {
                        "type": "string",
                        "title": "Name",
                        "description": "The name of the tool/function"
                    },
                    "description": {
                        "anyOf": [
                            {
                                "type": "string"
                            },
                            {
                                "type": "null"
                            }
                        ],
                        "title": "Description",
                        "description": "Description of what the tool does"
                    },
                    "parameters": {
                        "anyOf": [
                            {
                                "$ref": "#/components/schemas/JsonSchema"
                            },
                            {
                                "type": "null"
                            }
                        ],
                        "description": "The function's parameter schema"
                    }
                },
                "type": "object",
                "required": [
                    "name"
                ],
                "title": "ToolFunction"
            },
            "ToolFunction-Output": {
                "properties": {
                    "name": {
                        "type": "string",
                        "title": "Name",
                        "description": "The name of the tool/function"
                    },
                    "description": {
                        "anyOf": [
                            {
                                "type": "string"
                            },
                            {
                                "type": "null"
                            }
                        ],
                        "title": "Description",
                        "description": "Description of what the tool does"
                    },
                    "parameters": {
                        "anyOf": [
                            {
                                "$ref": "#/components/schemas/JsonSchema"
                            },
                            {
                                "type": "null"
                            }
                        ],
                        "description": "The function's parameter schema"
                    }
                },
                "type": "object",
                "required": [
                    "name"
                ],
                "title": "ToolFunction"
            },
            "ToxicityConfig": {
                "properties": {
                    "threshold": {
                        "type": "number",
                        "title": "Threshold",
                        "description": "Optional. Float (0, 1) indicating the level of tolerable toxicity to consider the rule passed or failed. Min: 0 (no toxic language) Max: 1 (very toxic language). Default: 0.5",
                        "default": 0.5
                    }
                },
                "additionalProperties": false,
                "type": "object",
                "title": "ToxicityConfig",
                "example": {
                    "threshold": 0.5
                }
            },
            "ToxicityDetailsResponse": {
                "properties": {
                    "score": {
                        "anyOf": [
                            {
                                "type": "boolean"
                            },
                            {
                                "type": "null"
                            }
                        ],
                        "title": "Score"
                    },
                    "message": {
                        "anyOf": [
                            {
                                "type": "string"
                            },
                            {
                                "type": "null"
                            }
                        ],
                        "title": "Message"
                    },
                    "toxicity_score": {
                        "anyOf": [
                            {
                                "type": "number"
                            },
                            {
                                "type": "null"
                            }
                        ],
                        "title": "Toxicity Score"
                    },
                    "toxicity_violation_type": {
                        "$ref": "#/components/schemas/ToxicityViolationType"
                    }
                },
                "additionalProperties": false,
                "type": "object",
                "required": [
                    "toxicity_violation_type"
                ],
                "title": "ToxicityDetailsResponse"
            },
            "ToxicityViolationType": {
                "type": "string",
                "enum": [
                    "benign",
                    "harmful_request",
                    "toxic_content",
                    "profanity",
                    "unknown"
                ],
                "title": "ToxicityViolationType"
            },
            "TraceListResponse": {
                "properties": {
                    "count": {
                        "type": "integer",
                        "title": "Count",
                        "description": "Total number of traces matching filters"
                    },
                    "traces": {
                        "items": {
                            "$ref": "#/components/schemas/TraceMetadataResponse"
                        },
                        "type": "array",
                        "title": "Traces",
                        "description": "List of trace metadata"
                    }
                },
                "type": "object",
                "required": [
                    "count",
                    "traces"
                ],
                "title": "TraceListResponse",
                "description": "Response for trace list endpoint"
            },
            "TraceMetadataResponse": {
                "properties": {
                    "trace_id": {
                        "type": "string",
                        "title": "Trace Id",
                        "description": "ID of the trace"
                    },
                    "task_id": {
                        "type": "string",
                        "title": "Task Id",
                        "description": "Task ID this trace belongs to"
                    },
                    "session_id": {
                        "anyOf": [
                            {
                                "type": "string"
                            },
                            {
                                "type": "null"
                            }
                        ],
                        "title": "Session Id",
                        "description": "Session ID if available"
                    },
                    "start_time": {
                        "type": "string",
                        "format": "date-time",
                        "title": "Start Time",
                        "description": "Start time of the earliest span"
                    },
                    "end_time": {
                        "type": "string",
                        "format": "date-time",
                        "title": "End Time",
                        "description": "End time of the latest span"
                    },
                    "span_count": {
                        "type": "integer",
                        "title": "Span Count",
                        "description": "Number of spans in this trace"
                    },
                    "duration_ms": {
                        "type": "number",
                        "title": "Duration Ms",
                        "description": "Total trace duration in milliseconds"
                    },
                    "created_at": {
                        "type": "string",
                        "format": "date-time",
                        "title": "Created At",
                        "description": "When the trace was first created"
                    },
                    "updated_at": {
                        "type": "string",
                        "format": "date-time",
                        "title": "Updated At",
                        "description": "When the trace was last updated"
                    }
                },
                "type": "object",
                "required": [
                    "trace_id",
                    "task_id",
                    "start_time",
                    "end_time",
                    "span_count",
                    "duration_ms",
                    "created_at",
                    "updated_at"
                ],
                "title": "TraceMetadataResponse",
                "description": "Lightweight trace metadata for list operations"
            },
            "TraceResponse": {
                "properties": {
                    "trace_id": {
                        "type": "string",
                        "title": "Trace Id",
                        "description": "ID of the trace"
                    },
                    "start_time": {
                        "type": "string",
                        "format": "date-time",
                        "title": "Start Time",
                        "description": "Start time of the earliest span in this trace"
                    },
                    "end_time": {
                        "type": "string",
                        "format": "date-time",
                        "title": "End Time",
                        "description": "End time of the latest span in this trace"
                    },
                    "root_spans": {
                        "items": {
                            "$ref": "#/components/schemas/NestedSpanWithMetricsResponse"
                        },
                        "type": "array",
                        "title": "Root Spans",
                        "description": "Root spans (spans with no parent) in this trace, with children nested",
                        "default": []
                    }
                },
                "type": "object",
                "required": [
                    "trace_id",
                    "start_time",
                    "end_time"
                ],
                "title": "TraceResponse",
                "description": "Response model for a single trace containing nested spans"
            },
            "UpdateMetricRequest": {
                "properties": {
                    "enabled": {
                        "type": "boolean",
                        "title": "Enabled",
                        "description": "Boolean value to enable or disable the metric. "
                    }
                },
                "type": "object",
                "required": [
                    "enabled"
                ],
                "title": "UpdateMetricRequest"
            },
            "UpdateRuleRequest": {
                "properties": {
                    "enabled": {
                        "type": "boolean",
                        "title": "Enabled",
                        "description": "Boolean value to enable or disable the rule. "
                    }
                },
                "type": "object",
                "required": [
                    "enabled"
                ],
                "title": "UpdateRuleRequest"
            },
            "UserPermissionAction": {
                "type": "string",
                "enum": [
                    "create",
                    "read"
                ],
                "title": "UserPermissionAction"
            },
            "UserPermissionResource": {
                "type": "string",
                "enum": [
                    "prompts",
                    "responses",
                    "rules",
                    "tasks"
                ],
                "title": "UserPermissionResource"
            },
            "UserResponse": {
                "properties": {
                    "id": {
                        "type": "string",
                        "title": "Id"
                    },
                    "email": {
                        "type": "string",
                        "title": "Email"
                    },
                    "first_name": {
                        "anyOf": [
                            {
                                "type": "string"
                            },
                            {
                                "type": "null"
                            }
                        ],
                        "title": "First Name"
                    },
                    "last_name": {
                        "anyOf": [
                            {
                                "type": "string"
                            },
                            {
                                "type": "null"
                            }
                        ],
                        "title": "Last Name"
                    },
                    "roles": {
                        "items": {
                            "$ref": "#/components/schemas/AuthUserRole"
                        },
                        "type": "array",
                        "title": "Roles"
                    }
                },
                "type": "object",
                "required": [
                    "id",
                    "email",
                    "roles"
                ],
                "title": "UserResponse"
            },
            "ValidationError": {
                "properties": {
                    "loc": {
                        "items": {
                            "anyOf": [
                                {
                                    "type": "string"
                                },
                                {
                                    "type": "integer"
                                }
                            ]
                        },
                        "type": "array",
                        "title": "Location"
                    },
                    "msg": {
                        "type": "string",
                        "title": "Message"
                    },
                    "type": {
                        "type": "string",
                        "title": "Error Type"
                    }
                },
                "type": "object",
                "required": [
                    "loc",
                    "msg",
                    "type"
                ],
                "title": "ValidationError"
            },
            "ValidationResult": {
                "properties": {
                    "inference_id": {
                        "anyOf": [
                            {
                                "type": "string"
                            },
                            {
                                "type": "null"
                            }
                        ],
                        "title": "Inference Id",
                        "description": "ID of the inference"
                    },
                    "rule_results": {
                        "anyOf": [
                            {
                                "items": {
                                    "$ref": "#/components/schemas/ExternalRuleResult"
                                },
                                "type": "array"
                            },
                            {
                                "type": "null"
                            }
                        ],
                        "title": "Rule Results",
                        "description": "List of rule results"
                    },
                    "user_id": {
                        "anyOf": [
                            {
                                "type": "string"
                            },
                            {
                                "type": "null"
                            }
                        ],
                        "title": "User Id",
                        "description": "The user ID this prompt belongs to"
                    },
                    "model_name": {
                        "anyOf": [
                            {
                                "type": "string"
                            },
                            {
                                "type": "null"
                            }
                        ],
                        "title": "Model Name",
                        "description": "The model name and version used for this validation (e.g., 'gpt-4', 'gpt-3.5-turbo', 'claude-3-opus', 'gemini-pro')."
                    }
                },
                "type": "object",
                "title": "ValidationResult",
                "example": {
                    "inference_id": "4dd1fae1-34b9-4aec-8abe-fe7bf12af31d",
                    "rule_results": [
                        {
                            "id": "90f18c69-d793-4913-9bde-a0c7f3643de0",
                            "name": "PII Check",
                            "result": "Pass"
                        },
                        {
                            "id": "946c4a44-b367-4229-84d4-1a8e461cb132",
                            "name": "Sensitive Data Check",
                            "result": "Pass"
                        }
                    ]
                }
            },
            "VariableTemplateValue": {
                "properties": {
                    "name": {
                        "type": "string",
                        "title": "Name",
                        "description": "Name of the variable"
                    },
                    "value": {
                        "type": "string",
                        "title": "Value",
                        "description": "Value of the variable"
                    }
                },
                "type": "object",
                "required": [
                    "name",
                    "value"
                ],
                "title": "VariableTemplateValue"
            }
        },
        "securitySchemes": {
            "API Key": {
                "type": "http",
                "description": "Bearer token authentication with an API key",
                "scheme": "bearer"
            }
        }
    }
}<|MERGE_RESOLUTION|>--- conflicted
+++ resolved
@@ -6190,7 +6190,7 @@
                         "description": "Name of the LLM model (e.g., 'gpt-4o', 'claude-3-sonnet')"
                     },
                     "model_provider": {
-                        "$ref": "#/components/schemas/ModelProvider",
+                        "$ref": "#/components/schemas/ProviderEnum",
                         "description": "Provider of the LLM model (e.g., 'openai', 'anthropic', 'azure')"
                     },
                     "tools": {
@@ -6445,7 +6445,7 @@
                         "description": "Name of the LLM model (e.g., 'gpt-4o', 'claude-3-sonnet')"
                     },
                     "model_provider": {
-                        "$ref": "#/components/schemas/ModelProvider",
+                        "$ref": "#/components/schemas/ProviderEnum",
                         "description": "Provider of the LLM model (e.g., 'openai', 'anthropic', 'azure')"
                     },
                     "tools": {
@@ -6840,17 +6840,8 @@
                 "properties": {
                     "type": {
                         "type": "string",
-<<<<<<< HEAD
-                        "title": "Model Name",
-                        "description": "Name of the LLM model (e.g., 'gpt-4o', 'claude-3-sonnet')"
-                    },
-                    "model_provider": {
-                        "$ref": "#/components/schemas/ModelProvider",
-                        "description": "Provider of the LLM model (e.g., 'openai', 'anthropic', 'azure')"
-=======
                         "const": "enabled",
                         "title": "Type"
->>>>>>> 68a942c2
                     },
                     "budget_tokens": {
                         "type": "integer",
@@ -9015,19 +9006,6 @@
                     "ToolSelection"
                 ],
                 "title": "MetricType"
-            },
-            "ModelProvider": {
-                "type": "string",
-                "enum": [
-                    "anthropic",
-                    "openai",
-                    "gemini",
-                    "azure",
-                    "bedrock",
-                    "sagemaker",
-                    "vertex_ai"
-                ],
-                "title": "ModelProvider"
             },
             "NestedSpanWithMetricsResponse": {
                 "properties": {
@@ -9966,6 +9944,41 @@
                     "prompt"
                 ],
                 "title": "PromptValidationRequest"
+            },
+            "ProviderEnum": {
+                "type": "string",
+                "enum": [
+                    "anthropic",
+                    "openai",
+                    "gemini",
+                    "azure",
+                    "deepseek",
+                    "mistral",
+                    "meta_llama",
+                    "groq",
+                    "bedrock",
+                    "sagemaker",
+                    "vertex_ai",
+                    "huggingface",
+                    "cloudflare",
+                    "ai21",
+                    "baseten",
+                    "cohere",
+                    "empower",
+                    "featherless_ai",
+                    "friendliai",
+                    "galadriel",
+                    "nebius",
+                    "nlp_cloud",
+                    "novita",
+                    "openrouter",
+                    "petals",
+                    "replicate",
+                    "together_ai",
+                    "vllm",
+                    "watsonx"
+                ],
+                "title": "ProviderEnum"
             },
             "QueryFeedbackResponse": {
                 "properties": {
