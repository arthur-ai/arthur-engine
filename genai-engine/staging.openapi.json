--- conflicted
+++ resolved
@@ -3315,7 +3315,1347 @@
                         },
                         "description": "Inclusive start date in ISO8601 string format. Use local time (not UTC)."
                     },
-<<<<<<< HEAD
+                    {
+                        "name": "end_time",
+                        "in": "query",
+                        "required": false,
+                        "schema": {
+                            "type": "string",
+                            "format": "date-time",
+                            "description": "Exclusive end date in ISO8601 string format. Use local time (not UTC).",
+                            "title": "End Time"
+                        },
+                        "description": "Exclusive end date in ISO8601 string format. Use local time (not UTC)."
+                    },
+                    {
+                        "name": "tool_name",
+                        "in": "query",
+                        "required": false,
+                        "schema": {
+                            "type": "string",
+                            "description": "Return only results with this tool name.",
+                            "title": "Tool Name"
+                        },
+                        "description": "Return only results with this tool name."
+                    },
+                    {
+                        "name": "span_types",
+                        "in": "query",
+                        "required": false,
+                        "schema": {
+                            "type": "array",
+                            "items": {
+                                "type": "string"
+                            },
+                            "description": "Span types to filter on. Optional. Valid values: AGENT, CHAIN, EMBEDDING, EVALUATOR, GUARDRAIL, LLM, RERANKER, RETRIEVER, TOOL, UNKNOWN",
+                            "title": "Span Types"
+                        },
+                        "description": "Span types to filter on. Optional. Valid values: AGENT, CHAIN, EMBEDDING, EVALUATOR, GUARDRAIL, LLM, RERANKER, RETRIEVER, TOOL, UNKNOWN"
+                    },
+                    {
+                        "name": "query_relevance_eq",
+                        "in": "query",
+                        "required": false,
+                        "schema": {
+                            "type": "number",
+                            "maximum": 1,
+                            "minimum": 0,
+                            "description": "Equal to this value.",
+                            "title": "Query Relevance Eq"
+                        },
+                        "description": "Equal to this value."
+                    },
+                    {
+                        "name": "query_relevance_gt",
+                        "in": "query",
+                        "required": false,
+                        "schema": {
+                            "type": "number",
+                            "maximum": 1,
+                            "minimum": 0,
+                            "description": "Greater than this value.",
+                            "title": "Query Relevance Gt"
+                        },
+                        "description": "Greater than this value."
+                    },
+                    {
+                        "name": "query_relevance_gte",
+                        "in": "query",
+                        "required": false,
+                        "schema": {
+                            "type": "number",
+                            "maximum": 1,
+                            "minimum": 0,
+                            "description": "Greater than or equal to this value.",
+                            "title": "Query Relevance Gte"
+                        },
+                        "description": "Greater than or equal to this value."
+                    },
+                    {
+                        "name": "query_relevance_lt",
+                        "in": "query",
+                        "required": false,
+                        "schema": {
+                            "type": "number",
+                            "maximum": 1,
+                            "minimum": 0,
+                            "description": "Less than this value.",
+                            "title": "Query Relevance Lt"
+                        },
+                        "description": "Less than this value."
+                    },
+                    {
+                        "name": "query_relevance_lte",
+                        "in": "query",
+                        "required": false,
+                        "schema": {
+                            "type": "number",
+                            "maximum": 1,
+                            "minimum": 0,
+                            "description": "Less than or equal to this value.",
+                            "title": "Query Relevance Lte"
+                        },
+                        "description": "Less than or equal to this value."
+                    },
+                    {
+                        "name": "response_relevance_eq",
+                        "in": "query",
+                        "required": false,
+                        "schema": {
+                            "type": "number",
+                            "maximum": 1,
+                            "minimum": 0,
+                            "description": "Equal to this value.",
+                            "title": "Response Relevance Eq"
+                        },
+                        "description": "Equal to this value."
+                    },
+                    {
+                        "name": "response_relevance_gt",
+                        "in": "query",
+                        "required": false,
+                        "schema": {
+                            "type": "number",
+                            "maximum": 1,
+                            "minimum": 0,
+                            "description": "Greater than this value.",
+                            "title": "Response Relevance Gt"
+                        },
+                        "description": "Greater than this value."
+                    },
+                    {
+                        "name": "response_relevance_gte",
+                        "in": "query",
+                        "required": false,
+                        "schema": {
+                            "type": "number",
+                            "maximum": 1,
+                            "minimum": 0,
+                            "description": "Greater than or equal to this value.",
+                            "title": "Response Relevance Gte"
+                        },
+                        "description": "Greater than or equal to this value."
+                    },
+                    {
+                        "name": "response_relevance_lt",
+                        "in": "query",
+                        "required": false,
+                        "schema": {
+                            "type": "number",
+                            "maximum": 1,
+                            "minimum": 0,
+                            "description": "Less than this value.",
+                            "title": "Response Relevance Lt"
+                        },
+                        "description": "Less than this value."
+                    },
+                    {
+                        "name": "response_relevance_lte",
+                        "in": "query",
+                        "required": false,
+                        "schema": {
+                            "type": "number",
+                            "maximum": 1,
+                            "minimum": 0,
+                            "description": "Less than or equal to this value.",
+                            "title": "Response Relevance Lte"
+                        },
+                        "description": "Less than or equal to this value."
+                    },
+                    {
+                        "name": "tool_selection",
+                        "in": "query",
+                        "required": false,
+                        "schema": {
+                            "$ref": "#/components/schemas/ToolClassEnum",
+                            "description": "Tool selection evaluation result."
+                        },
+                        "description": "Tool selection evaluation result."
+                    },
+                    {
+                        "name": "tool_usage",
+                        "in": "query",
+                        "required": false,
+                        "schema": {
+                            "$ref": "#/components/schemas/ToolClassEnum",
+                            "description": "Tool usage evaluation result."
+                        },
+                        "description": "Tool usage evaluation result."
+                    },
+                    {
+                        "name": "trace_duration_eq",
+                        "in": "query",
+                        "required": false,
+                        "schema": {
+                            "type": "number",
+                            "minimum": 0,
+                            "description": "Duration exactly equal to this value (seconds).",
+                            "title": "Trace Duration Eq"
+                        },
+                        "description": "Duration exactly equal to this value (seconds)."
+                    },
+                    {
+                        "name": "trace_duration_gt",
+                        "in": "query",
+                        "required": false,
+                        "schema": {
+                            "type": "number",
+                            "minimum": 0,
+                            "description": "Duration greater than this value (seconds).",
+                            "title": "Trace Duration Gt"
+                        },
+                        "description": "Duration greater than this value (seconds)."
+                    },
+                    {
+                        "name": "trace_duration_gte",
+                        "in": "query",
+                        "required": false,
+                        "schema": {
+                            "type": "number",
+                            "minimum": 0,
+                            "description": "Duration greater than or equal to this value (seconds).",
+                            "title": "Trace Duration Gte"
+                        },
+                        "description": "Duration greater than or equal to this value (seconds)."
+                    },
+                    {
+                        "name": "trace_duration_lt",
+                        "in": "query",
+                        "required": false,
+                        "schema": {
+                            "type": "number",
+                            "minimum": 0,
+                            "description": "Duration less than this value (seconds).",
+                            "title": "Trace Duration Lt"
+                        },
+                        "description": "Duration less than this value (seconds)."
+                    },
+                    {
+                        "name": "trace_duration_lte",
+                        "in": "query",
+                        "required": false,
+                        "schema": {
+                            "type": "number",
+                            "minimum": 0,
+                            "description": "Duration less than or equal to this value (seconds).",
+                            "title": "Trace Duration Lte"
+                        },
+                        "description": "Duration less than or equal to this value (seconds)."
+                    }
+                ],
+                "responses": {
+                    "200": {
+                        "description": "Successful Response",
+                        "content": {
+                            "application/json": {
+                                "schema": {
+                                    "$ref": "#/components/schemas/TraceListResponse"
+                                }
+                            }
+                        }
+                    },
+                    "422": {
+                        "description": "Validation Error",
+                        "content": {
+                            "application/json": {
+                                "schema": {
+                                    "$ref": "#/components/schemas/HTTPValidationError"
+                                }
+                            }
+                        }
+                    }
+                }
+            }
+        },
+        "/api/v1/traces/{trace_id}": {
+            "get": {
+                "tags": [
+                    "Traces"
+                ],
+                "summary": "Get Single Trace",
+                "description": "Get complete trace tree with existing metrics (no computation). Returns full trace structure with spans.",
+                "operationId": "get_trace_by_id_api_v1_traces__trace_id__get",
+                "security": [
+                    {
+                        "API Key": []
+                    }
+                ],
+                "parameters": [
+                    {
+                        "name": "trace_id",
+                        "in": "path",
+                        "required": true,
+                        "schema": {
+                            "type": "string",
+                            "title": "Trace Id"
+                        }
+                    }
+                ],
+                "responses": {
+                    "200": {
+                        "description": "Successful Response",
+                        "content": {
+                            "application/json": {
+                                "schema": {
+                                    "$ref": "#/components/schemas/TraceResponse"
+                                }
+                            }
+                        }
+                    },
+                    "422": {
+                        "description": "Validation Error",
+                        "content": {
+                            "application/json": {
+                                "schema": {
+                                    "$ref": "#/components/schemas/HTTPValidationError"
+                                }
+                            }
+                        }
+                    }
+                }
+            }
+        },
+        "/api/v1/traces/{trace_id}/metrics": {
+            "get": {
+                "tags": [
+                    "Traces"
+                ],
+                "summary": "Compute Missing Trace Metrics",
+                "description": "Compute all missing metrics for trace spans on-demand. Returns full trace tree with computed metrics.",
+                "operationId": "compute_trace_metrics_api_v1_traces__trace_id__metrics_get",
+                "security": [
+                    {
+                        "API Key": []
+                    }
+                ],
+                "parameters": [
+                    {
+                        "name": "trace_id",
+                        "in": "path",
+                        "required": true,
+                        "schema": {
+                            "type": "string",
+                            "title": "Trace Id"
+                        }
+                    }
+                ],
+                "responses": {
+                    "200": {
+                        "description": "Successful Response",
+                        "content": {
+                            "application/json": {
+                                "schema": {
+                                    "$ref": "#/components/schemas/TraceResponse"
+                                }
+                            }
+                        }
+                    },
+                    "422": {
+                        "description": "Validation Error",
+                        "content": {
+                            "application/json": {
+                                "schema": {
+                                    "$ref": "#/components/schemas/HTTPValidationError"
+                                }
+                            }
+                        }
+                    }
+                }
+            }
+        },
+        "/api/v1/spans": {
+            "get": {
+                "tags": [
+                    "Spans"
+                ],
+                "summary": "List Span Metadata",
+                "description": "Get lightweight span metadata for browsing/filtering operations. Returns metadata only without raw data or metrics for fast performance.",
+                "operationId": "list_spans_metadata_api_v1_spans_get",
+                "security": [
+                    {
+                        "API Key": []
+                    }
+                ],
+                "parameters": [
+                    {
+                        "name": "task_ids",
+                        "in": "query",
+                        "required": true,
+                        "schema": {
+                            "type": "array",
+                            "items": {
+                                "type": "string"
+                            },
+                            "minItems": 1,
+                            "description": "Task IDs to filter on. At least one is required.",
+                            "title": "Task Ids"
+                        },
+                        "description": "Task IDs to filter on. At least one is required."
+                    },
+                    {
+                        "name": "span_types",
+                        "in": "query",
+                        "required": false,
+                        "schema": {
+                            "type": "array",
+                            "items": {
+                                "type": "string"
+                            },
+                            "description": "Span types to filter on. Optional.",
+                            "title": "Span Types"
+                        },
+                        "description": "Span types to filter on. Optional."
+                    },
+                    {
+                        "name": "start_time",
+                        "in": "query",
+                        "required": false,
+                        "schema": {
+                            "type": "string",
+                            "format": "date-time",
+                            "description": "Inclusive start date in ISO8601 string format. Use local time (not UTC).",
+                            "title": "Start Time"
+                        },
+                        "description": "Inclusive start date in ISO8601 string format. Use local time (not UTC)."
+                    },
+                    {
+                        "name": "end_time",
+                        "in": "query",
+                        "required": false,
+                        "schema": {
+                            "type": "string",
+                            "format": "date-time",
+                            "description": "Exclusive end date in ISO8601 string format. Use local time (not UTC).",
+                            "title": "End Time"
+                        },
+                        "description": "Exclusive end date in ISO8601 string format. Use local time (not UTC)."
+                    },
+                    {
+                        "name": "sort",
+                        "in": "query",
+                        "required": false,
+                        "schema": {
+                            "$ref": "#/components/schemas/PaginationSortMethod",
+                            "description": "Sort the results (asc/desc)",
+                            "default": "desc"
+                        },
+                        "description": "Sort the results (asc/desc)"
+                    },
+                    {
+                        "name": "page_size",
+                        "in": "query",
+                        "required": false,
+                        "schema": {
+                            "type": "integer",
+                            "description": "Page size. Default is 10. Must be greater than 0 and less than 5000.",
+                            "default": 10,
+                            "title": "Page Size"
+                        },
+                        "description": "Page size. Default is 10. Must be greater than 0 and less than 5000."
+                    },
+                    {
+                        "name": "page",
+                        "in": "query",
+                        "required": false,
+                        "schema": {
+                            "type": "integer",
+                            "description": "Page number",
+                            "default": 0,
+                            "title": "Page"
+                        },
+                        "description": "Page number"
+                    }
+                ],
+                "responses": {
+                    "200": {
+                        "description": "Successful Response",
+                        "content": {
+                            "application/json": {
+                                "schema": {
+                                    "$ref": "#/components/schemas/SpanListResponse"
+                                }
+                            }
+                        }
+                    },
+                    "422": {
+                        "description": "Validation Error",
+                        "content": {
+                            "application/json": {
+                                "schema": {
+                                    "$ref": "#/components/schemas/HTTPValidationError"
+                                }
+                            }
+                        }
+                    }
+                }
+            }
+        },
+        "/api/v1/spans/{span_id}": {
+            "get": {
+                "tags": [
+                    "Spans"
+                ],
+                "summary": "Get Single Span",
+                "description": "Get single span with existing metrics (no computation). Returns full span object with any existing metrics.",
+                "operationId": "get_span_by_id_api_v1_spans__span_id__get",
+                "security": [
+                    {
+                        "API Key": []
+                    }
+                ],
+                "parameters": [
+                    {
+                        "name": "span_id",
+                        "in": "path",
+                        "required": true,
+                        "schema": {
+                            "type": "string",
+                            "title": "Span Id"
+                        }
+                    }
+                ],
+                "responses": {
+                    "200": {
+                        "description": "Successful Response",
+                        "content": {
+                            "application/json": {
+                                "schema": {
+                                    "$ref": "#/components/schemas/SpanWithMetricsResponse"
+                                }
+                            }
+                        }
+                    },
+                    "422": {
+                        "description": "Validation Error",
+                        "content": {
+                            "application/json": {
+                                "schema": {
+                                    "$ref": "#/components/schemas/HTTPValidationError"
+                                }
+                            }
+                        }
+                    }
+                }
+            }
+        },
+        "/api/v1/spans/{span_id}/metrics": {
+            "get": {
+                "tags": [
+                    "Spans"
+                ],
+                "summary": "Compute Missing Span Metrics",
+                "description": "Compute all missing metrics for a single span on-demand. Returns span with computed metrics.",
+                "operationId": "compute_span_metrics_api_v1_spans__span_id__metrics_get",
+                "security": [
+                    {
+                        "API Key": []
+                    }
+                ],
+                "parameters": [
+                    {
+                        "name": "span_id",
+                        "in": "path",
+                        "required": true,
+                        "schema": {
+                            "type": "string",
+                            "title": "Span Id"
+                        }
+                    }
+                ],
+                "responses": {
+                    "200": {
+                        "description": "Successful Response",
+                        "content": {
+                            "application/json": {
+                                "schema": {
+                                    "$ref": "#/components/schemas/SpanWithMetricsResponse"
+                                }
+                            }
+                        }
+                    },
+                    "422": {
+                        "description": "Validation Error",
+                        "content": {
+                            "application/json": {
+                                "schema": {
+                                    "$ref": "#/components/schemas/HTTPValidationError"
+                                }
+                            }
+                        }
+                    }
+                }
+            }
+        },
+        "/api/v1/sessions": {
+            "get": {
+                "tags": [
+                    "Sessions"
+                ],
+                "summary": "List Session Metadata",
+                "description": "Get session metadata with pagination and filtering. Returns aggregated session information.",
+                "operationId": "list_sessions_metadata_api_v1_sessions_get",
+                "security": [
+                    {
+                        "API Key": []
+                    }
+                ],
+                "parameters": [
+                    {
+                        "name": "task_ids",
+                        "in": "query",
+                        "required": true,
+                        "schema": {
+                            "type": "array",
+                            "items": {
+                                "type": "string"
+                            },
+                            "minItems": 1,
+                            "description": "Task IDs to filter on. At least one is required.",
+                            "title": "Task Ids"
+                        },
+                        "description": "Task IDs to filter on. At least one is required."
+                    },
+                    {
+                        "name": "start_time",
+                        "in": "query",
+                        "required": false,
+                        "schema": {
+                            "type": "string",
+                            "format": "date-time",
+                            "description": "Inclusive start date in ISO8601 string format. Use local time (not UTC).",
+                            "title": "Start Time"
+                        },
+                        "description": "Inclusive start date in ISO8601 string format. Use local time (not UTC)."
+                    },
+                    {
+                        "name": "end_time",
+                        "in": "query",
+                        "required": false,
+                        "schema": {
+                            "type": "string",
+                            "format": "date-time",
+                            "description": "Exclusive end date in ISO8601 string format. Use local time (not UTC).",
+                            "title": "End Time"
+                        },
+                        "description": "Exclusive end date in ISO8601 string format. Use local time (not UTC)."
+                    },
+                    {
+                        "name": "sort",
+                        "in": "query",
+                        "required": false,
+                        "schema": {
+                            "$ref": "#/components/schemas/PaginationSortMethod",
+                            "description": "Sort the results (asc/desc)",
+                            "default": "desc"
+                        },
+                        "description": "Sort the results (asc/desc)"
+                    },
+                    {
+                        "name": "page_size",
+                        "in": "query",
+                        "required": false,
+                        "schema": {
+                            "type": "integer",
+                            "description": "Page size. Default is 10. Must be greater than 0 and less than 5000.",
+                            "default": 10,
+                            "title": "Page Size"
+                        },
+                        "description": "Page size. Default is 10. Must be greater than 0 and less than 5000."
+                    },
+                    {
+                        "name": "page",
+                        "in": "query",
+                        "required": false,
+                        "schema": {
+                            "type": "integer",
+                            "description": "Page number",
+                            "default": 0,
+                            "title": "Page"
+                        },
+                        "description": "Page number"
+                    }
+                ],
+                "responses": {
+                    "200": {
+                        "description": "Successful Response",
+                        "content": {
+                            "application/json": {
+                                "schema": {
+                                    "$ref": "#/components/schemas/SessionListResponse"
+                                }
+                            }
+                        }
+                    },
+                    "422": {
+                        "description": "Validation Error",
+                        "content": {
+                            "application/json": {
+                                "schema": {
+                                    "$ref": "#/components/schemas/HTTPValidationError"
+                                }
+                            }
+                        }
+                    }
+                }
+            }
+        },
+        "/api/v1/sessions/{session_id}": {
+            "get": {
+                "tags": [
+                    "Sessions"
+                ],
+                "summary": "Get Session Traces",
+                "description": "Get all traces in a session. Returns list of full trace trees with existing metrics (no computation).",
+                "operationId": "get_session_traces_api_v1_sessions__session_id__get",
+                "security": [
+                    {
+                        "API Key": []
+                    }
+                ],
+                "parameters": [
+                    {
+                        "name": "session_id",
+                        "in": "path",
+                        "required": true,
+                        "schema": {
+                            "type": "string",
+                            "title": "Session Id"
+                        }
+                    },
+                    {
+                        "name": "sort",
+                        "in": "query",
+                        "required": false,
+                        "schema": {
+                            "$ref": "#/components/schemas/PaginationSortMethod",
+                            "description": "Sort the results (asc/desc)",
+                            "default": "desc"
+                        },
+                        "description": "Sort the results (asc/desc)"
+                    },
+                    {
+                        "name": "page_size",
+                        "in": "query",
+                        "required": false,
+                        "schema": {
+                            "type": "integer",
+                            "description": "Page size. Default is 10. Must be greater than 0 and less than 5000.",
+                            "default": 10,
+                            "title": "Page Size"
+                        },
+                        "description": "Page size. Default is 10. Must be greater than 0 and less than 5000."
+                    },
+                    {
+                        "name": "page",
+                        "in": "query",
+                        "required": false,
+                        "schema": {
+                            "type": "integer",
+                            "description": "Page number",
+                            "default": 0,
+                            "title": "Page"
+                        },
+                        "description": "Page number"
+                    }
+                ],
+                "responses": {
+                    "200": {
+                        "description": "Successful Response",
+                        "content": {
+                            "application/json": {
+                                "schema": {
+                                    "$ref": "#/components/schemas/SessionTracesResponse"
+                                }
+                            }
+                        }
+                    },
+                    "422": {
+                        "description": "Validation Error",
+                        "content": {
+                            "application/json": {
+                                "schema": {
+                                    "$ref": "#/components/schemas/HTTPValidationError"
+                                }
+                            }
+                        }
+                    }
+                }
+            }
+        },
+        "/api/v1/sessions/{session_id}/metrics": {
+            "get": {
+                "tags": [
+                    "Sessions"
+                ],
+                "summary": "Compute Missing Session Metrics",
+                "description": "Get all traces in a session and compute missing metrics. Returns list of full trace trees with computed metrics.",
+                "operationId": "compute_session_metrics_api_v1_sessions__session_id__metrics_get",
+                "security": [
+                    {
+                        "API Key": []
+                    }
+                ],
+                "parameters": [
+                    {
+                        "name": "session_id",
+                        "in": "path",
+                        "required": true,
+                        "schema": {
+                            "type": "string",
+                            "title": "Session Id"
+                        }
+                    },
+                    {
+                        "name": "sort",
+                        "in": "query",
+                        "required": false,
+                        "schema": {
+                            "$ref": "#/components/schemas/PaginationSortMethod",
+                            "description": "Sort the results (asc/desc)",
+                            "default": "desc"
+                        },
+                        "description": "Sort the results (asc/desc)"
+                    },
+                    {
+                        "name": "page_size",
+                        "in": "query",
+                        "required": false,
+                        "schema": {
+                            "type": "integer",
+                            "description": "Page size. Default is 10. Must be greater than 0 and less than 5000.",
+                            "default": 10,
+                            "title": "Page Size"
+                        },
+                        "description": "Page size. Default is 10. Must be greater than 0 and less than 5000."
+                    },
+                    {
+                        "name": "page",
+                        "in": "query",
+                        "required": false,
+                        "schema": {
+                            "type": "integer",
+                            "description": "Page number",
+                            "default": 0,
+                            "title": "Page"
+                        },
+                        "description": "Page number"
+                    }
+                ],
+                "responses": {
+                    "200": {
+                        "description": "Successful Response",
+                        "content": {
+                            "application/json": {
+                                "schema": {
+                                    "$ref": "#/components/schemas/SessionTracesResponse"
+                                }
+                            }
+                        }
+                    },
+                    "422": {
+                        "description": "Validation Error",
+                        "content": {
+                            "application/json": {
+                                "schema": {
+                                    "$ref": "#/components/schemas/HTTPValidationError"
+                                }
+                            }
+                        }
+                    }
+                }
+            }
+        },
+        "/api/v1/{task_id}/agentic_prompts/{prompt_name}/versions/{prompt_version}": {
+            "get": {
+                "tags": [
+                    "AgenticPrompt"
+                ],
+                "summary": "Get an agentic prompt",
+                "description": "Get an agentic prompt by name and version",
+                "operationId": "get_agentic_prompt_api_v1__task_id__agentic_prompts__prompt_name__versions__prompt_version__get",
+                "security": [
+                    {
+                        "API Key": []
+                    }
+                ],
+                "parameters": [
+                    {
+                        "name": "prompt_name",
+                        "in": "path",
+                        "required": true,
+                        "schema": {
+                            "type": "string",
+                            "title": "Prompt Name"
+                        }
+                    },
+                    {
+                        "name": "prompt_version",
+                        "in": "path",
+                        "required": true,
+                        "schema": {
+                            "type": "string",
+                            "title": "Prompt Version"
+                        }
+                    },
+                    {
+                        "name": "task_id",
+                        "in": "path",
+                        "required": true,
+                        "schema": {
+                            "type": "string",
+                            "format": "uuid",
+                            "title": "Task Id"
+                        }
+                    }
+                ],
+                "responses": {
+                    "200": {
+                        "description": "Successful Response",
+                        "content": {
+                            "application/json": {
+                                "schema": {
+                                    "$ref": "#/components/schemas/AgenticPrompt"
+                                }
+                            }
+                        }
+                    },
+                    "422": {
+                        "description": "Validation Error",
+                        "content": {
+                            "application/json": {
+                                "schema": {
+                                    "$ref": "#/components/schemas/HTTPValidationError"
+                                }
+                            }
+                        }
+                    }
+                }
+            },
+            "delete": {
+                "tags": [
+                    "AgenticPrompt"
+                ],
+                "summary": "Delete an agentic prompt",
+                "description": "Deletes a specific version of an agentic prompt",
+                "operationId": "delete_agentic_prompt_version_api_v1__task_id__agentic_prompts__prompt_name__versions__prompt_version__delete",
+                "security": [
+                    {
+                        "API Key": []
+                    }
+                ],
+                "parameters": [
+                    {
+                        "name": "prompt_name",
+                        "in": "path",
+                        "required": true,
+                        "schema": {
+                            "type": "string",
+                            "title": "Prompt Name"
+                        }
+                    },
+                    {
+                        "name": "prompt_version",
+                        "in": "path",
+                        "required": true,
+                        "schema": {
+                            "type": "string",
+                            "title": "Prompt Version"
+                        }
+                    },
+                    {
+                        "name": "task_id",
+                        "in": "path",
+                        "required": true,
+                        "schema": {
+                            "type": "string",
+                            "format": "uuid",
+                            "title": "Task Id"
+                        }
+                    }
+                ],
+                "responses": {
+                    "200": {
+                        "description": "Successful Response",
+                        "content": {
+                            "application/json": {
+                                "schema": {}
+                            }
+                        }
+                    },
+                    "422": {
+                        "description": "Validation Error",
+                        "content": {
+                            "application/json": {
+                                "schema": {
+                                    "$ref": "#/components/schemas/HTTPValidationError"
+                                }
+                            }
+                        }
+                    }
+                }
+            }
+        },
+        "/api/v1/{task_id}/agentic_prompts": {
+            "get": {
+                "tags": [
+                    "AgenticPrompt"
+                ],
+                "summary": "Get all agentic prompts",
+                "description": "Get all agentic prompts for a given task",
+                "operationId": "get_all_agentic_prompts_api_v1__task_id__agentic_prompts_get",
+                "security": [
+                    {
+                        "API Key": []
+                    }
+                ],
+                "parameters": [
+                    {
+                        "name": "task_id",
+                        "in": "path",
+                        "required": true,
+                        "schema": {
+                            "type": "string",
+                            "format": "uuid",
+                            "title": "Task Id"
+                        }
+                    }
+                ],
+                "responses": {
+                    "200": {
+                        "description": "Successful Response",
+                        "content": {
+                            "application/json": {
+                                "schema": {
+                                    "$ref": "#/components/schemas/AgenticPrompts"
+                                }
+                            }
+                        }
+                    },
+                    "422": {
+                        "description": "Validation Error",
+                        "content": {
+                            "application/json": {
+                                "schema": {
+                                    "$ref": "#/components/schemas/HTTPValidationError"
+                                }
+                            }
+                        }
+                    }
+                }
+            }
+        },
+        "/api/v1/{task_id}/agentic_prompts/{prompt_name}/versions": {
+            "get": {
+                "tags": [
+                    "AgenticPrompt"
+                ],
+                "summary": "List all versions of an agentic prompt",
+                "description": "List all versions of an agentic prompt",
+                "operationId": "get_all_agentic_prompt_versions_api_v1__task_id__agentic_prompts__prompt_name__versions_get",
+                "security": [
+                    {
+                        "API Key": []
+                    }
+                ],
+                "parameters": [
+                    {
+                        "name": "prompt_name",
+                        "in": "path",
+                        "required": true,
+                        "schema": {
+                            "type": "string",
+                            "title": "Prompt Name"
+                        }
+                    },
+                    {
+                        "name": "task_id",
+                        "in": "path",
+                        "required": true,
+                        "schema": {
+                            "type": "string",
+                            "format": "uuid",
+                            "title": "Task Id"
+                        }
+                    }
+                ],
+                "responses": {
+                    "200": {
+                        "description": "Successful Response",
+                        "content": {
+                            "application/json": {
+                                "schema": {
+                                    "$ref": "#/components/schemas/AgenticPrompts"
+                                }
+                            }
+                        }
+                    },
+                    "422": {
+                        "description": "Validation Error",
+                        "content": {
+                            "application/json": {
+                                "schema": {
+                                    "$ref": "#/components/schemas/HTTPValidationError"
+                                }
+                            }
+                        }
+                    }
+                }
+            }
+        },
+        "/api/v1/completions": {
+            "post": {
+                "tags": [
+                    "AgenticPrompt"
+                ],
+                "summary": "Run an agentic prompt",
+                "description": "Run an agentic prompt",
+                "operationId": "run_agentic_prompt_api_v1_completions_post",
+                "requestBody": {
+                    "content": {
+                        "application/json": {
+                            "schema": {
+                                "$ref": "#/components/schemas/AgenticPromptUnsavedRunConfig"
+                            }
+                        }
+                    },
+                    "required": true
+                },
+                "responses": {
+                    "200": {
+                        "description": "Successful Response",
+                        "content": {
+                            "application/json": {
+                                "schema": {
+                                    "$ref": "#/components/schemas/AgenticPromptRunResponse"
+                                }
+                            }
+                        }
+                    },
+                    "422": {
+                        "description": "Validation Error",
+                        "content": {
+                            "application/json": {
+                                "schema": {
+                                    "$ref": "#/components/schemas/HTTPValidationError"
+                                }
+                            }
+                        }
+                    }
+                },
+                "security": [
+                    {
+                        "API Key": []
+                    }
+                ]
+            }
+        },
+        "/api/v1/task/{task_id}/prompt/{prompt_name}/versions/{prompt_version}/completions": {
+            "post": {
+                "tags": [
+                    "AgenticPrompt"
+                ],
+                "summary": "Run a specific version of an agentic prompt",
+                "description": "Run a specific version of an existing agentic prompt",
+                "operationId": "run_saved_agentic_prompt_api_v1_task__task_id__prompt__prompt_name__versions__prompt_version__completions_post",
+                "security": [
+                    {
+                        "API Key": []
+                    }
+                ],
+                "parameters": [
+                    {
+                        "name": "prompt_name",
+                        "in": "path",
+                        "required": true,
+                        "schema": {
+                            "type": "string",
+                            "title": "Prompt Name"
+                        }
+                    },
+                    {
+                        "name": "prompt_version",
+                        "in": "path",
+                        "required": true,
+                        "schema": {
+                            "type": "string",
+                            "title": "Prompt Version"
+                        }
+                    },
+                    {
+                        "name": "task_id",
+                        "in": "path",
+                        "required": true,
+                        "schema": {
+                            "type": "string",
+                            "format": "uuid",
+                            "title": "Task Id"
+                        }
+                    }
+                ],
+                "requestBody": {
+                    "content": {
+                        "application/json": {
+                            "schema": {
+                                "$ref": "#/components/schemas/AgenticPromptRunConfig",
+                                "default": {
+                                    "variables": [],
+                                    "stream": false
+                                }
+                            }
+                        }
+                    }
+                },
+                "responses": {
+                    "200": {
+                        "description": "Successful Response",
+                        "content": {
+                            "application/json": {
+                                "schema": {
+                                    "$ref": "#/components/schemas/AgenticPromptRunResponse"
+                                }
+                            }
+                        }
+                    },
+                    "422": {
+                        "description": "Validation Error",
+                        "content": {
+                            "application/json": {
+                                "schema": {
+                                    "$ref": "#/components/schemas/HTTPValidationError"
+                                }
+                            }
+                        }
+                    }
+                }
+            }
+        },
+        "/api/v1/{task_id}/agentic_prompts/{prompt_name}": {
+            "put": {
+                "tags": [
+                    "AgenticPrompt"
+                ],
+                "summary": "Save an agentic prompt",
+                "description": "Save an agentic prompt to the database",
+                "operationId": "save_agentic_prompt_api_v1__task_id__agentic_prompts__prompt_name__put",
+                "security": [
+                    {
+                        "API Key": []
+                    }
+                ],
+                "parameters": [
+                    {
+                        "name": "prompt_name",
+                        "in": "path",
+                        "required": true,
+                        "schema": {
+                            "type": "string",
+                            "title": "Prompt Name"
+                        }
+                    },
+                    {
+                        "name": "task_id",
+                        "in": "path",
+                        "required": true,
+                        "schema": {
+                            "type": "string",
+                            "format": "uuid",
+                            "title": "Task Id"
+                        }
+                    }
+                ],
+                "requestBody": {
+                    "required": true,
+                    "content": {
+                        "application/json": {
+                            "schema": {
+                                "$ref": "#/components/schemas/AgenticPromptBaseConfig"
+                            }
+                        }
+                    }
+                },
+                "responses": {
+                    "200": {
+                        "description": "Successful Response",
+                        "content": {
+                            "application/json": {
+                                "schema": {}
+                            }
+                        }
+                    },
+                    "422": {
+                        "description": "Validation Error",
+                        "content": {
+                            "application/json": {
+                                "schema": {
+                                    "$ref": "#/components/schemas/HTTPValidationError"
+                                }
+                            }
+                        }
+                    }
+                }
+            },
+            "delete": {
+                "tags": [
+                    "AgenticPrompt"
+                ],
+                "summary": "Delete an agentic prompt",
+                "description": "Deletes an entire agentic prompt",
+                "operationId": "delete_agentic_prompt_api_v1__task_id__agentic_prompts__prompt_name__delete",
+                "security": [
+                    {
+                        "API Key": []
+                    }
+                ],
+                "parameters": [
+                    {
+                        "name": "prompt_name",
+                        "in": "path",
+                        "required": true,
+                        "schema": {
+                            "type": "string",
+                            "title": "Prompt Name"
+                        }
+                    },
+                    {
+                        "name": "task_id",
+                        "in": "path",
+                        "required": true,
+                        "schema": {
+                            "type": "string",
+                            "format": "uuid",
+                            "title": "Task Id"
+                        }
+                    }
+                ],
+                "responses": {
+                    "200": {
+                        "description": "Successful Response",
+                        "content": {
+                            "application/json": {
+                                "schema": {}
+                            }
+                        }
+                    },
                     "422": {
                         "description": "Validation Error",
                         "content": {
@@ -3880,1371 +5220,6 @@
                                 "schema": {
                                     "$ref": "#/components/schemas/DatasetVersionResponse"
                                 }
-                            }
-                        }
-                    },
-                    "422": {
-                        "description": "Validation Error",
-                        "content": {
-                            "application/json": {
-                                "schema": {
-                                    "$ref": "#/components/schemas/HTTPValidationError"
-                                }
-                            }
-                        }
-                    }
-                }
-            }
-        },
-        "/users": {
-            "post": {
-                "tags": [
-                    "User Management"
-                ],
-                "summary": "Create User",
-                "description": "Creates a new user with specific roles. The available roles are TASK-ADMIN and CHAT-USER. The 'temporary' field is for indicating if the user password needs to be reset at the first login.",
-                "operationId": "create_user_users_post",
-                "security": [
-=======
->>>>>>> 923d0bdd
-                    {
-                        "name": "end_time",
-                        "in": "query",
-                        "required": false,
-                        "schema": {
-                            "type": "string",
-                            "format": "date-time",
-                            "description": "Exclusive end date in ISO8601 string format. Use local time (not UTC).",
-                            "title": "End Time"
-                        },
-                        "description": "Exclusive end date in ISO8601 string format. Use local time (not UTC)."
-                    },
-                    {
-                        "name": "tool_name",
-                        "in": "query",
-                        "required": false,
-                        "schema": {
-                            "type": "string",
-                            "description": "Return only results with this tool name.",
-                            "title": "Tool Name"
-                        },
-                        "description": "Return only results with this tool name."
-                    },
-                    {
-                        "name": "span_types",
-                        "in": "query",
-                        "required": false,
-                        "schema": {
-                            "type": "array",
-                            "items": {
-                                "type": "string"
-                            },
-                            "description": "Span types to filter on. Optional. Valid values: AGENT, CHAIN, EMBEDDING, EVALUATOR, GUARDRAIL, LLM, RERANKER, RETRIEVER, TOOL, UNKNOWN",
-                            "title": "Span Types"
-                        },
-                        "description": "Span types to filter on. Optional. Valid values: AGENT, CHAIN, EMBEDDING, EVALUATOR, GUARDRAIL, LLM, RERANKER, RETRIEVER, TOOL, UNKNOWN"
-                    },
-                    {
-                        "name": "query_relevance_eq",
-                        "in": "query",
-                        "required": false,
-                        "schema": {
-                            "type": "number",
-                            "maximum": 1,
-                            "minimum": 0,
-                            "description": "Equal to this value.",
-                            "title": "Query Relevance Eq"
-                        },
-                        "description": "Equal to this value."
-                    },
-                    {
-                        "name": "query_relevance_gt",
-                        "in": "query",
-                        "required": false,
-                        "schema": {
-                            "type": "number",
-                            "maximum": 1,
-                            "minimum": 0,
-                            "description": "Greater than this value.",
-                            "title": "Query Relevance Gt"
-                        },
-                        "description": "Greater than this value."
-                    },
-                    {
-                        "name": "query_relevance_gte",
-                        "in": "query",
-                        "required": false,
-                        "schema": {
-                            "type": "number",
-                            "maximum": 1,
-                            "minimum": 0,
-                            "description": "Greater than or equal to this value.",
-                            "title": "Query Relevance Gte"
-                        },
-                        "description": "Greater than or equal to this value."
-                    },
-                    {
-                        "name": "query_relevance_lt",
-                        "in": "query",
-                        "required": false,
-                        "schema": {
-                            "type": "number",
-                            "maximum": 1,
-                            "minimum": 0,
-                            "description": "Less than this value.",
-                            "title": "Query Relevance Lt"
-                        },
-                        "description": "Less than this value."
-                    },
-                    {
-                        "name": "query_relevance_lte",
-                        "in": "query",
-                        "required": false,
-                        "schema": {
-                            "type": "number",
-                            "maximum": 1,
-                            "minimum": 0,
-                            "description": "Less than or equal to this value.",
-                            "title": "Query Relevance Lte"
-                        },
-                        "description": "Less than or equal to this value."
-                    },
-                    {
-                        "name": "response_relevance_eq",
-                        "in": "query",
-                        "required": false,
-                        "schema": {
-                            "type": "number",
-                            "maximum": 1,
-                            "minimum": 0,
-                            "description": "Equal to this value.",
-                            "title": "Response Relevance Eq"
-                        },
-                        "description": "Equal to this value."
-                    },
-                    {
-                        "name": "response_relevance_gt",
-                        "in": "query",
-                        "required": false,
-                        "schema": {
-                            "type": "number",
-                            "maximum": 1,
-                            "minimum": 0,
-                            "description": "Greater than this value.",
-                            "title": "Response Relevance Gt"
-                        },
-                        "description": "Greater than this value."
-                    },
-                    {
-                        "name": "response_relevance_gte",
-                        "in": "query",
-                        "required": false,
-                        "schema": {
-                            "type": "number",
-                            "maximum": 1,
-                            "minimum": 0,
-                            "description": "Greater than or equal to this value.",
-                            "title": "Response Relevance Gte"
-                        },
-                        "description": "Greater than or equal to this value."
-                    },
-                    {
-                        "name": "response_relevance_lt",
-                        "in": "query",
-                        "required": false,
-                        "schema": {
-                            "type": "number",
-                            "maximum": 1,
-                            "minimum": 0,
-                            "description": "Less than this value.",
-                            "title": "Response Relevance Lt"
-                        },
-                        "description": "Less than this value."
-                    },
-                    {
-                        "name": "response_relevance_lte",
-                        "in": "query",
-                        "required": false,
-                        "schema": {
-                            "type": "number",
-                            "maximum": 1,
-                            "minimum": 0,
-                            "description": "Less than or equal to this value.",
-                            "title": "Response Relevance Lte"
-                        },
-                        "description": "Less than or equal to this value."
-                    },
-                    {
-                        "name": "tool_selection",
-                        "in": "query",
-                        "required": false,
-                        "schema": {
-                            "$ref": "#/components/schemas/ToolClassEnum",
-                            "description": "Tool selection evaluation result."
-                        },
-                        "description": "Tool selection evaluation result."
-                    },
-                    {
-                        "name": "tool_usage",
-                        "in": "query",
-                        "required": false,
-                        "schema": {
-                            "$ref": "#/components/schemas/ToolClassEnum",
-                            "description": "Tool usage evaluation result."
-                        },
-                        "description": "Tool usage evaluation result."
-                    },
-                    {
-                        "name": "trace_duration_eq",
-                        "in": "query",
-                        "required": false,
-                        "schema": {
-                            "type": "number",
-                            "minimum": 0,
-                            "description": "Duration exactly equal to this value (seconds).",
-                            "title": "Trace Duration Eq"
-                        },
-                        "description": "Duration exactly equal to this value (seconds)."
-                    },
-                    {
-                        "name": "trace_duration_gt",
-                        "in": "query",
-                        "required": false,
-                        "schema": {
-                            "type": "number",
-                            "minimum": 0,
-                            "description": "Duration greater than this value (seconds).",
-                            "title": "Trace Duration Gt"
-                        },
-                        "description": "Duration greater than this value (seconds)."
-                    },
-                    {
-                        "name": "trace_duration_gte",
-                        "in": "query",
-                        "required": false,
-                        "schema": {
-                            "type": "number",
-                            "minimum": 0,
-                            "description": "Duration greater than or equal to this value (seconds).",
-                            "title": "Trace Duration Gte"
-                        },
-                        "description": "Duration greater than or equal to this value (seconds)."
-                    },
-                    {
-                        "name": "trace_duration_lt",
-                        "in": "query",
-                        "required": false,
-                        "schema": {
-                            "type": "number",
-                            "minimum": 0,
-                            "description": "Duration less than this value (seconds).",
-                            "title": "Trace Duration Lt"
-                        },
-                        "description": "Duration less than this value (seconds)."
-                    },
-                    {
-                        "name": "trace_duration_lte",
-                        "in": "query",
-                        "required": false,
-                        "schema": {
-                            "type": "number",
-                            "minimum": 0,
-                            "description": "Duration less than or equal to this value (seconds).",
-                            "title": "Trace Duration Lte"
-                        },
-                        "description": "Duration less than or equal to this value (seconds)."
-                    }
-                ],
-                "responses": {
-                    "200": {
-                        "description": "Successful Response",
-                        "content": {
-                            "application/json": {
-                                "schema": {
-                                    "$ref": "#/components/schemas/TraceListResponse"
-                                }
-                            }
-                        }
-                    },
-                    "422": {
-                        "description": "Validation Error",
-                        "content": {
-                            "application/json": {
-                                "schema": {
-                                    "$ref": "#/components/schemas/HTTPValidationError"
-                                }
-                            }
-                        }
-                    }
-                }
-            }
-        },
-        "/api/v1/traces/{trace_id}": {
-            "get": {
-                "tags": [
-                    "Traces"
-                ],
-                "summary": "Get Single Trace",
-                "description": "Get complete trace tree with existing metrics (no computation). Returns full trace structure with spans.",
-                "operationId": "get_trace_by_id_api_v1_traces__trace_id__get",
-                "security": [
-                    {
-                        "API Key": []
-                    }
-                ],
-                "parameters": [
-                    {
-                        "name": "trace_id",
-                        "in": "path",
-                        "required": true,
-                        "schema": {
-                            "type": "string",
-                            "title": "Trace Id"
-                        }
-                    }
-                ],
-                "responses": {
-                    "200": {
-                        "description": "Successful Response",
-                        "content": {
-                            "application/json": {
-                                "schema": {
-                                    "$ref": "#/components/schemas/TraceResponse"
-                                }
-                            }
-                        }
-                    },
-                    "422": {
-                        "description": "Validation Error",
-                        "content": {
-                            "application/json": {
-                                "schema": {
-                                    "$ref": "#/components/schemas/HTTPValidationError"
-                                }
-                            }
-                        }
-                    }
-                }
-            }
-        },
-        "/api/v1/traces/{trace_id}/metrics": {
-            "get": {
-                "tags": [
-                    "Traces"
-                ],
-                "summary": "Compute Missing Trace Metrics",
-                "description": "Compute all missing metrics for trace spans on-demand. Returns full trace tree with computed metrics.",
-                "operationId": "compute_trace_metrics_api_v1_traces__trace_id__metrics_get",
-                "security": [
-                    {
-                        "API Key": []
-                    }
-                ],
-                "parameters": [
-                    {
-                        "name": "trace_id",
-                        "in": "path",
-                        "required": true,
-                        "schema": {
-                            "type": "string",
-                            "title": "Trace Id"
-                        }
-                    }
-                ],
-                "responses": {
-                    "200": {
-                        "description": "Successful Response",
-                        "content": {
-                            "application/json": {
-                                "schema": {
-                                    "$ref": "#/components/schemas/TraceResponse"
-                                }
-                            }
-                        }
-                    },
-                    "422": {
-                        "description": "Validation Error",
-                        "content": {
-                            "application/json": {
-                                "schema": {
-                                    "$ref": "#/components/schemas/HTTPValidationError"
-                                }
-                            }
-                        }
-                    }
-                }
-            }
-        },
-        "/api/v1/spans": {
-            "get": {
-                "tags": [
-                    "Spans"
-                ],
-                "summary": "List Span Metadata",
-                "description": "Get lightweight span metadata for browsing/filtering operations. Returns metadata only without raw data or metrics for fast performance.",
-                "operationId": "list_spans_metadata_api_v1_spans_get",
-                "security": [
-                    {
-                        "API Key": []
-                    }
-                ],
-                "parameters": [
-                    {
-                        "name": "task_ids",
-                        "in": "query",
-                        "required": true,
-                        "schema": {
-                            "type": "array",
-                            "items": {
-                                "type": "string"
-                            },
-                            "minItems": 1,
-                            "description": "Task IDs to filter on. At least one is required.",
-                            "title": "Task Ids"
-                        },
-                        "description": "Task IDs to filter on. At least one is required."
-                    },
-                    {
-                        "name": "span_types",
-                        "in": "query",
-                        "required": false,
-                        "schema": {
-                            "type": "array",
-                            "items": {
-                                "type": "string"
-                            },
-                            "description": "Span types to filter on. Optional.",
-                            "title": "Span Types"
-                        },
-                        "description": "Span types to filter on. Optional."
-                    },
-                    {
-                        "name": "start_time",
-                        "in": "query",
-                        "required": false,
-                        "schema": {
-                            "type": "string",
-                            "format": "date-time",
-                            "description": "Inclusive start date in ISO8601 string format. Use local time (not UTC).",
-                            "title": "Start Time"
-                        },
-                        "description": "Inclusive start date in ISO8601 string format. Use local time (not UTC)."
-                    },
-                    {
-                        "name": "end_time",
-                        "in": "query",
-                        "required": false,
-                        "schema": {
-                            "type": "string",
-                            "format": "date-time",
-                            "description": "Exclusive end date in ISO8601 string format. Use local time (not UTC).",
-                            "title": "End Time"
-                        },
-                        "description": "Exclusive end date in ISO8601 string format. Use local time (not UTC)."
-                    },
-                    {
-                        "name": "sort",
-                        "in": "query",
-                        "required": false,
-                        "schema": {
-                            "$ref": "#/components/schemas/PaginationSortMethod",
-                            "description": "Sort the results (asc/desc)",
-                            "default": "desc"
-                        },
-                        "description": "Sort the results (asc/desc)"
-                    },
-                    {
-                        "name": "page_size",
-                        "in": "query",
-                        "required": false,
-                        "schema": {
-                            "type": "integer",
-                            "description": "Page size. Default is 10. Must be greater than 0 and less than 5000.",
-                            "default": 10,
-                            "title": "Page Size"
-                        },
-                        "description": "Page size. Default is 10. Must be greater than 0 and less than 5000."
-                    },
-                    {
-                        "name": "page",
-                        "in": "query",
-                        "required": false,
-                        "schema": {
-                            "type": "integer",
-                            "description": "Page number",
-                            "default": 0,
-                            "title": "Page"
-                        },
-                        "description": "Page number"
-                    }
-                ],
-                "responses": {
-                    "200": {
-                        "description": "Successful Response",
-                        "content": {
-                            "application/json": {
-                                "schema": {
-                                    "$ref": "#/components/schemas/SpanListResponse"
-                                }
-                            }
-                        }
-                    },
-                    "422": {
-                        "description": "Validation Error",
-                        "content": {
-                            "application/json": {
-                                "schema": {
-                                    "$ref": "#/components/schemas/HTTPValidationError"
-                                }
-                            }
-                        }
-                    }
-                }
-            }
-        },
-        "/api/v1/spans/{span_id}": {
-            "get": {
-                "tags": [
-                    "Spans"
-                ],
-                "summary": "Get Single Span",
-                "description": "Get single span with existing metrics (no computation). Returns full span object with any existing metrics.",
-                "operationId": "get_span_by_id_api_v1_spans__span_id__get",
-                "security": [
-                    {
-                        "API Key": []
-                    }
-                ],
-                "parameters": [
-                    {
-                        "name": "span_id",
-                        "in": "path",
-                        "required": true,
-                        "schema": {
-                            "type": "string",
-                            "title": "Span Id"
-                        }
-                    }
-                ],
-                "responses": {
-                    "200": {
-                        "description": "Successful Response",
-                        "content": {
-                            "application/json": {
-                                "schema": {
-                                    "$ref": "#/components/schemas/SpanWithMetricsResponse"
-                                }
-                            }
-                        }
-                    },
-                    "422": {
-                        "description": "Validation Error",
-                        "content": {
-                            "application/json": {
-                                "schema": {
-                                    "$ref": "#/components/schemas/HTTPValidationError"
-                                }
-                            }
-                        }
-                    }
-                }
-            }
-        },
-        "/api/v1/spans/{span_id}/metrics": {
-            "get": {
-                "tags": [
-                    "Spans"
-                ],
-                "summary": "Compute Missing Span Metrics",
-                "description": "Compute all missing metrics for a single span on-demand. Returns span with computed metrics.",
-                "operationId": "compute_span_metrics_api_v1_spans__span_id__metrics_get",
-                "security": [
-                    {
-                        "API Key": []
-                    }
-                ],
-                "parameters": [
-                    {
-                        "name": "span_id",
-                        "in": "path",
-                        "required": true,
-                        "schema": {
-                            "type": "string",
-                            "title": "Span Id"
-                        }
-                    }
-                ],
-                "responses": {
-                    "200": {
-                        "description": "Successful Response",
-                        "content": {
-                            "application/json": {
-                                "schema": {
-                                    "$ref": "#/components/schemas/SpanWithMetricsResponse"
-                                }
-                            }
-                        }
-                    },
-                    "422": {
-                        "description": "Validation Error",
-                        "content": {
-                            "application/json": {
-                                "schema": {
-                                    "$ref": "#/components/schemas/HTTPValidationError"
-                                }
-                            }
-                        }
-                    }
-                }
-            }
-        },
-        "/api/v1/sessions": {
-            "get": {
-                "tags": [
-                    "Sessions"
-                ],
-                "summary": "List Session Metadata",
-                "description": "Get session metadata with pagination and filtering. Returns aggregated session information.",
-                "operationId": "list_sessions_metadata_api_v1_sessions_get",
-                "security": [
-                    {
-                        "API Key": []
-                    }
-                ],
-                "parameters": [
-                    {
-                        "name": "task_ids",
-                        "in": "query",
-                        "required": true,
-                        "schema": {
-                            "type": "array",
-                            "items": {
-                                "type": "string"
-                            },
-                            "minItems": 1,
-                            "description": "Task IDs to filter on. At least one is required.",
-                            "title": "Task Ids"
-                        },
-                        "description": "Task IDs to filter on. At least one is required."
-                    },
-                    {
-                        "name": "start_time",
-                        "in": "query",
-                        "required": false,
-                        "schema": {
-                            "type": "string",
-                            "format": "date-time",
-                            "description": "Inclusive start date in ISO8601 string format. Use local time (not UTC).",
-                            "title": "Start Time"
-                        },
-                        "description": "Inclusive start date in ISO8601 string format. Use local time (not UTC)."
-                    },
-                    {
-                        "name": "end_time",
-                        "in": "query",
-                        "required": false,
-                        "schema": {
-                            "type": "string",
-                            "format": "date-time",
-                            "description": "Exclusive end date in ISO8601 string format. Use local time (not UTC).",
-                            "title": "End Time"
-                        },
-                        "description": "Exclusive end date in ISO8601 string format. Use local time (not UTC)."
-                    },
-                    {
-                        "name": "sort",
-                        "in": "query",
-                        "required": false,
-                        "schema": {
-                            "$ref": "#/components/schemas/PaginationSortMethod",
-                            "description": "Sort the results (asc/desc)",
-                            "default": "desc"
-                        },
-                        "description": "Sort the results (asc/desc)"
-                    },
-                    {
-                        "name": "page_size",
-                        "in": "query",
-                        "required": false,
-                        "schema": {
-                            "type": "integer",
-                            "description": "Page size. Default is 10. Must be greater than 0 and less than 5000.",
-                            "default": 10,
-                            "title": "Page Size"
-                        },
-                        "description": "Page size. Default is 10. Must be greater than 0 and less than 5000."
-                    },
-                    {
-                        "name": "page",
-                        "in": "query",
-                        "required": false,
-                        "schema": {
-                            "type": "integer",
-                            "description": "Page number",
-                            "default": 0,
-                            "title": "Page"
-                        },
-                        "description": "Page number"
-                    }
-                ],
-                "responses": {
-                    "200": {
-                        "description": "Successful Response",
-                        "content": {
-                            "application/json": {
-                                "schema": {
-                                    "$ref": "#/components/schemas/SessionListResponse"
-                                }
-                            }
-                        }
-                    },
-                    "422": {
-                        "description": "Validation Error",
-                        "content": {
-                            "application/json": {
-                                "schema": {
-                                    "$ref": "#/components/schemas/HTTPValidationError"
-                                }
-                            }
-                        }
-                    }
-                }
-            }
-        },
-        "/api/v1/sessions/{session_id}": {
-            "get": {
-                "tags": [
-                    "Sessions"
-                ],
-                "summary": "Get Session Traces",
-                "description": "Get all traces in a session. Returns list of full trace trees with existing metrics (no computation).",
-                "operationId": "get_session_traces_api_v1_sessions__session_id__get",
-                "security": [
-                    {
-                        "API Key": []
-                    }
-                ],
-                "parameters": [
-                    {
-                        "name": "session_id",
-                        "in": "path",
-                        "required": true,
-                        "schema": {
-                            "type": "string",
-                            "title": "Session Id"
-                        }
-                    },
-                    {
-                        "name": "sort",
-                        "in": "query",
-                        "required": false,
-                        "schema": {
-                            "$ref": "#/components/schemas/PaginationSortMethod",
-                            "description": "Sort the results (asc/desc)",
-                            "default": "desc"
-                        },
-                        "description": "Sort the results (asc/desc)"
-                    },
-                    {
-                        "name": "page_size",
-                        "in": "query",
-                        "required": false,
-                        "schema": {
-                            "type": "integer",
-                            "description": "Page size. Default is 10. Must be greater than 0 and less than 5000.",
-                            "default": 10,
-                            "title": "Page Size"
-                        },
-                        "description": "Page size. Default is 10. Must be greater than 0 and less than 5000."
-                    },
-                    {
-                        "name": "page",
-                        "in": "query",
-                        "required": false,
-                        "schema": {
-                            "type": "integer",
-                            "description": "Page number",
-                            "default": 0,
-                            "title": "Page"
-                        },
-                        "description": "Page number"
-                    }
-                ],
-                "responses": {
-                    "200": {
-                        "description": "Successful Response",
-                        "content": {
-                            "application/json": {
-                                "schema": {
-                                    "$ref": "#/components/schemas/SessionTracesResponse"
-                                }
-                            }
-                        }
-                    },
-                    "422": {
-                        "description": "Validation Error",
-                        "content": {
-                            "application/json": {
-                                "schema": {
-                                    "$ref": "#/components/schemas/HTTPValidationError"
-                                }
-                            }
-                        }
-                    }
-                }
-            }
-        },
-        "/api/v1/sessions/{session_id}/metrics": {
-            "get": {
-                "tags": [
-                    "Sessions"
-                ],
-                "summary": "Compute Missing Session Metrics",
-                "description": "Get all traces in a session and compute missing metrics. Returns list of full trace trees with computed metrics.",
-                "operationId": "compute_session_metrics_api_v1_sessions__session_id__metrics_get",
-                "security": [
-                    {
-                        "API Key": []
-                    }
-                ],
-                "parameters": [
-                    {
-                        "name": "session_id",
-                        "in": "path",
-                        "required": true,
-                        "schema": {
-                            "type": "string",
-                            "title": "Session Id"
-                        }
-                    },
-                    {
-                        "name": "sort",
-                        "in": "query",
-                        "required": false,
-                        "schema": {
-                            "$ref": "#/components/schemas/PaginationSortMethod",
-                            "description": "Sort the results (asc/desc)",
-                            "default": "desc"
-                        },
-                        "description": "Sort the results (asc/desc)"
-                    },
-                    {
-                        "name": "page_size",
-                        "in": "query",
-                        "required": false,
-                        "schema": {
-                            "type": "integer",
-                            "description": "Page size. Default is 10. Must be greater than 0 and less than 5000.",
-                            "default": 10,
-                            "title": "Page Size"
-                        },
-                        "description": "Page size. Default is 10. Must be greater than 0 and less than 5000."
-                    },
-                    {
-                        "name": "page",
-                        "in": "query",
-                        "required": false,
-                        "schema": {
-                            "type": "integer",
-                            "description": "Page number",
-                            "default": 0,
-                            "title": "Page"
-                        },
-                        "description": "Page number"
-                    }
-                ],
-                "responses": {
-                    "200": {
-                        "description": "Successful Response",
-                        "content": {
-                            "application/json": {
-                                "schema": {
-                                    "$ref": "#/components/schemas/SessionTracesResponse"
-                                }
-                            }
-                        }
-                    },
-                    "422": {
-                        "description": "Validation Error",
-                        "content": {
-                            "application/json": {
-                                "schema": {
-                                    "$ref": "#/components/schemas/HTTPValidationError"
-                                }
-                            }
-                        }
-                    }
-                }
-            }
-        },
-        "/api/v1/{task_id}/agentic_prompts/{prompt_name}/versions/{prompt_version}": {
-            "get": {
-                "tags": [
-                    "AgenticPrompt"
-                ],
-                "summary": "Get an agentic prompt",
-                "description": "Get an agentic prompt by name and version",
-                "operationId": "get_agentic_prompt_api_v1__task_id__agentic_prompts__prompt_name__versions__prompt_version__get",
-                "security": [
-                    {
-                        "API Key": []
-                    }
-                ],
-                "parameters": [
-                    {
-                        "name": "prompt_name",
-                        "in": "path",
-                        "required": true,
-                        "schema": {
-                            "type": "string",
-                            "title": "Prompt Name"
-                        }
-                    },
-                    {
-                        "name": "prompt_version",
-                        "in": "path",
-                        "required": true,
-                        "schema": {
-                            "type": "string",
-                            "title": "Prompt Version"
-                        }
-                    },
-                    {
-                        "name": "task_id",
-                        "in": "path",
-                        "required": true,
-                        "schema": {
-                            "type": "string",
-                            "format": "uuid",
-                            "title": "Task Id"
-                        }
-                    }
-                ],
-                "responses": {
-                    "200": {
-                        "description": "Successful Response",
-                        "content": {
-                            "application/json": {
-                                "schema": {
-                                    "$ref": "#/components/schemas/AgenticPrompt"
-                                }
-                            }
-                        }
-                    },
-                    "422": {
-                        "description": "Validation Error",
-                        "content": {
-                            "application/json": {
-                                "schema": {
-                                    "$ref": "#/components/schemas/HTTPValidationError"
-                                }
-                            }
-                        }
-                    }
-                }
-            },
-            "delete": {
-                "tags": [
-                    "AgenticPrompt"
-                ],
-                "summary": "Delete an agentic prompt",
-                "description": "Deletes a specific version of an agentic prompt",
-                "operationId": "delete_agentic_prompt_version_api_v1__task_id__agentic_prompts__prompt_name__versions__prompt_version__delete",
-                "security": [
-                    {
-                        "API Key": []
-                    }
-                ],
-                "parameters": [
-                    {
-                        "name": "prompt_name",
-                        "in": "path",
-                        "required": true,
-                        "schema": {
-                            "type": "string",
-                            "title": "Prompt Name"
-                        }
-                    },
-                    {
-                        "name": "prompt_version",
-                        "in": "path",
-                        "required": true,
-                        "schema": {
-                            "type": "string",
-                            "title": "Prompt Version"
-                        }
-                    },
-                    {
-                        "name": "task_id",
-                        "in": "path",
-                        "required": true,
-                        "schema": {
-                            "type": "string",
-                            "format": "uuid",
-                            "title": "Task Id"
-                        }
-                    }
-                ],
-                "responses": {
-                    "200": {
-                        "description": "Successful Response",
-                        "content": {
-                            "application/json": {
-                                "schema": {}
-                            }
-                        }
-                    },
-                    "422": {
-                        "description": "Validation Error",
-                        "content": {
-                            "application/json": {
-                                "schema": {
-                                    "$ref": "#/components/schemas/HTTPValidationError"
-                                }
-                            }
-                        }
-                    }
-                }
-            }
-        },
-        "/api/v1/{task_id}/agentic_prompts": {
-            "get": {
-                "tags": [
-                    "AgenticPrompt"
-                ],
-                "summary": "Get all agentic prompts",
-                "description": "Get all agentic prompts for a given task",
-                "operationId": "get_all_agentic_prompts_api_v1__task_id__agentic_prompts_get",
-                "security": [
-                    {
-                        "API Key": []
-                    }
-                ],
-                "parameters": [
-                    {
-                        "name": "task_id",
-                        "in": "path",
-                        "required": true,
-                        "schema": {
-                            "type": "string",
-                            "format": "uuid",
-                            "title": "Task Id"
-                        }
-                    }
-                ],
-                "responses": {
-                    "200": {
-                        "description": "Successful Response",
-                        "content": {
-                            "application/json": {
-                                "schema": {
-                                    "$ref": "#/components/schemas/AgenticPrompts"
-                                }
-                            }
-                        }
-                    },
-                    "422": {
-                        "description": "Validation Error",
-                        "content": {
-                            "application/json": {
-                                "schema": {
-                                    "$ref": "#/components/schemas/HTTPValidationError"
-                                }
-                            }
-                        }
-                    }
-                }
-            }
-        },
-        "/api/v1/{task_id}/agentic_prompts/{prompt_name}/versions": {
-            "get": {
-                "tags": [
-                    "AgenticPrompt"
-                ],
-                "summary": "List all versions of an agentic prompt",
-                "description": "List all versions of an agentic prompt",
-                "operationId": "get_all_agentic_prompt_versions_api_v1__task_id__agentic_prompts__prompt_name__versions_get",
-                "security": [
-                    {
-                        "API Key": []
-                    }
-                ],
-                "parameters": [
-                    {
-                        "name": "prompt_name",
-                        "in": "path",
-                        "required": true,
-                        "schema": {
-                            "type": "string",
-                            "title": "Prompt Name"
-                        }
-                    },
-                    {
-                        "name": "task_id",
-                        "in": "path",
-                        "required": true,
-                        "schema": {
-                            "type": "string",
-                            "format": "uuid",
-                            "title": "Task Id"
-                        }
-                    }
-                ],
-                "responses": {
-                    "200": {
-                        "description": "Successful Response",
-                        "content": {
-                            "application/json": {
-                                "schema": {
-                                    "$ref": "#/components/schemas/AgenticPrompts"
-                                }
-                            }
-                        }
-                    },
-                    "422": {
-                        "description": "Validation Error",
-                        "content": {
-                            "application/json": {
-                                "schema": {
-                                    "$ref": "#/components/schemas/HTTPValidationError"
-                                }
-                            }
-                        }
-                    }
-                }
-            }
-        },
-        "/api/v1/completions": {
-            "post": {
-                "tags": [
-                    "AgenticPrompt"
-                ],
-                "summary": "Run an agentic prompt",
-                "description": "Run an agentic prompt",
-                "operationId": "run_agentic_prompt_api_v1_completions_post",
-                "requestBody": {
-                    "content": {
-                        "application/json": {
-                            "schema": {
-                                "$ref": "#/components/schemas/AgenticPromptUnsavedRunConfig"
-                            }
-                        }
-                    },
-                    "required": true
-                },
-                "responses": {
-                    "200": {
-                        "description": "Successful Response",
-                        "content": {
-                            "application/json": {
-                                "schema": {
-                                    "$ref": "#/components/schemas/AgenticPromptRunResponse"
-                                }
-                            }
-                        }
-                    },
-                    "422": {
-                        "description": "Validation Error",
-                        "content": {
-                            "application/json": {
-                                "schema": {
-                                    "$ref": "#/components/schemas/HTTPValidationError"
-                                }
-                            }
-                        }
-                    }
-                },
-                "security": [
-                    {
-                        "API Key": []
-                    }
-                ]
-            }
-        },
-        "/api/v1/task/{task_id}/prompt/{prompt_name}/versions/{prompt_version}/completions": {
-            "post": {
-                "tags": [
-                    "AgenticPrompt"
-                ],
-                "summary": "Run a specific version of an agentic prompt",
-                "description": "Run a specific version of an existing agentic prompt",
-                "operationId": "run_saved_agentic_prompt_api_v1_task__task_id__prompt__prompt_name__versions__prompt_version__completions_post",
-                "security": [
-                    {
-                        "API Key": []
-                    }
-                ],
-                "parameters": [
-                    {
-                        "name": "prompt_name",
-                        "in": "path",
-                        "required": true,
-                        "schema": {
-                            "type": "string",
-                            "title": "Prompt Name"
-                        }
-                    },
-                    {
-                        "name": "prompt_version",
-                        "in": "path",
-                        "required": true,
-                        "schema": {
-                            "type": "string",
-                            "title": "Prompt Version"
-                        }
-                    },
-                    {
-                        "name": "task_id",
-                        "in": "path",
-                        "required": true,
-                        "schema": {
-                            "type": "string",
-                            "format": "uuid",
-                            "title": "Task Id"
-                        }
-                    }
-                ],
-                "requestBody": {
-                    "content": {
-                        "application/json": {
-                            "schema": {
-                                "$ref": "#/components/schemas/AgenticPromptRunConfig",
-                                "default": {
-                                    "variables": [],
-                                    "stream": false
-                                }
-                            }
-                        }
-                    }
-                },
-                "responses": {
-                    "200": {
-                        "description": "Successful Response",
-                        "content": {
-                            "application/json": {
-                                "schema": {
-                                    "$ref": "#/components/schemas/AgenticPromptRunResponse"
-                                }
-                            }
-                        }
-                    },
-                    "422": {
-                        "description": "Validation Error",
-                        "content": {
-                            "application/json": {
-                                "schema": {
-                                    "$ref": "#/components/schemas/HTTPValidationError"
-                                }
-                            }
-                        }
-                    }
-                }
-            }
-        },
-        "/api/v1/{task_id}/agentic_prompts/{prompt_name}": {
-            "put": {
-                "tags": [
-                    "AgenticPrompt"
-                ],
-                "summary": "Save an agentic prompt",
-                "description": "Save an agentic prompt to the database",
-                "operationId": "save_agentic_prompt_api_v1__task_id__agentic_prompts__prompt_name__put",
-                "security": [
-                    {
-                        "API Key": []
-                    }
-                ],
-                "parameters": [
-                    {
-                        "name": "prompt_name",
-                        "in": "path",
-                        "required": true,
-                        "schema": {
-                            "type": "string",
-                            "title": "Prompt Name"
-                        }
-                    },
-                    {
-                        "name": "task_id",
-                        "in": "path",
-                        "required": true,
-                        "schema": {
-                            "type": "string",
-                            "format": "uuid",
-                            "title": "Task Id"
-                        }
-                    }
-                ],
-                "requestBody": {
-                    "required": true,
-                    "content": {
-                        "application/json": {
-                            "schema": {
-                                "$ref": "#/components/schemas/AgenticPromptBaseConfig"
-                            }
-                        }
-                    }
-                },
-                "responses": {
-                    "200": {
-                        "description": "Successful Response",
-                        "content": {
-                            "application/json": {
-                                "schema": {}
-                            }
-                        }
-                    },
-                    "422": {
-                        "description": "Validation Error",
-                        "content": {
-                            "application/json": {
-                                "schema": {
-                                    "$ref": "#/components/schemas/HTTPValidationError"
-                                }
-                            }
-                        }
-                    }
-                }
-            },
-            "delete": {
-                "tags": [
-                    "AgenticPrompt"
-                ],
-                "summary": "Delete an agentic prompt",
-                "description": "Deletes an entire agentic prompt",
-                "operationId": "delete_agentic_prompt_api_v1__task_id__agentic_prompts__prompt_name__delete",
-                "security": [
-                    {
-                        "API Key": []
-                    }
-                ],
-                "parameters": [
-                    {
-                        "name": "prompt_name",
-                        "in": "path",
-                        "required": true,
-                        "schema": {
-                            "type": "string",
-                            "title": "Prompt Name"
-                        }
-                    },
-                    {
-                        "name": "task_id",
-                        "in": "path",
-                        "required": true,
-                        "schema": {
-                            "type": "string",
-                            "format": "uuid",
-                            "title": "Task Id"
-                        }
-                    }
-                ],
-                "responses": {
-                    "200": {
-                        "description": "Successful Response",
-                        "content": {
-                            "application/json": {
-                                "schema": {}
                             }
                         }
                     },
@@ -7299,6 +7274,246 @@
                 ],
                 "title": "CreateUserRequest"
             },
+            "DatasetResponse": {
+                "properties": {
+                    "id": {
+                        "type": "string",
+                        "format": "uuid",
+                        "title": "Id",
+                        "description": "ID of the dataset."
+                    },
+                    "name": {
+                        "type": "string",
+                        "title": "Name",
+                        "description": "Name of the dataset."
+                    },
+                    "description": {
+                        "anyOf": [
+                            {
+                                "type": "string"
+                            },
+                            {
+                                "type": "null"
+                            }
+                        ],
+                        "title": "Description",
+                        "description": "Description of the dataset."
+                    },
+                    "metadata": {
+                        "anyOf": [
+                            {
+                                "additionalProperties": true,
+                                "type": "object"
+                            },
+                            {
+                                "type": "null"
+                            }
+                        ],
+                        "title": "Metadata",
+                        "description": "Any metadata to include that describes additional information about the dataset."
+                    },
+                    "created_at": {
+                        "type": "integer",
+                        "title": "Created At",
+                        "description": "Timestamp representing the time of dataset creation in unix milliseconds."
+                    },
+                    "updated_at": {
+                        "type": "integer",
+                        "title": "Updated At",
+                        "description": "Timestamp representing the time of the last dataset update in unix milliseconds."
+                    }
+                },
+                "type": "object",
+                "required": [
+                    "id",
+                    "name",
+                    "created_at",
+                    "updated_at"
+                ],
+                "title": "DatasetResponse"
+            },
+            "DatasetUpdateRequest": {
+                "properties": {
+                    "name": {
+                        "anyOf": [
+                            {
+                                "type": "string"
+                            },
+                            {
+                                "type": "null"
+                            }
+                        ],
+                        "title": "Name",
+                        "description": "Name of the dataset."
+                    },
+                    "description": {
+                        "anyOf": [
+                            {
+                                "type": "string"
+                            },
+                            {
+                                "type": "null"
+                            }
+                        ],
+                        "title": "Description",
+                        "description": "Description of the dataset."
+                    },
+                    "metadata": {
+                        "anyOf": [
+                            {
+                                "additionalProperties": true,
+                                "type": "object"
+                            },
+                            {
+                                "type": "null"
+                            }
+                        ],
+                        "title": "Metadata",
+                        "description": "Any metadata to include that describes additional information about the dataset.",
+                        "examples": [
+                            {
+                                "created_by": "John Doe"
+                            }
+                        ]
+                    }
+                },
+                "type": "object",
+                "required": [
+                    "name"
+                ],
+                "title": "DatasetUpdateRequest"
+            },
+            "DatasetVersionMetadataResponse": {
+                "properties": {
+                    "version_number": {
+                        "type": "integer",
+                        "title": "Version Number",
+                        "description": "Version number of the dataset version."
+                    },
+                    "created_at": {
+                        "type": "integer",
+                        "title": "Created At",
+                        "description": "Timestamp representing the time of dataset version creation in unix milliseconds."
+                    },
+                    "dataset_id": {
+                        "type": "string",
+                        "format": "uuid",
+                        "title": "Dataset Id",
+                        "description": "ID of the dataset."
+                    }
+                },
+                "type": "object",
+                "required": [
+                    "version_number",
+                    "created_at",
+                    "dataset_id"
+                ],
+                "title": "DatasetVersionMetadataResponse"
+            },
+            "DatasetVersionResponse": {
+                "properties": {
+                    "version_number": {
+                        "type": "integer",
+                        "title": "Version Number",
+                        "description": "Version number of the dataset version."
+                    },
+                    "created_at": {
+                        "type": "integer",
+                        "title": "Created At",
+                        "description": "Timestamp representing the time of dataset version creation in unix milliseconds."
+                    },
+                    "dataset_id": {
+                        "type": "string",
+                        "format": "uuid",
+                        "title": "Dataset Id",
+                        "description": "ID of the dataset."
+                    },
+                    "rows": {
+                        "items": {
+                            "$ref": "#/components/schemas/DatasetVersionRowResponse"
+                        },
+                        "type": "array",
+                        "title": "Rows",
+                        "description": "list of rows in the dataset version."
+                    },
+                    "page": {
+                        "type": "integer",
+                        "title": "Page",
+                        "description": "The current page number for the included rows."
+                    },
+                    "page_size": {
+                        "type": "integer",
+                        "title": "Page Size",
+                        "description": "The number of rows per page."
+                    },
+                    "total_pages": {
+                        "type": "integer",
+                        "title": "Total Pages",
+                        "description": "The total number of pages."
+                    },
+                    "total_count": {
+                        "type": "integer",
+                        "title": "Total Count",
+                        "description": "The total number of rows in the dataset version."
+                    }
+                },
+                "type": "object",
+                "required": [
+                    "version_number",
+                    "created_at",
+                    "dataset_id",
+                    "rows",
+                    "page",
+                    "page_size",
+                    "total_pages",
+                    "total_count"
+                ],
+                "title": "DatasetVersionResponse"
+            },
+            "DatasetVersionRowColumnItemResponse": {
+                "properties": {
+                    "column_name": {
+                        "type": "string",
+                        "title": "Column Name",
+                        "description": "Name of the column."
+                    },
+                    "column_value": {
+                        "type": "string",
+                        "title": "Column Value",
+                        "description": "Value of the column."
+                    }
+                },
+                "type": "object",
+                "required": [
+                    "column_name",
+                    "column_value"
+                ],
+                "title": "DatasetVersionRowColumnItemResponse"
+            },
+            "DatasetVersionRowResponse": {
+                "properties": {
+                    "id": {
+                        "type": "string",
+                        "format": "uuid",
+                        "title": "Id",
+                        "description": "ID of the version field."
+                    },
+                    "data": {
+                        "items": {
+                            "$ref": "#/components/schemas/DatasetVersionRowColumnItemResponse"
+                        },
+                        "type": "array",
+                        "title": "Data",
+                        "description": "List of column names and values in the row."
+                    }
+                },
+                "type": "object",
+                "required": [
+                    "id",
+                    "data"
+                ],
+                "title": "DatasetVersionRowResponse"
+            },
             "ExampleConfig": {
                 "properties": {
                     "example": {
@@ -7572,340 +7787,6 @@
                         "type": "string",
                         "title": "Id"
                     },
-<<<<<<< HEAD
-                    "seq_num": {
-                        "type": "integer",
-                        "title": "Seq Num"
-                    },
-                    "context": {
-                        "type": "string",
-                        "title": "Context"
-                    }
-                },
-                "type": "object",
-                "required": [
-                    "id",
-                    "seq_num",
-                    "context"
-                ],
-                "title": "ChatDocumentContext"
-            },
-            "ChatRequest": {
-                "properties": {
-                    "user_prompt": {
-                        "type": "string",
-                        "title": "User Prompt",
-                        "description": "Prompt user wants to send to chat."
-                    },
-                    "conversation_id": {
-                        "type": "string",
-                        "title": "Conversation Id",
-                        "description": "Conversation ID"
-                    },
-                    "file_ids": {
-                        "items": {
-                            "type": "string"
-                        },
-                        "type": "array",
-                        "title": "File Ids",
-                        "description": "list of file IDs to retrieve from during chat."
-                    }
-                },
-                "type": "object",
-                "required": [
-                    "user_prompt",
-                    "conversation_id",
-                    "file_ids"
-                ],
-                "title": "ChatRequest"
-            },
-            "ChatResponse": {
-                "properties": {
-                    "inference_id": {
-                        "type": "string",
-                        "title": "Inference Id",
-                        "description": "ID of the inference sent to the chat"
-                    },
-                    "conversation_id": {
-                        "type": "string",
-                        "title": "Conversation Id",
-                        "description": "ID of the conversation session"
-                    },
-                    "timestamp": {
-                        "type": "integer",
-                        "title": "Timestamp",
-                        "description": "Time the inference was made in unix milliseconds"
-                    },
-                    "retrieved_context": {
-                        "items": {
-                            "$ref": "#/components/schemas/ChatDocumentContext"
-                        },
-                        "type": "array",
-                        "title": "Retrieved Context",
-                        "description": "related sections of documents that were most relevant to the inference prompt. Formatted as a list of retrieved context chunks which include document name, seq num, and context."
-                    },
-                    "llm_response": {
-                        "type": "string",
-                        "title": "Llm Response",
-                        "description": "response from the LLM for the original user prompt"
-                    },
-                    "prompt_results": {
-                        "items": {
-                            "$ref": "#/components/schemas/ExternalRuleResult"
-                        },
-                        "type": "array",
-                        "title": "Prompt Results",
-                        "description": "list of rule results for the user prompt"
-                    },
-                    "response_results": {
-                        "items": {
-                            "$ref": "#/components/schemas/ExternalRuleResult"
-                        },
-                        "type": "array",
-                        "title": "Response Results",
-                        "description": "list of rule results for the llm response"
-                    },
-                    "model_name": {
-                        "anyOf": [
-                            {
-                                "type": "string"
-                            },
-                            {
-                                "type": "null"
-                            }
-                        ],
-                        "title": "Model Name",
-                        "description": "The model name and version used for this chat response (e.g., 'gpt-4', 'gpt-3.5-turbo', 'claude-3-opus', 'gemini-pro')."
-                    }
-                },
-                "type": "object",
-                "required": [
-                    "inference_id",
-                    "conversation_id",
-                    "timestamp",
-                    "retrieved_context",
-                    "llm_response",
-                    "prompt_results",
-                    "response_results"
-                ],
-                "title": "ChatResponse"
-            },
-            "ConversationBaseResponse": {
-                "properties": {
-                    "id": {
-                        "type": "string",
-                        "title": "Id"
-                    },
-                    "updated_at": {
-                        "type": "string",
-                        "format": "date-time",
-                        "title": "Updated At"
-                    }
-                },
-                "type": "object",
-                "required": [
-                    "id",
-                    "updated_at"
-                ],
-                "title": "ConversationBaseResponse"
-            },
-            "CreateUserRequest": {
-                "properties": {
-                    "email": {
-                        "type": "string",
-                        "title": "Email"
-                    },
-                    "password": {
-                        "type": "string",
-                        "title": "Password"
-                    },
-                    "temporary": {
-                        "type": "boolean",
-                        "title": "Temporary",
-                        "default": true
-                    },
-                    "roles": {
-                        "items": {
-                            "type": "string"
-                        },
-                        "type": "array",
-                        "title": "Roles"
-                    },
-                    "firstName": {
-                        "type": "string",
-                        "title": "Firstname"
-                    },
-                    "lastName": {
-                        "type": "string",
-                        "title": "Lastname"
-                    }
-                },
-                "type": "object",
-                "required": [
-                    "email",
-                    "password",
-                    "roles",
-                    "firstName",
-                    "lastName"
-                ],
-                "title": "CreateUserRequest"
-            },
-            "DatasetResponse": {
-                "properties": {
-                    "id": {
-                        "type": "string",
-                        "format": "uuid",
-                        "title": "Id",
-                        "description": "ID of the dataset."
-                    },
-                    "name": {
-                        "type": "string",
-                        "title": "Name",
-                        "description": "Name of the dataset."
-                    },
-                    "description": {
-                        "anyOf": [
-                            {
-                                "type": "string"
-                            },
-                            {
-                                "type": "null"
-                            }
-                        ],
-                        "title": "Description",
-                        "description": "Description of the dataset."
-                    },
-                    "metadata": {
-                        "anyOf": [
-                            {
-                                "additionalProperties": true,
-                                "type": "object"
-                            },
-                            {
-                                "type": "null"
-                            }
-                        ],
-                        "title": "Metadata",
-                        "description": "Any metadata to include that describes additional information about the dataset."
-                    },
-                    "created_at": {
-                        "type": "integer",
-                        "title": "Created At",
-                        "description": "Timestamp representing the time of dataset creation in unix milliseconds."
-                    },
-                    "updated_at": {
-                        "type": "integer",
-                        "title": "Updated At",
-                        "description": "Timestamp representing the time of the last dataset update in unix milliseconds."
-                    }
-                },
-                "type": "object",
-                "required": [
-                    "id",
-                    "name",
-                    "created_at",
-                    "updated_at"
-                ],
-                "title": "DatasetResponse"
-            },
-            "DatasetUpdateRequest": {
-                "properties": {
-                    "name": {
-                        "anyOf": [
-                            {
-                                "type": "string"
-                            },
-                            {
-                                "type": "null"
-                            }
-                        ],
-                        "title": "Name",
-                        "description": "Name of the dataset."
-                    },
-                    "description": {
-                        "anyOf": [
-                            {
-                                "type": "string"
-                            },
-                            {
-                                "type": "null"
-                            }
-                        ],
-                        "title": "Description",
-                        "description": "Description of the dataset."
-                    },
-                    "metadata": {
-                        "anyOf": [
-                            {
-                                "additionalProperties": true,
-                                "type": "object"
-                            },
-                            {
-                                "type": "null"
-                            }
-                        ],
-                        "title": "Metadata",
-                        "description": "Any metadata to include that describes additional information about the dataset.",
-                        "examples": [
-                            {
-                                "created_by": "John Doe"
-                            }
-                        ]
-                    }
-                },
-                "type": "object",
-                "required": [
-                    "name"
-                ],
-                "title": "DatasetUpdateRequest"
-            },
-            "DatasetVersionMetadataResponse": {
-                "properties": {
-                    "version_number": {
-                        "type": "integer",
-                        "title": "Version Number",
-                        "description": "Version number of the dataset version."
-                    },
-                    "created_at": {
-                        "type": "integer",
-                        "title": "Created At",
-                        "description": "Timestamp representing the time of dataset version creation in unix milliseconds."
-                    },
-                    "dataset_id": {
-                        "type": "string",
-                        "format": "uuid",
-                        "title": "Dataset Id",
-                        "description": "ID of the dataset."
-                    }
-                },
-                "type": "object",
-                "required": [
-                    "version_number",
-                    "created_at",
-                    "dataset_id"
-                ],
-                "title": "DatasetVersionMetadataResponse"
-            },
-            "DatasetVersionResponse": {
-                "properties": {
-                    "version_number": {
-                        "type": "integer",
-                        "title": "Version Number",
-                        "description": "Version number of the dataset version."
-                    },
-                    "created_at": {
-                        "type": "integer",
-                        "title": "Created At",
-                        "description": "Timestamp representing the time of dataset version creation in unix milliseconds."
-                    },
-                    "dataset_id": {
-                        "type": "string",
-                        "format": "uuid",
-                        "title": "Dataset Id",
-                        "description": "ID of the dataset."
-                    },
-                    "rows": {
-=======
                     "inference_id": {
                         "type": "string",
                         "title": "Inference Id"
@@ -7937,35 +7818,10 @@
                         "title": "Context"
                     },
                     "response_rule_results": {
->>>>>>> 923d0bdd
                         "items": {
-                            "$ref": "#/components/schemas/DatasetVersionRowResponse"
+                            "$ref": "#/components/schemas/ExternalRuleResult"
                         },
                         "type": "array",
-<<<<<<< HEAD
-                        "title": "Rows",
-                        "description": "list of rows in the dataset version."
-                    },
-                    "page": {
-                        "type": "integer",
-                        "title": "Page",
-                        "description": "The current page number for the included rows."
-                    },
-                    "page_size": {
-                        "type": "integer",
-                        "title": "Page Size",
-                        "description": "The number of rows per page."
-                    },
-                    "total_pages": {
-                        "type": "integer",
-                        "title": "Total Pages",
-                        "description": "The total number of pages."
-                    },
-                    "total_count": {
-                        "type": "integer",
-                        "title": "Total Count",
-                        "description": "The total number of rows in the dataset version."
-=======
                         "title": "Response Rule Results"
                     },
                     "tokens": {
@@ -7990,25 +7846,10 @@
                         ],
                         "title": "Model Name",
                         "description": "The model name and version used for this response (e.g., 'gpt-4', 'gpt-3.5-turbo', 'claude-3-opus', 'gemini-pro')."
->>>>>>> 923d0bdd
                     }
                 },
                 "type": "object",
                 "required": [
-<<<<<<< HEAD
-                    "version_number",
-                    "created_at",
-                    "dataset_id",
-                    "rows",
-                    "page",
-                    "page_size",
-                    "total_pages",
-                    "total_count"
-                ],
-                "title": "DatasetVersionResponse"
-            },
-            "DatasetVersionRowColumnItemResponse": {
-=======
                     "id",
                     "inference_id",
                     "result",
@@ -8020,58 +7861,9 @@
                 "title": "ExternalInferenceResponse"
             },
             "ExternalRuleResult": {
->>>>>>> 923d0bdd
-                "properties": {
-                    "column_name": {
-                        "type": "string",
-<<<<<<< HEAD
-                        "title": "Column Name",
-                        "description": "Name of the column."
-                    },
-                    "column_value": {
-                        "type": "string",
-                        "title": "Column Value",
-                        "description": "Value of the column."
-                    }
-                },
-                "type": "object",
-                "required": [
-                    "column_name",
-                    "column_value"
-                ],
-                "title": "DatasetVersionRowColumnItemResponse"
-            },
-            "DatasetVersionRowResponse": {
                 "properties": {
                     "id": {
                         "type": "string",
-                        "format": "uuid",
-                        "title": "Id",
-                        "description": "ID of the version field."
-                    },
-                    "data": {
-                        "items": {
-                            "$ref": "#/components/schemas/DatasetVersionRowColumnItemResponse"
-                        },
-                        "type": "array",
-                        "title": "Data",
-                        "description": "List of column names and values in the row."
-                    }
-                },
-                "type": "object",
-                "required": [
-                    "id",
-                    "data"
-                ],
-                "title": "DatasetVersionRowResponse"
-            },
-            "ExampleConfig": {
-                "properties": {
-                    "example": {
-                        "type": "string",
-                        "title": "Example",
-                        "description": "Custom example for the sensitive data"
-=======
                         "title": "Id",
                         "description": " ID of the rule"
                     },
@@ -8096,7 +7888,6 @@
                         "type": "integer",
                         "title": "Latency Ms",
                         "description": "Duration in millisesconds of rule execution"
->>>>>>> 923d0bdd
                     },
                     "details": {
                         "anyOf": [
@@ -8803,6 +8594,47 @@
                 ],
                 "title": "LLMTool"
             },
+            "ListDatasetVersionsResponse": {
+                "properties": {
+                    "versions": {
+                        "items": {
+                            "$ref": "#/components/schemas/DatasetVersionMetadataResponse"
+                        },
+                        "type": "array",
+                        "title": "Versions",
+                        "description": "List of existing versions for the dataset."
+                    },
+                    "page": {
+                        "type": "integer",
+                        "title": "Page",
+                        "description": "The current page number for the included rows."
+                    },
+                    "page_size": {
+                        "type": "integer",
+                        "title": "Page Size",
+                        "description": "The number of rows per page."
+                    },
+                    "total_pages": {
+                        "type": "integer",
+                        "title": "Total Pages",
+                        "description": "The total number of pages."
+                    },
+                    "total_count": {
+                        "type": "integer",
+                        "title": "Total Count",
+                        "description": "The total number of rows in the dataset version."
+                    }
+                },
+                "type": "object",
+                "required": [
+                    "versions",
+                    "page",
+                    "page_size",
+                    "total_pages",
+                    "total_count"
+                ],
+                "title": "ListDatasetVersionsResponse"
+            },
             "LogitBiasItem": {
                 "properties": {
                     "token_id": {
@@ -8834,47 +8666,6 @@
                     "tool"
                 ],
                 "title": "MessageRole"
-            },
-            "ListDatasetVersionsResponse": {
-                "properties": {
-                    "versions": {
-                        "items": {
-                            "$ref": "#/components/schemas/DatasetVersionMetadataResponse"
-                        },
-                        "type": "array",
-                        "title": "Versions",
-                        "description": "List of existing versions for the dataset."
-                    },
-                    "page": {
-                        "type": "integer",
-                        "title": "Page",
-                        "description": "The current page number for the included rows."
-                    },
-                    "page_size": {
-                        "type": "integer",
-                        "title": "Page Size",
-                        "description": "The number of rows per page."
-                    },
-                    "total_pages": {
-                        "type": "integer",
-                        "title": "Total Pages",
-                        "description": "The total number of pages."
-                    },
-                    "total_count": {
-                        "type": "integer",
-                        "title": "Total Count",
-                        "description": "The total number of rows in the dataset version."
-                    }
-                },
-                "type": "object",
-                "required": [
-                    "versions",
-                    "page",
-                    "page_size",
-                    "total_pages",
-                    "total_count"
-                ],
-                "title": "ListDatasetVersionsResponse"
             },
             "MetricResponse": {
                 "properties": {
