--- conflicted
+++ resolved
@@ -138,34 +138,16 @@
         if not filters.task_ids:
             raise ValueError("task_ids are required for trace queries")
 
-<<<<<<< HEAD
-        # Trace-level pagination: get paginated trace IDs first, then get all spans in those traces
+        # Trace-level pagination: get paginated trace IDs using optimized two-phase filtering
         paginated_trace_ids = (
             self.span_query_service.get_paginated_trace_ids_with_filters(
                 filters=filters,
                 pagination_parameters=pagination_parameters,
-=======
-        # Trace-level pagination: get paginated trace metadata first, then get all spans in those traces
-        paginated_trace_metadata = (
-            self.span_query_service.get_paginated_trace_metadata_for_task_ids(
-                task_ids=task_ids,
-                trace_ids=trace_ids,
-                start_time=start_time,
-                end_time=end_time,
-                sort=sort,
-                page=page,
-                page_size=page_size,
->>>>>>> 6893e6ab
             )
         )
 
-        if not paginated_trace_metadata:
+        if not paginated_trace_ids:
             return 0, []
-
-        # Extract trace IDs for span querying
-        paginated_trace_ids = [
-            metadata.trace_id for metadata in paginated_trace_metadata
-        ]
 
         # Query all spans in the paginated traces
         spans = self.span_query_service.query_spans_from_db(
@@ -183,42 +165,10 @@
                 compute_new_metrics,
             )
 
-<<<<<<< HEAD
         # Group spans by trace and build nested structure
         traces = self.tree_building_service.group_spans_into_traces(
             valid_spans,
             pagination_parameters.sort,
-=======
-        # Group spans by trace and build nested structure with optimized trace metadata
-        traces = self.tree_building_service.group_spans_into_traces(
-            valid_spans,
-            sort,
-            trace_metadata=paginated_trace_metadata,
-        )
-        return len(traces), traces
-
-    def query_spans_with_metrics_as_traces(
-        self,
-        sort: PaginationSortMethod,
-        page: int,
-        page_size: int = DEFAULT_PAGE_SIZE,
-        trace_ids: Optional[list[str]] = None,
-        task_ids: Optional[list[str]] = None,
-        start_time: Optional[datetime] = None,
-        end_time: Optional[datetime] = None,
-    ) -> tuple[int, list]:
-        """Query spans with metrics grouped by traces with nested structure."""
-        return self.query_spans_as_traces(
-            sort=sort,
-            page=page,
-            page_size=page_size,
-            trace_ids=trace_ids,
-            task_ids=task_ids,
-            start_time=start_time,
-            end_time=end_time,
-            include_metrics=True,
-            compute_new_metrics=True,
->>>>>>> 6893e6ab
         )
         return len(traces), traces
 
