import logging
from datetime import datetime
from typing import Optional, Tuple

from arthur_common.models.common_schemas import PaginationParameters
from arthur_common.models.enums import PaginationSortMethod
from arthur_common.models.request_schemas import TraceQueryRequest
from google.protobuf.message import DecodeError
from opentelemetry import trace
from sqlalchemy.orm import Session

from repositories.metrics_repository import MetricRepository
from repositories.tasks_metrics_repository import TasksMetricsRepository
from schemas.internal_schemas import (
    SessionMetadata,
    Span,
    TraceMetadata,
    TraceQuerySchema,
)
from services.metrics_integration_service import MetricsIntegrationService
from services.span_query_service import SpanQueryService
from services.trace_ingestion_service import TraceIngestionService
from services.tree_building_service import TreeBuildingService
from utils import trace as trace_utils

logger = logging.getLogger(__name__)
tracer = trace.get_tracer(__name__)

# Constants
DEFAULT_PAGE_SIZE = 5


class SpanRepository:
    def __init__(
        self,
        db_session: Session,
        tasks_metrics_repo: TasksMetricsRepository,
        metrics_repo: MetricRepository,
    ):
        self.db_session = db_session
        self.tasks_metrics_repo = tasks_metrics_repo
        self.metrics_repo = metrics_repo

        # Initialize services
        self.trace_ingestion_service = TraceIngestionService(db_session)
        self.span_query_service = SpanQueryService(db_session)
        self.metrics_integration_service = MetricsIntegrationService(
            db_session,
            tasks_metrics_repo,
            metrics_repo,
        )
        self.tree_building_service = TreeBuildingService()

    # ============================================================================
    # Public API Methods - Used by Optimized Trace Endpoints
    # ============================================================================

    def get_traces_metadata(
        self,
        filters: TraceQueryRequest,
        pagination_parameters: PaginationParameters,
    ) -> tuple[int, list[TraceMetadata]]:
        """Get lightweight trace metadata for browsing/filtering operations.

        Returns metadata only without spans or metrics for fast performance.
        """
        # Convert to internal schema format
        filters = TraceQuerySchema._from_request_model(filters)

        if not filters.task_ids:
            raise ValueError("task_ids are required for trace queries")

        # Get trace metadata without loading spans
        paginated_trace_ids, total_count = (
            self.span_query_service.get_paginated_trace_ids_with_filters(
                filters=filters,
                pagination_parameters=pagination_parameters,
            )
        )

        if total_count == 0:
            return 0, []

        # Get trace metadata objects directly
        trace_metadata_list = self.span_query_service.get_trace_metadata_by_ids(
            trace_ids=paginated_trace_ids,
            sort_method=pagination_parameters.sort,
        )

        return total_count, trace_metadata_list

    def get_trace_by_id(
        self,
        trace_id: str,
        include_metrics: bool = False,
        compute_new_metrics: bool = False,
    ):
        """Get complete trace tree with existing metrics (no computation).

        Returns full trace structure with spans.
        """
        # Query all spans for this trace
        spans, _ = self.span_query_service.query_spans_from_db(trace_ids=[trace_id])

        if not spans:
            return None

        # Validate spans
        valid_spans = self.span_query_service.validate_spans(spans)

        # Add existing metrics if requested
        if include_metrics and valid_spans:
            valid_spans = self.metrics_integration_service.add_metrics_to_spans(
                valid_spans,
                compute_new_metrics,
            )

        # Build trace tree structure
        traces = self.tree_building_service.group_spans_into_traces(
            valid_spans,
            PaginationSortMethod.DESCENDING,
        )

        return traces[0] if traces else None

    def compute_trace_metrics(
        self,
        trace_id: str,
    ):
        """Compute all missing metrics for trace spans on-demand.

        Returns full trace tree with computed metrics.
        """
        return self.get_trace_by_id(
            trace_id=trace_id,
            include_metrics=True,
            compute_new_metrics=True,
        )

    def get_span_by_id(
        self,
        span_id: str,
        include_metrics: bool = False,
        compute_new_metrics: bool = False,
    ) -> Optional[Span]:
        """Get single span with existing metrics (no computation).

        Returns full span object with any existing metrics.
        """
        # Query the specific span directly from database
        span = self.span_query_service.query_span_by_id(span_id)

        if not span:
            return None

        # Validate span version
        if not trace_utils.validate_span_version(span.raw_data):
            logger.warning(f"Span {span_id} failed version validation")
            return None

        # Add existing metrics if requested
        if include_metrics:
            spans_with_metrics = self.metrics_integration_service.add_metrics_to_spans(
                [span],
                compute_new_metrics,
            )
            return spans_with_metrics[0] if spans_with_metrics else span

        return span

    def compute_span_metrics(
        self,
        span_id: str,
    ) -> Optional[Span]:
        """Compute missing span metrics on-demand.

        Returns span with computed metrics.
        """
        # Query the specific span directly from database
        span = self.span_query_service.query_span_by_id(span_id)

        if not span:
            return None

        # Validate span version
        if not trace_utils.validate_span_version(span.raw_data):
            raise ValueError(f"Span {span_id} failed version validation")

        # Validate that this is an LLM span (required for metrics computation)
        self.span_query_service.validate_span_for_metrics(span, span_id)

        # Compute metrics for this span
        spans_with_metrics = self.metrics_integration_service.add_metrics_to_spans(
            [span],
            compute_new_metrics=True,
        )
        return spans_with_metrics[0] if spans_with_metrics else None

    def get_sessions_metadata(
        self,
        task_ids: list[str],
        pagination_parameters: PaginationParameters,
        start_time: Optional[datetime] = None,
        end_time: Optional[datetime] = None,
    ) -> tuple[int, list[SessionMetadata]]:
        """Return session aggregation data.

        Returns aggregated session information with pagination.
        """
        if not task_ids:
            raise ValueError("task_ids are required for session queries")

        # Get session aggregation data from query service
        count, session_metadata_list = self.span_query_service.get_sessions_aggregated(
            task_ids=task_ids,
            pagination_parameters=pagination_parameters,
            start_time=start_time,
            end_time=end_time,
        )

        return count, session_metadata_list

    def get_session_traces(
        self,
        session_id: str,
        pagination_parameters: PaginationParameters,
    ) -> tuple[int, list]:
        """Get all trace trees in a session.

        Returns list of full trace trees with existing metrics (no computation).
        """
        # Get trace IDs for this session
        count, trace_ids = self.span_query_service.get_trace_ids_for_session(
            session_id=session_id,
            pagination_parameters=pagination_parameters,
        )

        if not trace_ids:
            return 0, []

        # Query all spans for these traces
        spans, _ = self.span_query_service.query_spans_from_db(
            trace_ids=trace_ids,
            sort=pagination_parameters.sort,
        )

        # Validate spans and add existing metrics
        valid_spans = self.span_query_service.validate_spans(spans)
        if valid_spans:
            valid_spans = self.metrics_integration_service.add_metrics_to_spans(
                valid_spans,
                compute_new_metrics=False,  # Only include existing metrics
            )

        # Build trace tree structures
        traces = self.tree_building_service.group_spans_into_traces(
            valid_spans,
            pagination_parameters.sort,
        )

        return count, traces

    def compute_session_metrics(
        self,
        session_id: str,
        pagination_parameters: PaginationParameters,
    ) -> tuple[int, list]:
        """Get all traces in a session and compute missing metrics.

        Returns list of full trace trees with computed metrics.
        """
        # Get trace IDs for this session
        count, trace_ids = self.span_query_service.get_trace_ids_for_session(
            session_id=session_id,
            pagination_parameters=pagination_parameters,
        )

        if not trace_ids:
            return 0, []

        # Query all spans for these traces
        spans, _ = self.span_query_service.query_spans_from_db(
            trace_ids=trace_ids,
            sort=pagination_parameters.sort,
        )

        # Validate spans and compute metrics
        valid_spans = self.span_query_service.validate_spans(spans)
        if valid_spans:
            valid_spans = self.metrics_integration_service.add_metrics_to_spans(
                valid_spans,
                compute_new_metrics=True,  # Compute missing metrics
            )

        # Build trace tree structures
        traces = self.tree_building_service.group_spans_into_traces(
            valid_spans,
            pagination_parameters.sort,
        )

        return count, traces

    # ============================================================================
    # Public API Methods - Used by Legacy Endpoints (ML Engine)
    # ============================================================================
    # These methods maintain backward compatibility with existing endpoints
    # in span_routes.py. They combine data retrieval with metrics computation
    # for compatibility with the original API design.

    def create_traces(self, trace_data: bytes) -> Tuple[int, int, int, list[str]]:
        """Process trace data from protobuf format and store in database."""
        try:
            return self.trace_ingestion_service.process_trace_data(trace_data)
        except DecodeError as e:
            raise DecodeError("Failed to parse protobuf message.") from e

    def query_spans(
        self,
        sort: PaginationSortMethod,
        page: int,
        page_size: int = DEFAULT_PAGE_SIZE,
        trace_ids: Optional[list[str]] = None,
        task_ids: Optional[list[str]] = None,
        span_types: Optional[list[str]] = None,
        start_time: Optional[datetime] = None,
        end_time: Optional[datetime] = None,
        include_metrics: bool = False,
        compute_new_metrics: bool = True,
<<<<<<< HEAD
        filters: Optional[TraceQueryRequest] = None,
    ) -> tuple[list[Span], int]:
        """Query spans with optional metrics computation.

        Uses comprehensive filtering if filters parameter provided, otherwise uses basic filtering.
=======
    ) -> tuple[list[Span], int]:
        """Query spans with optional metrics computation.

        Returns:
            tuple[list[Span], int]: (spans, total_count) where total_count is all items matching filters
        """
        # Validate parameters
        if not task_ids:
            raise ValueError("task_ids are required for span queries")
>>>>>>> 7d5ec3b3

        Returns:
            tuple[list[Span], int]: (spans, total_count) where total_count is all items matching filters
        """
        # Use comprehensive filtering if filters parameter provided
        if filters is not None:

            # Convert filters to internal schema format
            internal_filters = TraceQuerySchema._from_request_model(filters)

            if not internal_filters.task_ids:
                raise ValueError("task_ids are required for span queries")

            # Use comprehensive span-based filtering
            spans, total_count = (
                self.span_query_service.get_paginated_spans_with_filters(
                    filters=internal_filters,
                    pagination_parameters=PaginationParameters(
                        sort=sort,
                        page=page,
                        page_size=page_size,
                    ),
                )
            )

<<<<<<< HEAD
            if spans is None:
                spans, total_count = [], 0
        else:
            # Use basic filtering (legacy behavior) - create minimal filter from parameters
            if not task_ids:
                raise ValueError("task_ids are required for span queries")

            if include_metrics and compute_new_metrics and not task_ids:
                raise ValueError(
                    "task_ids are required when include_metrics=True and compute_new_metrics=True",
                )

            # Query spans directly with basic filtering
            spans, total_count = self.span_query_service.query_spans_from_db(
                trace_ids=trace_ids,
                task_ids=task_ids,
                span_types=span_types,
                start_time=start_time,
                end_time=end_time,
                sort=sort,
                page=page,
                page_size=page_size,
            )
=======
        # Query spans directly with span-level pagination - always returns count now
        spans, total_count = self.span_query_service.query_spans_from_db(
            trace_ids=trace_ids,
            task_ids=task_ids,
            span_types=span_types,
            start_time=start_time,
            end_time=end_time,
            sort=sort,
            page=page,
            page_size=page_size,
        )
>>>>>>> 7d5ec3b3

        # Validate spans and add metrics if requested
        valid_spans = self.span_query_service.validate_spans(spans)
        if include_metrics and valid_spans:
            valid_spans = self.metrics_integration_service.add_metrics_to_spans(
                valid_spans,
                compute_new_metrics,
            )

        return valid_spans, total_count

    def query_span_by_span_id_with_metrics(self, span_id: str) -> Span:
        """Query a single span by span_id and compute metrics for it."""
        # Query the specific span directly from database
        span = self.span_query_service.query_span_by_id(span_id)

        if not span:
            raise ValueError(f"Span with ID {span_id} not found")

        # Validate span version
        if not trace_utils.validate_span_version(span.raw_data):
            raise ValueError(f"Span {span_id} failed version validation")

        # Validate that this is an LLM span
        self.span_query_service.validate_span_for_metrics(span, span_id)

        # Compute metrics for this span
        spans_with_metrics = self.metrics_integration_service.add_metrics_to_spans(
            [span],
        )
        return spans_with_metrics[0]  # Return the single span

    def query_traces_with_filters(
        self,
        filters: TraceQueryRequest,
        pagination_parameters: PaginationParameters,
        include_metrics: bool = False,
        compute_new_metrics: bool = True,
    ) -> tuple[int, list]:
        """Query traces with comprehensive filtering and optional metrics computation."""
        # Validate parameters

        filters = TraceQuerySchema._from_request_model(filters)

        if not filters.task_ids:
            raise ValueError("task_ids are required for trace queries")

        # Trace-level pagination: get paginated trace IDs using optimized two-phase filtering
        result = self.span_query_service.get_paginated_trace_ids_with_filters(
            filters=filters,
            pagination_parameters=pagination_parameters,
        )

        if not result:
            return 0, []

        paginated_trace_ids, total_count = result

        # Query all spans in the paginated traces
        spans, _ = self.span_query_service.query_spans_from_db(
            trace_ids=paginated_trace_ids,
            sort=pagination_parameters.sort,
        )

        # Validate spans and add metrics if requested
        valid_spans = self.span_query_service.validate_spans(spans)
        if include_metrics and valid_spans:
            valid_spans = self.metrics_integration_service.add_metrics_to_spans(
                valid_spans,
                compute_new_metrics,
            )

        # Group spans by trace and build nested structure
        traces = self.tree_building_service.group_spans_into_traces(
            valid_spans,
            pagination_parameters.sort,
        )
        return total_count, traces

    # ============================================================================
    # Testing/Utility Methods
    # ============================================================================

    def _store_spans(self, spans: list[dict], commit: bool = True):
        """Store spans in the database with optional commit control.

        This method is primarily used for testing and direct span insertion.
        For normal operation, use create_traces() instead.
        """
        from sqlalchemy import insert

        from db_models import DatabaseSpan

        if not spans:
            return

        stmt = insert(DatabaseSpan).values(spans)
        self.db_session.execute(stmt)

        if commit:
            self.db_session.commit()

        logger.debug(f"Stored {len(spans)} spans (commit={commit})")<|MERGE_RESOLUTION|>--- conflicted
+++ resolved
@@ -11,6 +11,12 @@
 
 from repositories.metrics_repository import MetricRepository
 from repositories.tasks_metrics_repository import TasksMetricsRepository
+from schemas.internal_schemas import (
+    SessionMetadata,
+    Span,
+    TraceMetadata,
+    TraceQuerySchema,
+)
 from schemas.internal_schemas import (
     SessionMetadata,
     Span,
@@ -53,7 +59,260 @@
 
     # ============================================================================
     # Public API Methods - Used by Optimized Trace Endpoints
+    # Public API Methods - Used by Optimized Trace Endpoints
     # ============================================================================
+
+    def get_traces_metadata(
+        self,
+        filters: TraceQueryRequest,
+        pagination_parameters: PaginationParameters,
+    ) -> tuple[int, list[TraceMetadata]]:
+        """Get lightweight trace metadata for browsing/filtering operations.
+
+        Returns metadata only without spans or metrics for fast performance.
+        """
+        # Convert to internal schema format
+        filters = TraceQuerySchema._from_request_model(filters)
+
+        if not filters.task_ids:
+            raise ValueError("task_ids are required for trace queries")
+
+        # Get trace metadata without loading spans
+        paginated_trace_ids, total_count = (
+            self.span_query_service.get_paginated_trace_ids_with_filters(
+                filters=filters,
+                pagination_parameters=pagination_parameters,
+            )
+        )
+
+        if total_count == 0:
+            return 0, []
+
+        # Get trace metadata objects directly
+        trace_metadata_list = self.span_query_service.get_trace_metadata_by_ids(
+            trace_ids=paginated_trace_ids,
+            sort_method=pagination_parameters.sort,
+        )
+
+        return total_count, trace_metadata_list
+
+    def get_trace_by_id(
+        self,
+        trace_id: str,
+        include_metrics: bool = False,
+        compute_new_metrics: bool = False,
+    ):
+        """Get complete trace tree with existing metrics (no computation).
+
+        Returns full trace structure with spans.
+        """
+        # Query all spans for this trace
+        spans, _ = self.span_query_service.query_spans_from_db(trace_ids=[trace_id])
+
+        if not spans:
+            return None
+
+        # Validate spans
+        valid_spans = self.span_query_service.validate_spans(spans)
+
+        # Add existing metrics if requested
+        if include_metrics and valid_spans:
+            valid_spans = self.metrics_integration_service.add_metrics_to_spans(
+                valid_spans,
+                compute_new_metrics,
+            )
+
+        # Build trace tree structure
+        traces = self.tree_building_service.group_spans_into_traces(
+            valid_spans,
+            PaginationSortMethod.DESCENDING,
+        )
+
+        return traces[0] if traces else None
+
+    def compute_trace_metrics(
+        self,
+        trace_id: str,
+    ):
+        """Compute all missing metrics for trace spans on-demand.
+
+        Returns full trace tree with computed metrics.
+        """
+        return self.get_trace_by_id(
+            trace_id=trace_id,
+            include_metrics=True,
+            compute_new_metrics=True,
+        )
+
+    def get_span_by_id(
+        self,
+        span_id: str,
+        include_metrics: bool = False,
+        compute_new_metrics: bool = False,
+    ) -> Optional[Span]:
+        """Get single span with existing metrics (no computation).
+
+        Returns full span object with any existing metrics.
+        """
+        # Query the specific span directly from database
+        span = self.span_query_service.query_span_by_id(span_id)
+
+        if not span:
+            return None
+
+        # Validate span version
+        if not trace_utils.validate_span_version(span.raw_data):
+            logger.warning(f"Span {span_id} failed version validation")
+            return None
+
+        # Add existing metrics if requested
+        if include_metrics:
+            spans_with_metrics = self.metrics_integration_service.add_metrics_to_spans(
+                [span],
+                compute_new_metrics,
+            )
+            return spans_with_metrics[0] if spans_with_metrics else span
+
+        return span
+
+    def compute_span_metrics(
+        self,
+        span_id: str,
+    ) -> Optional[Span]:
+        """Compute missing span metrics on-demand.
+
+        Returns span with computed metrics.
+        """
+        # Query the specific span directly from database
+        span = self.span_query_service.query_span_by_id(span_id)
+
+        if not span:
+            return None
+
+        # Validate span version
+        if not trace_utils.validate_span_version(span.raw_data):
+            raise ValueError(f"Span {span_id} failed version validation")
+
+        # Validate that this is an LLM span (required for metrics computation)
+        self.span_query_service.validate_span_for_metrics(span, span_id)
+
+        # Compute metrics for this span
+        spans_with_metrics = self.metrics_integration_service.add_metrics_to_spans(
+            [span],
+            compute_new_metrics=True,
+        )
+        return spans_with_metrics[0] if spans_with_metrics else None
+
+    def get_sessions_metadata(
+        self,
+        task_ids: list[str],
+        pagination_parameters: PaginationParameters,
+        start_time: Optional[datetime] = None,
+        end_time: Optional[datetime] = None,
+    ) -> tuple[int, list[SessionMetadata]]:
+        """Return session aggregation data.
+
+        Returns aggregated session information with pagination.
+        """
+        if not task_ids:
+            raise ValueError("task_ids are required for session queries")
+
+        # Get session aggregation data from query service
+        count, session_metadata_list = self.span_query_service.get_sessions_aggregated(
+            task_ids=task_ids,
+            pagination_parameters=pagination_parameters,
+            start_time=start_time,
+            end_time=end_time,
+        )
+
+        return count, session_metadata_list
+
+    def get_session_traces(
+        self,
+        session_id: str,
+        pagination_parameters: PaginationParameters,
+    ) -> tuple[int, list]:
+        """Get all trace trees in a session.
+
+        Returns list of full trace trees with existing metrics (no computation).
+        """
+        # Get trace IDs for this session
+        count, trace_ids = self.span_query_service.get_trace_ids_for_session(
+            session_id=session_id,
+            pagination_parameters=pagination_parameters,
+        )
+
+        if not trace_ids:
+            return 0, []
+
+        # Query all spans for these traces
+        spans, _ = self.span_query_service.query_spans_from_db(
+            trace_ids=trace_ids,
+            sort=pagination_parameters.sort,
+        )
+
+        # Validate spans and add existing metrics
+        valid_spans = self.span_query_service.validate_spans(spans)
+        if valid_spans:
+            valid_spans = self.metrics_integration_service.add_metrics_to_spans(
+                valid_spans,
+                compute_new_metrics=False,  # Only include existing metrics
+            )
+
+        # Build trace tree structures
+        traces = self.tree_building_service.group_spans_into_traces(
+            valid_spans,
+            pagination_parameters.sort,
+        )
+
+        return count, traces
+
+    def compute_session_metrics(
+        self,
+        session_id: str,
+        pagination_parameters: PaginationParameters,
+    ) -> tuple[int, list]:
+        """Get all traces in a session and compute missing metrics.
+
+        Returns list of full trace trees with computed metrics.
+        """
+        # Get trace IDs for this session
+        count, trace_ids = self.span_query_service.get_trace_ids_for_session(
+            session_id=session_id,
+            pagination_parameters=pagination_parameters,
+        )
+
+        if not trace_ids:
+            return 0, []
+
+        # Query all spans for these traces
+        spans, _ = self.span_query_service.query_spans_from_db(
+            trace_ids=trace_ids,
+            sort=pagination_parameters.sort,
+        )
+
+        # Validate spans and compute metrics
+        valid_spans = self.span_query_service.validate_spans(spans)
+        if valid_spans:
+            valid_spans = self.metrics_integration_service.add_metrics_to_spans(
+                valid_spans,
+                compute_new_metrics=True,  # Compute missing metrics
+            )
+
+        # Build trace tree structures
+        traces = self.tree_building_service.group_spans_into_traces(
+            valid_spans,
+            pagination_parameters.sort,
+        )
+
+        return count, traces
+
+    # ============================================================================
+    # Public API Methods - Used by Legacy Endpoints (ML Engine)
+    # ============================================================================
+    # These methods maintain backward compatibility with existing endpoints
+    # in span_routes.py. They combine data retrieval with metrics computation
+    # for compatibility with the original API design.
 
     def get_traces_metadata(
         self,
@@ -326,23 +585,11 @@
         end_time: Optional[datetime] = None,
         include_metrics: bool = False,
         compute_new_metrics: bool = True,
-<<<<<<< HEAD
         filters: Optional[TraceQueryRequest] = None,
     ) -> tuple[list[Span], int]:
         """Query spans with optional metrics computation.
 
         Uses comprehensive filtering if filters parameter provided, otherwise uses basic filtering.
-=======
-    ) -> tuple[list[Span], int]:
-        """Query spans with optional metrics computation.
-
-        Returns:
-            tuple[list[Span], int]: (spans, total_count) where total_count is all items matching filters
-        """
-        # Validate parameters
-        if not task_ids:
-            raise ValueError("task_ids are required for span queries")
->>>>>>> 7d5ec3b3
 
         Returns:
             tuple[list[Span], int]: (spans, total_count) where total_count is all items matching filters
@@ -368,7 +615,6 @@
                 )
             )
 
-<<<<<<< HEAD
             if spans is None:
                 spans, total_count = [], 0
         else:
@@ -392,19 +638,6 @@
                 page=page,
                 page_size=page_size,
             )
-=======
-        # Query spans directly with span-level pagination - always returns count now
-        spans, total_count = self.span_query_service.query_spans_from_db(
-            trace_ids=trace_ids,
-            task_ids=task_ids,
-            span_types=span_types,
-            start_time=start_time,
-            end_time=end_time,
-            sort=sort,
-            page=page,
-            page_size=page_size,
-        )
->>>>>>> 7d5ec3b3
 
         # Validate spans and add metrics if requested
         valid_spans = self.span_query_service.validate_spans(spans)
@@ -415,6 +648,7 @@
             )
 
         return valid_spans, total_count
+        return valid_spans, total_count
 
     def query_span_by_span_id_with_metrics(self, span_id: str) -> Span:
         """Query a single span by span_id and compute metrics for it."""
@@ -464,6 +698,7 @@
         paginated_trace_ids, total_count = result
 
         # Query all spans in the paginated traces
+        spans, _ = self.span_query_service.query_spans_from_db(
         spans, _ = self.span_query_service.query_spans_from_db(
             trace_ids=paginated_trace_ids,
             sort=pagination_parameters.sort,
