--- conflicted
+++ resolved
@@ -75,7 +75,6 @@
         db_experiment: DatabasePromptExperiment,
     ) -> PromptExperimentSummary:
         """Convert database experiment to summary schema"""
-<<<<<<< HEAD
         # Convert JSON prompt configs to Pydantic models
         prompt_configs = [
             (
@@ -85,10 +84,9 @@
             )
             for config in db_experiment.prompt_configs
         ]
-=======
+
         # Get dataset name from relationship
         dataset_name = db_experiment.dataset.name
->>>>>>> 90ae4e9a
 
         return PromptExperimentSummary(
             id=db_experiment.id,
@@ -105,14 +103,10 @@
                 else None
             ),
             status=db_experiment.status,
-<<<<<<< HEAD
-            prompt_configs=prompt_configs,
-=======
-            prompt_name=db_experiment.prompt_name,
             dataset_id=db_experiment.dataset_id,
             dataset_name=dataset_name,
             dataset_version=db_experiment.dataset_version,
->>>>>>> 90ae4e9a
+            prompt_configs=prompt_configs,
             total_rows=db_experiment.total_rows,
             completed_rows=db_experiment.completed_rows,
             failed_rows=db_experiment.failed_rows,
@@ -704,15 +698,10 @@
         dataset_id: Optional[UUID] = None,
     ) -> Tuple[List[PromptExperimentSummary], int]:
         """List experiments for a task with optional filtering"""
-<<<<<<< HEAD
-        base_query = self.db_session.query(DatabasePromptExperiment).filter(
-            DatabasePromptExperiment.task_id == task_id,
-=======
         base_query = (
             self.db_session.query(DatabasePromptExperiment)
             .options(joinedload(DatabasePromptExperiment.dataset))
             .filter(DatabasePromptExperiment.task_id == task_id)
->>>>>>> 90ae4e9a
         )
 
         # Apply status filter if provided
