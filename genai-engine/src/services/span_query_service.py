import logging
from datetime import datetime
from typing import Optional

<<<<<<< HEAD
from sqlalchemy import and_, asc, desc, exists, func, select
from sqlalchemy.orm import Session

from db_models.db_models import (
    DatabaseMetricResult,
    DatabaseSpan,
    DatabaseTraceMetadata,
)
from schemas.common_schemas import PaginationParameters
from schemas.enums import MetricType, PaginationSortMethod, ToolClassEnum
from schemas.internal_schemas import (
    ComparisonOperators,
    FloatRangeFilter,
    Span,
    TraceQuerySchema,
)
=======
from arthur_common.models.enums import PaginationSortMethod
from sqlalchemy import and_, asc, desc, select
from sqlalchemy.orm import Session

from db_models.db_models import DatabaseSpan, DatabaseTraceMetadata
from schemas.internal_schemas import Span
>>>>>>> b63af1bf
from utils import trace as trace_utils
from utils.constants import SPAN_KIND_LLM

logger = logging.getLogger(__name__)

# Constants
DEFAULT_PAGE_SIZE = 5
TOOL_SPAN_KIND = "TOOL"


class SpanQueryService:
    """Service responsible for querying spans from the database."""

    def __init__(self, db_session: Session):
        self.db_session = db_session

    def get_paginated_trace_ids_with_filters(
        self,
        filters: TraceQuerySchema,
        pagination_parameters: PaginationParameters,
    ) -> Optional[list[str]]:
        """Main entry point for trace filtering using optimized two-phase strategy."""
        if not filters.task_ids:
            return None

        # Phase 1: Get candidate traces from TraceMetadata table
        candidate_trace_metadata = self._get_all_candidate_traces_from_metadata(
            filters,
            pagination_parameters.sort,
        )
        if not candidate_trace_metadata:
            return None

        # Phase 2: Apply span-level filtering if needed
        if self._has_span_level_filters(filters):
            candidate_trace_ids = [tm.trace_id for tm in candidate_trace_metadata]
            qualifying_trace_ids = self._get_qualifying_traces_from_spans(
                filters,
                candidate_trace_ids,
            )
            qualifying_metadata = [
                tm
                for tm in candidate_trace_metadata
                if tm.trace_id in qualifying_trace_ids
            ]
        else:
            qualifying_metadata = candidate_trace_metadata

        # Phase 3: Apply pagination and extract trace IDs
        paginated_metadata = self._apply_pagination_to_metadata(
            qualifying_metadata,
            pagination_parameters,
        )
        trace_ids = [tm.trace_id for tm in paginated_metadata]
        logger.debug(
            f"Found {len(trace_ids)} trace IDs for task IDs: {filters.task_ids} (page={pagination_parameters.page}, page_size={pagination_parameters.page_size}, sort={pagination_parameters.sort})",
        )
        return trace_ids

    def query_spans_from_db(
        self,
        trace_ids: Optional[list[str]] = None,
        task_ids: Optional[list[str]] = None,
        span_types: Optional[list[str]] = None,
        start_time: Optional[datetime] = None,
        end_time: Optional[datetime] = None,
        sort: PaginationSortMethod = PaginationSortMethod.DESCENDING,
        page: Optional[int] = None,
        page_size: Optional[int] = None,
    ) -> list[Span]:
        """Query individual spans with basic filtering and pagination."""
        query = self._build_spans_query(
            trace_ids=trace_ids,
            task_ids=task_ids,
            span_types=span_types,
            start_time=start_time,
            end_time=end_time,
            sort=sort,
        )

        # Apply pagination if provided
        if page is not None and page_size is not None:
            offset = page * page_size
            query = query.offset(offset).limit(page_size)

        results = self.db_session.execute(query).scalars().unique().all()
        return [Span._from_database_model(span) for span in results]

    def query_span_by_id(self, span_id: str) -> Optional[Span]:
        """Query a single span by span_id."""
        query = select(DatabaseSpan).where(DatabaseSpan.span_id == span_id)
        results = self.db_session.execute(query).scalars().unique().all()

        if not results:
            return None

        return Span._from_database_model(results[0])

    def validate_spans(self, spans: list[Span]) -> list[Span]:
        """Validate spans and return only valid ones."""
        valid_spans = [
            span for span in spans if trace_utils.validate_span_version(span.raw_data)
        ]
        invalid_count = len(spans) - len(valid_spans)
        if invalid_count > 0:
            logger.warning(
                f"Skipped {invalid_count} spans due to version validation failure",
            )
        return valid_spans

    def validate_span_for_metrics(self, span: Span, span_id: str):
        """Validate that a span can have metrics computed for it."""
        if span.span_kind != SPAN_KIND_LLM:
            raise ValueError(
                f"Span {span_id} is not an LLM span (span_kind: {span.span_kind})",
            )

        if not span.task_id:
            raise ValueError(f"Span {span_id} has no task_id")

    def _get_all_candidate_traces_from_metadata(
        self,
        filters: TraceQuerySchema,
        sort: PaginationSortMethod,
    ) -> Optional[list[DatabaseTraceMetadata]]:
        """Fast trace-level filtering using TraceMetadata table."""
        # Base query on optimized trace_metadata table
        query = select(DatabaseTraceMetadata).where(
            DatabaseTraceMetadata.task_id.in_(filters.task_ids),
        )

        # Fast indexed filters
        if filters.trace_ids:
            query = query.where(DatabaseTraceMetadata.trace_id.in_(filters.trace_ids))
        if filters.start_time:
            query = query.where(DatabaseTraceMetadata.start_time >= filters.start_time)
        if filters.end_time:
            query = query.where(DatabaseTraceMetadata.end_time <= filters.end_time)

        # Duration filters using pre-computed values
        if filters.trace_duration_filters:
            duration_conditions = []
            for filter_item in filters.trace_duration_filters:
                # Calculate duration from pre-computed start/end times
                duration_expr = (
                    DatabaseTraceMetadata.end_time - DatabaseTraceMetadata.start_time
                )
                duration_conditions.append(
                    self._build_comparison_condition(duration_expr, filter_item),
                )
            query = query.where(and_(*duration_conditions))

        # Apply early sorting in database (much more efficient than memory sorting)
        if sort == PaginationSortMethod.DESCENDING:
            query = query.order_by(desc(DatabaseTraceMetadata.start_time))
        else:
            query = query.order_by(asc(DatabaseTraceMetadata.start_time))

        results = self.db_session.execute(query).scalars().all()
        return list(results) if results else None

    def _apply_pagination_to_metadata(
        self,
        metadata_list: list[DatabaseTraceMetadata],
        pagination_parameters: PaginationParameters,
    ) -> list[DatabaseTraceMetadata]:
        """Apply pagination to filtered metadata (already sorted in database)."""
        start_idx = pagination_parameters.page * pagination_parameters.page_size
        end_idx = start_idx + pagination_parameters.page_size
        return metadata_list[start_idx:end_idx]

    def _get_qualifying_traces_from_spans(
        self,
        filters: TraceQuerySchema,
        candidate_trace_ids: list[str],
    ) -> set[str]:
        """Find traces containing spans matching span-level criteria."""
        qualifying_traces = set(candidate_trace_ids)
        if filters.tool_name:
            tool_name_traces = self._get_traces_with_tool_name_optimized(
                filters.tool_name,
                candidate_trace_ids,
            )
            qualifying_traces.intersection_update(tool_name_traces)

        if self._has_metric_filters(filters):
            metric_traces = self._get_traces_with_metrics_optimized(
                filters,
                candidate_trace_ids,
            )
            qualifying_traces.intersection_update(metric_traces)
        return qualifying_traces

    def _get_traces_with_tool_name_optimized(
        self,
        tool_name: str,
        candidate_trace_ids: list[str],
    ) -> set[str]:
        """Optimized tool name filtering using span_name column."""
        query = select(DatabaseSpan.trace_id.distinct()).where(
            and_(
                DatabaseSpan.trace_id.in_(candidate_trace_ids),
                DatabaseSpan.span_kind == "TOOL",
                DatabaseSpan.span_name == tool_name,
            ),
        )

        results = self.db_session.execute(query).scalars().all()
        return set(results)

    def _get_traces_with_metrics_optimized(
        self,
        filters: TraceQuerySchema,
        candidate_trace_ids: list[str],
    ) -> set[str]:
        """Find traces with metric conditions, restricted to candidates."""
        base_query = select(DatabaseSpan.trace_id.distinct()).where(
            DatabaseSpan.trace_id.in_(candidate_trace_ids),
        )
        exists_conditions = self._build_metric_exists_conditions_optimized(
            filters,
            candidate_trace_ids,
        )
        if exists_conditions:
            base_query = base_query.where(and_(*exists_conditions))
        return set(self.db_session.execute(base_query).scalars().all())

    def _has_metric_filters(self, filters: TraceQuerySchema) -> bool:
        """Check if we need expensive metric-based filtering."""
        return bool(
            filters.query_relevance_filters
            or filters.response_relevance_filters
            or filters.tool_selection
            or filters.tool_usage,
        )

    def _build_metric_exists_conditions_optimized(
        self,
        filters: TraceQuerySchema,
        candidate_trace_ids: list[str],
    ) -> list:
        """Build optimized EXISTS conditions for metric filtering on candidate traces."""
        exists_conditions = []

        # Relevance filters
        for relevance_filters, metric_type in [
            (filters.query_relevance_filters, MetricType.QUERY_RELEVANCE),
            (filters.response_relevance_filters, MetricType.RESPONSE_RELEVANCE),
        ]:
            if relevance_filters:
                exists_conditions.append(
                    self._build_relevance_exists_optimized(
                        metric_type,
                        relevance_filters,
                        filters.task_ids,
                        candidate_trace_ids,
                    ),
                )

        # Tool classification filters
        for tool_class, field_name in [
            (filters.tool_selection, "tool_selection"),
            (filters.tool_usage, "tool_usage"),
        ]:
            if tool_class:
                exists_conditions.append(
                    self._build_tool_classification_exists_optimized(
                        MetricType.TOOL_SELECTION,
                        tool_class,
                        filters.task_ids,
                        field_name,
                        candidate_trace_ids,
                    ),
                )

        return exists_conditions

    def _build_comparison_condition(self, column, filter_item: FloatRangeFilter):
        """Build comparison condition (column OP value) from FloatRangeFilter."""
        if filter_item.operator == ComparisonOperators.EQUALS:
            return column == filter_item.value
        elif filter_item.operator == ComparisonOperators.GREATER_THAN:
            return column > filter_item.value
        elif filter_item.operator == ComparisonOperators.GREATER_THAN_OR_EQUAL:
            return column >= filter_item.value
        elif filter_item.operator == ComparisonOperators.LESS_THAN:
            return column < filter_item.value
        elif filter_item.operator == ComparisonOperators.LESS_THAN_OR_EQUAL:
            return column <= filter_item.value
        else:
            raise ValueError(f"Unsupported operator: {filter_item.operator}")

    def _build_relevance_exists_optimized(
        self,
        metric_type: MetricType,
        relevance_filters: list[FloatRangeFilter],
        task_ids: list[str],
        candidate_trace_ids: list[str],
    ):
        """Optimized relevance filtering restricted to candidate traces."""
        # Create aliases to avoid conflicts
        inner_span = DatabaseSpan.__table__.alias("inner_span")
        inner_metric = DatabaseMetricResult.__table__.alias("inner_metric")

        # Build relevance conditions
        paths = {
            MetricType.QUERY_RELEVANCE: "query_relevance",
            MetricType.RESPONSE_RELEVANCE: "response_relevance",
        }
        if metric_type not in paths:
            raise ValueError(f"Unsupported relevance metric type: {metric_type}")
        score_path = inner_metric.c.details[paths[metric_type]][
            "llm_relevance_score"
        ].astext
        relevance_conditions = [
            self._build_comparison_condition(func.cast(score_path, func.Float()), f)
            for f in relevance_filters
        ]

        return exists(
            select(1)
            .select_from(
                inner_span.join(
                    inner_metric,
                    inner_span.c.id == inner_metric.c.span_id,
                ),
            )
            .where(
                and_(
                    inner_span.c.trace_id == DatabaseSpan.trace_id,  # Correlation
                    inner_span.c.trace_id.in_(
                        candidate_trace_ids,
                    ),  # Restrict to candidates
                    inner_span.c.task_id.in_(task_ids),
                    inner_span.c.span_kind == SPAN_KIND_LLM,
                    inner_metric.c.metric_type == metric_type.value,
                    *relevance_conditions,
                ),
            ),
        )

    def _build_tool_classification_exists_optimized(
        self,
        metric_type: MetricType,
        tool_class: ToolClassEnum,
        task_ids: list[str],
        field_name: str,
        candidate_trace_ids: list[str],
    ):
        """Optimized tool classification filtering restricted to candidate traces."""
        # Create aliases to avoid conflicts
        inner_span = DatabaseSpan.__table__.alias("inner_span")
        inner_metric = DatabaseMetricResult.__table__.alias("inner_metric")

        # Tool classification path
        classification_condition = (
            func.cast(
                inner_metric.c.details["tool_selection"][field_name].astext,
                func.Integer(),
            )
            == tool_class.value
        )

        return exists(
            select(1)
            .select_from(
                inner_span.join(
                    inner_metric,
                    inner_span.c.id == inner_metric.c.span_id,
                ),
            )
            .where(
                and_(
                    inner_span.c.trace_id == DatabaseSpan.trace_id,  # Correlation
                    inner_span.c.trace_id.in_(
                        candidate_trace_ids,
                    ),  # Restrict to candidates
                    inner_span.c.task_id.in_(task_ids),
                    inner_span.c.span_kind == SPAN_KIND_LLM,
                    inner_metric.c.metric_type == metric_type.value,
                    classification_condition,
                ),
            ),
        )

    def _build_spans_query(
        self,
        trace_ids: Optional[list[str]] = None,
        task_ids: Optional[list[str]] = None,
        span_types: Optional[list[str]] = None,
        start_time: Optional[datetime] = None,
        end_time: Optional[datetime] = None,
        sort: PaginationSortMethod = PaginationSortMethod.DESCENDING,
    ) -> select:
        """Build a query for spans with the given filters."""
        query = select(DatabaseSpan)

        # Build filter conditions
        conditions = []
        if trace_ids:
            conditions.append(DatabaseSpan.trace_id.in_(trace_ids))
        if task_ids:
            conditions.append(DatabaseSpan.task_id.in_(task_ids))
        if span_types:
            conditions.append(DatabaseSpan.span_kind.in_(span_types))
        if start_time:
            conditions.append(DatabaseSpan.start_time >= start_time)
        if end_time:
            conditions.append(DatabaseSpan.start_time <= end_time)

        # Apply filters if any conditions exist
        if conditions:
            query = query.where(and_(*conditions))

        # Apply sorting
        if sort == PaginationSortMethod.DESCENDING:
            query = query.order_by(desc(DatabaseSpan.start_time))
        elif sort == PaginationSortMethod.ASCENDING:
            query = query.order_by(asc(DatabaseSpan.start_time))

        return query

    def _has_span_level_filters(self, filters: TraceQuerySchema) -> bool:
        """Check if we need expensive span-level filtering."""
        return bool(
            filters.tool_name
            or filters.query_relevance_filters
            or filters.response_relevance_filters
            or filters.tool_selection
            or filters.tool_usage,
        )<|MERGE_RESOLUTION|>--- conflicted
+++ resolved
@@ -2,7 +2,6 @@
 from datetime import datetime
 from typing import Optional
 
-<<<<<<< HEAD
 from sqlalchemy import and_, asc, desc, exists, func, select
 from sqlalchemy.orm import Session
 
@@ -11,31 +10,23 @@
     DatabaseSpan,
     DatabaseTraceMetadata,
 )
-from schemas.common_schemas import PaginationParameters
-from schemas.enums import MetricType, PaginationSortMethod, ToolClassEnum
 from schemas.internal_schemas import (
     ComparisonOperators,
     FloatRangeFilter,
     Span,
     TraceQuerySchema,
 )
-=======
-from arthur_common.models.enums import PaginationSortMethod
+from arthur_common.models.enums import PaginationSortMethod, MetricType 
+from schemas.enums import ToolClassEnum
 from sqlalchemy import and_, asc, desc, select
 from sqlalchemy.orm import Session
-
-from db_models.db_models import DatabaseSpan, DatabaseTraceMetadata
-from schemas.internal_schemas import Span
->>>>>>> b63af1bf
 from utils import trace as trace_utils
-from utils.constants import SPAN_KIND_LLM
+from utils.constants import SPAN_KIND_LLM, SPAN_KIND_TOOL
 
 logger = logging.getLogger(__name__)
 
 # Constants
 DEFAULT_PAGE_SIZE = 5
-TOOL_SPAN_KIND = "TOOL"
-
 
 class SpanQueryService:
     """Service responsible for querying spans from the database."""
