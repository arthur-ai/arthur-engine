--- conflicted
+++ resolved
@@ -17,19 +17,12 @@
     DatabaseTraceMetadata,
 )
 from schemas.internal_schemas import (
-<<<<<<< HEAD
-=======
-    FloatRangeFilter,
->>>>>>> 7d5ec3b3
     SessionMetadata,
     Span,
     TraceMetadata,
     TraceQuerySchema,
 )
-<<<<<<< HEAD
 from services.filter_service import FilterService
-=======
->>>>>>> 7d5ec3b3
 from utils import trace as trace_utils
 from utils.constants import SPAN_KIND_LLM
 
@@ -56,6 +49,7 @@
         """
         Single-query strategy that combines all filters and uses database pagination.
         Returns tuple of (trace_ids, total_count).
+        Returns tuple of (trace_ids, total_count).
         """
         if not filters.task_ids:
             return None, 0
@@ -66,14 +60,21 @@
         # Get total count before pagination
         count_query = select(func.count()).select_from(base_query.subquery())
         total_count = self.db_session.execute(count_query).scalar()
+        base_query = self._build_unified_trace_query(filters)
+
+        # Get total count before pagination
+        count_query = select(func.count()).select_from(base_query.subquery())
+        total_count = self.db_session.execute(count_query).scalar()
 
         # Apply sorting and pagination at database level
+        query = self._apply_sorting_and_pagination(base_query, pagination_parameters)
         query = self._apply_sorting_and_pagination(base_query, pagination_parameters)
 
         # Execute with database-level pagination
         results = self.db_session.execute(query).scalars().all()
         trace_ids = [tm.trace_id for tm in results]
 
+        return trace_ids, total_count
         return trace_ids, total_count
 
     def query_spans_from_db(
@@ -93,6 +94,13 @@
             tuple[list[Span], int]: (spans, total_count) where total_count is all items matching filters
         """
         base_query = self._build_spans_query(
+    ) -> tuple[list[Span], int]:
+        """Query individual spans with basic filtering and pagination.
+
+        Returns:
+            tuple[list[Span], int]: (spans, total_count) where total_count is all items matching filters
+        """
+        base_query = self._build_spans_query(
             trace_ids=trace_ids,
             task_ids=task_ids,
             span_types=span_types,
@@ -105,13 +113,21 @@
         count_query = select(func.count()).select_from(base_query.subquery())
         total_count = self.db_session.execute(count_query).scalar()
 
+        # Always get total count before pagination
+        count_query = select(func.count()).select_from(base_query.subquery())
+        total_count = self.db_session.execute(count_query).scalar()
+
         # Apply pagination if provided
+        query = base_query
         query = base_query
         if page is not None and page_size is not None:
             offset = page * page_size
             query = query.offset(offset).limit(page_size)
 
         results = self.db_session.execute(query).scalars().unique().all()
+        spans = [Span._from_database_model(span) for span in results]
+
+        return spans, total_count
         spans = [Span._from_database_model(span) for span in results]
 
         return spans, total_count
@@ -521,7 +537,6 @@
         if len(span_types) == 1:
             query = self._apply_single_span_type_direct(query, filters, span_types[0])
         else:
-<<<<<<< HEAD
             query = self._apply_multiple_span_types_direct(query, filters, span_types)
 
         # Apply metric filters using EXISTS clauses (correlation via span.id)
@@ -570,9 +585,6 @@
             query = query.where(or_(*or_conditions))
 
         return query
-=======
-            raise ValueError(f"Unsupported operator: {filter_item.operator}")
->>>>>>> 7d5ec3b3
 
     # ============================================================================
     # New methods for optimized trace endpoints
