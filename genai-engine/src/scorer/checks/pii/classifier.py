"""
PII (Personally Identifiable Information) Detection Module.

This module provides utilities and classifiers for detecting PII in text data
using both Presidio and GLiNER models.
"""

import logging
import re
import unicodedata
from typing import Any, Dict, List, Set

import torch

<<<<<<< HEAD
from presidio_analyzer import AnalyzerEngine
from arthur_common.models.enums import PIIEntityTypes, RuleResultEnum
from schemas.scorer_schemas import (
    RuleScore,
    ScoreRequest,
    ScorerPIIEntitySpan,
    ScorerRuleDetails,
=======
from schemas.enums import PIIEntityTypes, RuleResultEnum
from schemas.scorer_schemas import RuleScore, ScorerPIIEntitySpan, ScorerRuleDetails
from scorer.checks.pii.presidio_gliner_map import PresidioGlinerMapper
from scorer.checks.pii.validations import (
    is_bank_account_number,
    is_credit_card,
    is_crypto,
    is_email_address,
    is_ip,
    is_location,
    is_name,
    is_phone_number,
    is_ssn,
    is_url,
>>>>>>> de6bebc3
)
from utils.model_load import (
    USE_PII_MODEL_V2,
    get_gliner_model,
    get_gliner_tokenizer,
    get_presidio_analyzer,
)
from utils.text_chunking import ChunkIterator

logging.getLogger("presidio-analyzer").setLevel(logging.ERROR)

MAX_TOKENS_PER_CHUNK = 384


class BinaryPIIDataClassifier:
    """Binary PII classifier using both Presidio and GLiNER models."""

    # Entities that are better handled by Presidio (more accurate/reliable)
    PRESIDIO_SUPPORTED = {
        PIIEntityTypes.EMAIL_ADDRESS.value,
        PIIEntityTypes.IBAN_CODE.value,
        PIIEntityTypes.IP_ADDRESS.value,
        PIIEntityTypes.US_SSN.value,
    }

    # All other entities from PIIEntityTypes will be handled by GLiNER
    DEFAULT_CONFIDENCE_THRESHOLD = 0.5

    # Entity validation mapping
    ENTITY_VALIDATORS = {
        PIIEntityTypes.IP_ADDRESS.value: is_ip,
        PIIEntityTypes.US_SSN.value: is_ssn,
        PIIEntityTypes.URL.value: is_url,
        PIIEntityTypes.PERSON.value: is_name,
        PIIEntityTypes.CRYPTO.value: is_crypto,
        PIIEntityTypes.US_BANK_NUMBER.value: is_bank_account_number,
        PIIEntityTypes.PHONE_NUMBER.value: is_phone_number,
        PIIEntityTypes.LOCATION.value: is_location,
        PIIEntityTypes.EMAIL_ADDRESS.value: is_email_address,
        PIIEntityTypes.CREDIT_CARD.value: is_credit_card,
    }

    def __init__(self):
        """Initialize the PII classifier as a per-process singleton."""
        self.model = get_gliner_model()
        self.tokenizer = get_gliner_tokenizer()
        self.max_tokens_per_chunk = MAX_TOKENS_PER_CHUNK
        self.analyzer = get_presidio_analyzer()

        # Get all entity values from enum
        entities = PIIEntityTypes.values()

        # Separate entities for Presidio and GLiNER
        if USE_PII_MODEL_V2:
            self.presidio_entities = [
                entity for entity in entities if entity in self.PRESIDIO_SUPPORTED
            ]
            self.gliner_entities = [
                entity for entity in entities if entity not in self.PRESIDIO_SUPPORTED
            ]

            # Convert GLiNER entities to GLiNER format
            self.gliner_entity_types = [
                PresidioGlinerMapper.presidio_to_gliner(entity)
                for entity in self.gliner_entities
            ]
        else:
            self.presidio_entities = entities

    def _remove_overlapping_spans(
        self,
        spans: List[Dict[str, Any]],
    ) -> List[Dict[str, Any]]:
        """Remove overlapping spans using a greedy approach with confidence and length prioritization."""
        if not spans:
            return []

        # Sort by start position, then by confidence (desc), then by length (desc)
        sorted_spans = sorted(
            spans,
            key=lambda s: (s["start"], -s["confidence"], -(s["end"] - s["start"])),
        )

        result = []
        max_end = max((s["end"] for s in spans), default=0)
        occupied = [False] * (max_end + 1)

        for span in sorted_spans:
            # Check if span overlaps with any occupied positions
            if not any(occupied[pos] for pos in range(span["start"], span["end"])):
                result.append(span)
                # Mark positions as occupied
                for pos in range(span["start"], span["end"]):
                    occupied[pos] = True

        return result

    def _postprocess_spans(
        self,
        spans: List[Dict[str, Any]],
        text: str,
        min_len: int = 2,
        merge_distance: int = 2,
    ) -> List[Dict[str, Any]]:
        """Post-process spans by filtering, merging, and validating."""
        # Filter by minimum length
        spans = [s for s in spans if (s["end"] - s["start"]) >= min_len]
        spans.sort(key=lambda s: s["start"])

        # Merge adjacent spans of same entity type
        merged = []
        for span in spans:
            if (
                merged
                and span["entity"] == merged[-1]["entity"]
                and span["start"] - merged[-1]["end"] <= merge_distance
            ):

                last = merged[-1]
                merged[-1] = {
                    "entity": last["entity"],
                    "start": last["start"],
                    "end": span["end"],
                    "span": text[last["start"] : span["end"]],
                    "confidence": max(last["confidence"], span["confidence"]),
                }
            else:
                merged.append(span)

        # Validate and clean spans
        validated = []
        for span in merged:
            clean_value = sanitize_span_text(span["span"])

            # Skip if cleaned value is too short
            if not clean_value or len(clean_value) < min_len:
                continue

            # Validate specific entity types using mapping
            entity_type = span["entity"]
            if entity_type in self.ENTITY_VALIDATORS:
                validator = self.ENTITY_VALIDATORS[entity_type]
                if not validator(clean_value):
                    continue

            span["span"] = clean_value
            validated.append(span)

        return validated

    def _filter_by_allow_list(
        self,
        spans: List[Dict[str, Any]],
        allow_list: List[str],
    ) -> List[Dict[str, Any]]:
        """Filter spans by allow list - remove spans that match allowed patterns."""
        if not allow_list:
            return spans

        filtered_spans = []
        for span in spans:
            span_text = span["span"].lower()
            is_allowed = False

            for allowed_pattern in allow_list:
                if allowed_pattern.lower() in span_text:
                    is_allowed = True
                    break

            if not is_allowed:
                filtered_spans.append(span)

        return filtered_spans

    def score(self, request) -> RuleScore:
        """Score text for PII detection using both Presidio and GLiNER."""
        text = sanitize(request.scoring_text)
        disabled_entities = set(request.disabled_pii_entities or [])
        allow_list = request.allow_list or []
        confidence_threshold = (
            request.pii_confidence_threshold or self.DEFAULT_CONFIDENCE_THRESHOLD
        )

        # Process with Presidio
        # Note: if USE_PII_MODEL_V2 == True then we only process entities that are better handled by Presidio
        all_spans = self._process_presidio(text, disabled_entities, allow_list)

        if USE_PII_MODEL_V2:
            # Process with GLiNER (all other entities) and combine with presidio spans
            all_spans = all_spans + self._process_gliner(text, disabled_entities)

        # Apply confidence threshold
        if confidence_threshold > 0:
            all_spans = [
                span for span in all_spans if span["confidence"] >= confidence_threshold
            ]

        # Apply allow list filtering
        all_spans = self._filter_by_allow_list(all_spans, allow_list)

        # Post-process spans (sanitation and validation) before overlap removal
        processed_spans = self._postprocess_spans(all_spans, text)

        # Remove overlaps after postprocessing
        final_spans = self._remove_overlapping_spans(processed_spans)

        if not final_spans:
            return RuleScore(
                result=RuleResultEnum.PASS,
                prompt_tokens=0,
                completion_tokens=0,
            )

        # Get unique entity types found
        entity_types = sorted(set(span["entity"] for span in final_spans))

        # Convert spans to ScorerPIIEntitySpan objects
        pii_entity_spans = [
            ScorerPIIEntitySpan(
                entity=PIIEntityTypes(span["entity"]),
                span=span["span"],
                confidence=span["confidence"],
            )
            for span in final_spans
        ]

        return RuleScore(
            result=RuleResultEnum.FAIL,
            details=ScorerRuleDetails(
                message=f"PII found in data: {', '.join(entity_types)}",
                pii_results=[
                    PIIEntityTypes(entity_type) for entity_type in entity_types
                ],
                pii_entities=pii_entity_spans,
            ),
            prompt_tokens=0,
            completion_tokens=0,
        )

    def _process_presidio(
        self,
        text: str,
        disabled_entities: Set[str],
        allow_list: List[str],
    ) -> List[Dict[str, Any]]:
        """Process text using Presidio analyzer."""
        # Only use Presidio for entities it handles well, excluding disabled ones
        presidio_entities = [
            entity
            for entity in self.presidio_entities
            if entity not in disabled_entities
        ]

        if not presidio_entities:
            return []

        presidio_results = self.analyzer.analyze(
            text=text,
            entities=presidio_entities,
            allow_list=allow_list,
            language="en",
        )

        # Convert to span format
        return [
            {
                "entity": r.entity_type,
                "span": text[r.start : r.end],
                "start": r.start,
                "end": r.end,
                "confidence": round(r.score, 4),
            }
            for r in presidio_results
        ]

    def _process_gliner(
        self,
        text: str,
        disabled_entities: Set[str],
    ) -> List[Dict[str, Any]]:
        """Process text using GLiNER model."""
        # Get GLiNER entities, excluding those that are disabled
        gliner_entities = [
            entity
            for entity in self.gliner_entity_types
            if PresidioGlinerMapper.gliner_to_presidio(entity) not in disabled_entities
        ]

        if not gliner_entities:
            return []

        gliner_preds = []
        current_offset = 0

        for chunk in ChunkIterator(text, self.tokenizer, self.max_tokens_per_chunk):
            with torch.no_grad():
                preds = self.model.predict_entities(chunk, labels=gliner_entities)
            for pred in preds:
                # Adjust offsets for chunk position
                pred["start"] += current_offset
                pred["end"] += current_offset
                gliner_preds.append(pred)

            # Update offset for next chunk
            current_offset += len(chunk)

        # Convert to span format
        return [
            {
                "entity": PresidioGlinerMapper.gliner_to_presidio(pred["label"]),
                "span": text[pred["start"] : pred["end"]],
                "start": pred["start"],
                "end": pred["end"],
                "confidence": round(pred.get("score", 1.0), 4),
            }
            for pred in gliner_preds
        ]


#########################
### Utility Functions ###
#########################


def sanitize(text: str) -> str:
    """Sanitize text by normalizing unicode, removing control characters, and cleaning whitespace."""
    if not isinstance(text, str):
        return ""

    # Normalize unicode characters
    text = unicodedata.normalize("NFKC", text)

    # Replace pipe with newline for better tokenization
    text = text.replace("|", "\n")

    # Remove control characters except newline and tab
    text = re.sub(r"[\x00-\x09\x0b\x0c\x0e-\x1f\x7f]", " ", text)

    # Replace escaped characters with spaces
    text = text.replace("\\n", " ").replace("\\t", " ").replace("\\r", " ")
    text = re.sub(r"\\x[0-9a-fA-F]{2}", " ", text)

    # Replace actual control characters
    text = text.replace("\r", " ").replace("\t", " ")

    # Clean up whitespace
    text = re.sub(r"[ ]+", " ", text)
    text = re.sub(r" *\n *", "\n", text)

    return text.strip()


def sanitize_span_text(text: str) -> str:
    """Sanitize span text for entity extraction by removing problematic characters."""
    # Replace backslashes and control characters
    text = text.replace("\\", " ")
    text = re.sub(r"[\n\r\t]", " ", text)

    # Replace commas with spaces
    text = text.replace(",", " ")

    # Keep only word characters, @, ., :, /, #, &, +, -
    text = re.sub(r"[^\w@.:/#&+-]", " ", text)

    # Clean up multiple spaces
    text = re.sub(r"\s{2,}", " ", text)

    return text.strip()<|MERGE_RESOLUTION|>--- conflicted
+++ resolved
@@ -12,16 +12,7 @@
 
 import torch
 
-<<<<<<< HEAD
-from presidio_analyzer import AnalyzerEngine
-from arthur_common.models.enums import PIIEntityTypes, RuleResultEnum
-from schemas.scorer_schemas import (
-    RuleScore,
-    ScoreRequest,
-    ScorerPIIEntitySpan,
-    ScorerRuleDetails,
-=======
-from schemas.enums import PIIEntityTypes, RuleResultEnum
+from arthur_common.models import PIIEntityTypes, RuleResultEnum
 from schemas.scorer_schemas import RuleScore, ScorerPIIEntitySpan, ScorerRuleDetails
 from scorer.checks.pii.presidio_gliner_map import PresidioGlinerMapper
 from scorer.checks.pii.validations import (
@@ -35,7 +26,6 @@
     is_phone_number,
     is_ssn,
     is_url,
->>>>>>> de6bebc3
 )
 from utils.model_load import (
     USE_PII_MODEL_V2,
