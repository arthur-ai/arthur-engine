from enum import Enum

from utils import constants


class BaseEnum(str, Enum):
    @classmethod
    def values(self):
        values: list[str] = [e for e in self]
        return values

    def __str__(self):
        return self.value


class RuleDataType(str, Enum):
    REGEX = "regex"
    KEYWORD = "keyword"
    JSON = "json"
    TOXICITY_THRESHOLD = "toxicity_threshold"
    PII_THRESHOLD = "pii_confidence_threshold"
    PII_ALLOW_LIST = "allow_list"
    PII_DISABLED_PII = "disabled_pii_entities"
    HINT = "hint"


class RuleScoringMethod(str, Enum):
    # Better term for regex / keywords?
    BINARY = "binary"


class DocumentType(str, Enum):
    PDF = "pdf"
    CSV = "csv"
    TXT = "txt"


class DocumentStorageEnvironment(str, Enum):
    AWS = "aws"
    AZURE = "azure"


# These are keys in config key : value pairs
class ApplicationConfigurations(str, Enum):
    CHAT_TASK_ID = "chat_task_id"
    DOCUMENT_STORAGE_ENV = "document_storage_environment"
    DOCUMENT_STORAGE_BUCKET_NAME = "document_storage_bucket_name"
    DOCUMENT_STORAGE_ROLE_ARN = "document_storage_assumable_role_arn"
    DOCUMENT_STORAGE_CONTAINER_NAME = "document_storage_container_name"
    DOCUMENT_STORAGE_CONNECTION_STRING = "document_storage_connection_string"
    MAX_LLM_RULES_PER_TASK_COUNT = "max_llm_rules_per_task_count"


class ClaimClassifierResultEnum(str, Enum):
    CLAIM = "claim"
    NONCLAIM = "nonclaim"
    DIALOG = "dialog"


class PermissionLevelsEnum(Enum):
    API_KEY_READ = frozenset(
        [constants.ORG_ADMIN, constants.ORG_AUDITOR, constants.ADMIN_KEY],
    )
    API_KEY_WRITE = frozenset([constants.ORG_ADMIN, constants.ADMIN_KEY])
    APP_CONFIG_READ = frozenset([constants.ORG_ADMIN, constants.ORG_AUDITOR])
    APP_CONFIG_WRITE = frozenset([constants.ORG_ADMIN])
    CHAT_WRITE = frozenset(
        [
            constants.ORG_ADMIN,
            constants.TASK_ADMIN,
            constants.CHAT_USER,
        ],
    )
    DEFAULT_RULES_WRITE = frozenset(
        [
            constants.ORG_ADMIN,
            constants.DEFAULT_RULE_ADMIN,
        ],
    )
    DEFAULT_RULES_READ = frozenset(
        [
            constants.ORG_ADMIN,
            constants.ORG_AUDITOR,
            constants.DEFAULT_RULE_ADMIN,
            constants.TASK_ADMIN,
        ],
    )
    FEEDBACK_READ = frozenset(
        [
            constants.ORG_ADMIN,
            constants.ORG_AUDITOR,
            constants.TASK_ADMIN,
        ],
    )
    FEEDBACK_WRITE = frozenset(
        [
            constants.ORG_ADMIN,
            constants.TASK_ADMIN,
            constants.VALIDATION_USER,
            constants.CHAT_USER,
        ],
    )
    INFERENCE_READ = frozenset(
        [
            constants.ORG_ADMIN,
            constants.ORG_AUDITOR,
            constants.TASK_ADMIN,
        ],
    )
    INFERENCE_WRITE = frozenset(
        [
            constants.ORG_ADMIN,
            constants.TASK_ADMIN,
            constants.VALIDATION_USER,
            constants.CHAT_USER,
        ],
    )
    PASSWORD_RESET = frozenset(
        [
            constants.ORG_ADMIN,
            constants.ORG_AUDITOR,
            constants.DEFAULT_RULE_ADMIN,
            constants.TASK_ADMIN,
            constants.VALIDATION_USER,
            constants.CHAT_USER,
        ],
    )
    TASK_READ = frozenset(
        [
            constants.ORG_ADMIN,
            constants.ORG_AUDITOR,
            constants.TASK_ADMIN,
        ],
    )
    TASK_WRITE = frozenset(
        [
            constants.ORG_ADMIN,
            constants.TASK_ADMIN,
        ],
    )
    USAGE_READ = frozenset([constants.ORG_ADMIN, constants.ORG_AUDITOR])
    USER_READ = frozenset([constants.ORG_ADMIN, constants.ORG_AUDITOR])
    USER_WRITE = frozenset([constants.ORG_ADMIN])
    DATASET_WRITE = frozenset(
        [constants.ORG_ADMIN, constants.TASK_ADMIN],
    )
    DATASET_READ = frozenset(
        [constants.ORG_ADMIN, constants.ORG_AUDITOR, constants.TASK_ADMIN],
    )
    ROTATE_SECRETS = frozenset(
        [constants.ORG_ADMIN],
    )
    MODEL_PROVIDER_WRITE = frozenset(
        [constants.ORG_ADMIN, constants.TASK_ADMIN],
    )
    MODEL_PROVIDER_READ = frozenset(
        [constants.ORG_ADMIN, constants.ORG_AUDITOR, constants.TASK_ADMIN],
    )


class SecretType(str, Enum):
    MODEL_PROVIDER = "model_provider"
    VECTOR_DB_PROVIDER = "vector_db_provider"


class ModelProvider(str, Enum):
    ANTHROPIC = "anthropic"
    OPENAI = "openai"
    GEMINI = "gemini"
<<<<<<< HEAD

    # note supporting for v0
    # AZURE = "azure"
    # BEDROCK = "bedrock"
    # SAGEMAKER = "sagemaker"
    # VERTEX_AI = "vertex_ai"
=======
    AZURE = "azure"
    BEDROCK = "bedrock"
    SAGEMAKER = "sagemaker"
    VERTEX_AI = "vertex_ai"

    # note supporting for v0
>>>>>>> 1bb91413
    # MISTRAL = "mistral"
    # META_LLAMA = "meta_llama"
    # GROQ = "groq"
    # HUGGINGFACE = "huggingface"
    # CLOUDFLARE = "cloudflare"
    # DEEPSEEK = "deepseek"
    # AI21 = "ai21"
    # BASETEN = "baseten"
    # COHERE = "cohere"
    # EMPOWER = "empower"
    # FEATHERLESS_AI = "featherless_ai"
    # FRIENDLIAI = "friendliai"
    # GALADRIEL = "galadriel"
    # NEBIUS = "nebius"
    # NLP_CLOUD = "nlp_cloud"
    # NOVITA = "novita"
    # OPENROUTER = "openrouter"
    # PETALS = "petals"
    # REPLICATE = "replicate"
    # TOGETHER_AI = "together_ai"
    # VLLM = "vllm"
    # WATSONX = "watsonx"


class MessageRole(Enum):
    SYSTEM = "system"
    USER = "user"
    AI = "assistant"
    TOOL = "tool"


class ReasoningEffortEnum(str, Enum):
    NONE = "none"
    MINIMAL = "minimal"
    LOW = "low"
    MEDIUM = "medium"
    HIGH = "high"
    DEFAULT = "default"


class ToolChoiceEnum(str, Enum):
    AUTO = "auto"
    NONE = "none"
    REQUIRED = "required"


class LLMResponseFormatEnum(str, Enum):
    TEXT = "text"
    JSON_OBJECT = "json_object"
    JSON_SCHEMA = "json_schema"<|MERGE_RESOLUTION|>--- conflicted
+++ resolved
@@ -167,21 +167,12 @@
     ANTHROPIC = "anthropic"
     OPENAI = "openai"
     GEMINI = "gemini"
-<<<<<<< HEAD
-
-    # note supporting for v0
+
+    # not supporting for v0
     # AZURE = "azure"
     # BEDROCK = "bedrock"
     # SAGEMAKER = "sagemaker"
     # VERTEX_AI = "vertex_ai"
-=======
-    AZURE = "azure"
-    BEDROCK = "bedrock"
-    SAGEMAKER = "sagemaker"
-    VERTEX_AI = "vertex_ai"
-
-    # note supporting for v0
->>>>>>> 1bb91413
     # MISTRAL = "mistral"
     # META_LLAMA = "meta_llama"
     # GROQ = "groq"
