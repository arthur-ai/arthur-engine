--- conflicted
+++ resolved
@@ -491,25 +491,13 @@
     )
 
 
-<<<<<<< HEAD
 class RagSearchSettingConfigurationVersionUpdateRequest(BaseModel):
     tags: list[str] = Field(
         description="List of tags to update this version of the search settings configuration with.",
     )
 
 
-class BaseFilterRequest(BaseModel, ABC):
-    """Abstract Pydantic base class enforcing apply_filters_to_query implementation."""
-
-    @abstractmethod
-    def apply_filters_to_query(self, query: Query, db_model: Type[Base]) -> Query:
-        """Apply filters to a SQLAlchemy query."""
-
-
-class LLMGetVersionsFilterRequest(BaseFilterRequest):
-=======
 class LLMGetVersionsFilterRequest(BaseModel):
->>>>>>> d9b1d441
     """Request schema for filtering agentic prompts and llm evals with comprehensive filtering options."""
 
     # Optional filters
