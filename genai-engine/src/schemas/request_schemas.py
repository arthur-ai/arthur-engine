<<<<<<< HEAD
from typing import List, Literal, Optional, Union
from uuid import UUID

from pydantic import BaseModel, Field, SecretStr, model_validator
from pydantic_core import Url
=======
from abc import ABC, abstractmethod
from datetime import datetime
from typing import List, Optional
from uuid import UUID

from pydantic import BaseModel, Field, SecretStr, model_validator
from sqlalchemy import or_
from sqlalchemy.orm import Query
>>>>>>> 5a53a461

from db_models.agentic_prompt_models import DatabaseAgenticPrompt
from schemas.enums import (
    DocumentStorageEnvironment,
    RagAPIKeyAuthenticationProviderEnum,
    RagProviderAuthenticationMethodEnum,
)


class DocumentStorageConfigurationUpdateRequest(BaseModel):
    environment: DocumentStorageEnvironment
    connection_string: Optional[str] = None
    container_name: Optional[str] = None
    bucket_name: Optional[str] = None
    assumable_role_arn: Optional[str] = None

    @model_validator(mode="before")
    def check_azure_or_aws_complete_config(cls, values):
        if values.get("environment") == "azure":
            if (values.get("connection_string") is None) or (
                values.get("container_name") is None
            ):
                raise ValueError(
                    "Both connection string and container name must be supplied for Azure document configuration",
                )
        elif values.get("environment") == "aws":
            if values.get("bucket_name") is None:
                raise ValueError(
                    "Bucket name must be supplied for AWS document configuration",
                )
            if values.get("assumable_role_arn") is None:
                raise ValueError(
                    "Role ARN must be supplied for AWS document configuration",
                )
        return values


class ApplicationConfigurationUpdateRequest(BaseModel):
    chat_task_id: Optional[str] = None
    document_storage_configuration: Optional[
        DocumentStorageConfigurationUpdateRequest
    ] = None
    max_llm_rules_per_task_count: Optional[int] = None


class NewDatasetRequest(BaseModel):
    name: str = Field(
        description="Name of the dataset.",
    )
    description: Optional[str] = Field(
        default=None,
        description="Description of the dataset.",
    )
    metadata: Optional[dict] = Field(
        default=None,
        description="Any metadata to include that describes additional information about the dataset.",
    )


class DatasetUpdateRequest(BaseModel):
    name: Optional[str] = Field(
        description="Name of the dataset.",
    )
    description: Optional[str] = Field(
        default=None,
        description="Description of the dataset.",
    )
    metadata: Optional[dict] = Field(
        default=None,
        description="Any metadata to include that describes additional information about the dataset.",
        examples=[{"created_by": "John Doe"}],
    )


class NewDatasetVersionRowColumnItemRequest(BaseModel):
    column_name: str = Field(description="Name of column.")
    column_value: str = Field(description="Value of column for the row.")


class NewDatasetVersionRowRequest(BaseModel):
    data: List[NewDatasetVersionRowColumnItemRequest] = Field(
        description="List of column-value pairs in the new dataset row.",
    )


class NewDatasetVersionUpdateRowRequest(BaseModel):
    id: UUID = Field(description="UUID of row to be updated.")
    data: List[NewDatasetVersionRowColumnItemRequest] = Field(
        description="List of column-value pairs in the updated row.",
    )


class NewDatasetVersionRequest(BaseModel):
    rows_to_add: list[NewDatasetVersionRowRequest] = Field(
        description="List of rows to be added to the new dataset version.",
    )
    rows_to_delete: list[UUID] = Field(
        description="List of IDs of rows to be deleted from the new dataset version.",
    )
    rows_to_update: list[NewDatasetVersionUpdateRowRequest] = Field(
        description="List of IDs of rows to be updated in the new dataset version with their new values. "
        "Should include the value in the row for every column in the dataset, not just the updated column values.",
    )


class PutModelProviderCredentials(BaseModel):
    api_key: SecretStr = Field(description="The API key for the provider.")


<<<<<<< HEAD
class ApiKeyRagAuthenticationConfigRequest(BaseModel):
    authentication_method: Literal[
        RagProviderAuthenticationMethodEnum.API_KEY_AUTHENTICATION
    ] = RagProviderAuthenticationMethodEnum.API_KEY_AUTHENTICATION
    api_key: SecretStr = Field(description="API key to use for authentication.")
    host_url: Url = Field(description="URL of host instance to authenticate with.")
    rag_provider: RagAPIKeyAuthenticationProviderEnum = Field(
        description="Name of RAG provider to authenticate with.",
    )


RagAuthenticationConfigRequestTypes = Union[ApiKeyRagAuthenticationConfigRequest]


class RagProviderConfigurationRequest(BaseModel):
    authentication_config: RagAuthenticationConfigRequestTypes = Field(
        description="Configuration of the authentication strategy.",
    )
    name: str = Field(description="Name of RAG provider configuration.")
    description: Optional[str] = Field(
        default=None,
        description="Description of RAG provider configuration.",
    )


class ApiKeyRagAuthenticationConfigUpdateRequest(BaseModel):
    authentication_method: Literal[
        RagProviderAuthenticationMethodEnum.API_KEY_AUTHENTICATION
    ] = RagProviderAuthenticationMethodEnum.API_KEY_AUTHENTICATION
    api_key: Optional[SecretStr] = Field(
        default=None,
        description="API key to use for authentication.",
    )
    host_url: Optional[Url] = Field(
        default=None,
        description="URL of host instance to authenticate with.",
    )
    rag_provider: Optional[RagAPIKeyAuthenticationProviderEnum] = Field(
        default=None,
        description="Name of RAG provider to authenticate with.",
    )


RagAuthenticationConfigUpdateRequestTypes = Union[
    ApiKeyRagAuthenticationConfigUpdateRequest
]


class RagProviderConfigurationUpdateRequest(BaseModel):
    authentication_config: Optional[RagAuthenticationConfigUpdateRequestTypes] = Field(
        default=None,
        description="Configuration of the authentication strategy.",
    )
    name: Optional[str] = Field(
        default=None,
        description="Name of RAG provider configuration.",
    )
    description: Optional[str] = Field(
        default=None,
        description="Description of RAG provider configuration.",
    )
=======
class BasePromptFilterRequest(BaseModel, ABC):
    """Abstract Pydantic base class enforcing apply_filters_to_query implementation."""

    @abstractmethod
    def apply_filters_to_query(self, query: Query) -> Query:
        """Apply filters to a SQLAlchemy query."""


class PromptsGetVersionsFilterRequest(BasePromptFilterRequest):
    """Request schema for filtering agentic prompts with comprehensive filtering options."""

    # Optional filters
    model_provider: Optional[ModelProvider] = Field(
        None,
        description="Filter by model provider (e.g., 'openai', 'anthropic', 'azure').",
    )
    model_name: Optional[str] = Field(
        None,
        description="Filter by model name using partial matching (e.g., 'gpt-4', 'claude'). Supports SQL LIKE pattern matching with % wildcards.",
    )
    created_after: Optional[datetime] = Field(
        None,
        description="Inclusive start date for prompt creation in ISO8601 string format. Use local time (not UTC).",
    )
    created_before: Optional[datetime] = Field(
        None,
        description="Exclusive end date for prompt creation in ISO8601 string format. Use local time (not UTC).",
    )
    exclude_deleted: Optional[bool] = Field(
        False,
        description="Whether to exclude deleted prompt versions from the results. Default is False.",
    )
    min_version: Optional[int] = Field(
        None,
        ge=1,
        description="Minimum version number to filter on (inclusive).",
    )
    max_version: Optional[int] = Field(
        None,
        ge=1,
        description="Maximum version number to filter on (inclusive).",
    )

    def apply_filters_to_query(
        self,
        query: Query,
    ) -> Query:
        """
        Apply filters to a query based on the filter request.

        Parameters:
            query: Query - the SQLAlchemy query to filter

        Returns:
            Query - the query with filters applied
        """
        # Filter by model provider
        if self.model_provider:
            query = query.filter(
                DatabaseAgenticPrompt.model_provider == self.model_provider,
            )

        # Filter by model name using LIKE for partial matching
        if self.model_name:
            query = query.filter(
                DatabaseAgenticPrompt.model_name.like(f"%{self.model_name}%"),
            )

        # Filter by start time (inclusive)
        if self.created_after:
            query = query.filter(
                DatabaseAgenticPrompt.created_at >= self.created_after,
            )

        # Filter by end time (exclusive)
        if self.created_before:
            query = query.filter(
                DatabaseAgenticPrompt.created_at < self.created_before,
            )

        # Filter by deleted status
        if self.exclude_deleted == True:
            query = query.filter(DatabaseAgenticPrompt.deleted_at.is_(None))

        # Filter by min version
        if self.min_version is not None:
            query = query.filter(
                DatabaseAgenticPrompt.version >= self.min_version,
            )

        # Filter by max version
        if self.max_version is not None:
            query = query.filter(
                DatabaseAgenticPrompt.version <= self.max_version,
            )

        return query


class PromptsGetAllFilterRequest(BasePromptFilterRequest):
    """Request schema for filtering agentic prompts with comprehensive filtering options."""

    # Optional filters
    prompt_names: Optional[list[str]] = Field(
        None,
        description="Prompt names to filter on using partial matching. If provided, prompts matching any of these name patterns will be returned. Supports SQL LIKE pattern matching with % wildcards.",
    )
    model_provider: Optional[ModelProvider] = Field(
        None,
        description="Filter by model provider (e.g., 'openai', 'anthropic', 'azure').",
    )
    model_name: Optional[str] = Field(
        None,
        description="Filter by model name using partial matching (e.g., 'gpt-4', 'claude'). Supports SQL LIKE pattern matching with % wildcards.",
    )
    created_after: Optional[datetime] = Field(
        None,
        description="Inclusive start date for prompt creation in ISO8601 string format. Use local time (not UTC).",
    )
    created_before: Optional[datetime] = Field(
        None,
        description="Exclusive end date for prompt creation in ISO8601 string format. Use local time (not UTC).",
    )

    def apply_filters_to_query(
        self,
        query: Query,
    ) -> Query:
        """
        Apply filters to a query based on the filter request.

        Parameters:
            query: Query - the SQLAlchemy query to filter

        Returns:
            Query - the query with filters applied
        """
        # Filter by prompt names using LIKE for partial matching
        if self.prompt_names:
            name_conditions = [
                DatabaseAgenticPrompt.name.like(f"%{name}%")
                for name in self.prompt_names
            ]
            query = query.filter(or_(*name_conditions))

        # Filter by model provider
        if self.model_provider:
            query = query.filter(
                DatabaseAgenticPrompt.model_provider == self.model_provider,
            )

        # Filter by model name using LIKE for partial matching
        if self.model_name:
            query = query.filter(
                DatabaseAgenticPrompt.model_name.like(f"%{self.model_name}%"),
            )

        # Filter by start time (inclusive)
        if self.created_after:
            query = query.filter(
                DatabaseAgenticPrompt.created_at >= self.created_after,
            )

        # Filter by end time (exclusive)
        if self.created_before:
            query = query.filter(
                DatabaseAgenticPrompt.created_at < self.created_before,
            )

        return query
>>>>>>> 5a53a461
<|MERGE_RESOLUTION|>--- conflicted
+++ resolved
@@ -1,19 +1,12 @@
-<<<<<<< HEAD
+from abc import ABC, abstractmethod
+from datetime import datetime
 from typing import List, Literal, Optional, Union
 from uuid import UUID
 
 from pydantic import BaseModel, Field, SecretStr, model_validator
 from pydantic_core import Url
-=======
-from abc import ABC, abstractmethod
-from datetime import datetime
-from typing import List, Optional
-from uuid import UUID
-
-from pydantic import BaseModel, Field, SecretStr, model_validator
 from sqlalchemy import or_
 from sqlalchemy.orm import Query
->>>>>>> 5a53a461
 
 from db_models.agentic_prompt_models import DatabaseAgenticPrompt
 from schemas.enums import (
@@ -123,7 +116,6 @@
     api_key: SecretStr = Field(description="The API key for the provider.")
 
 
-<<<<<<< HEAD
 class ApiKeyRagAuthenticationConfigRequest(BaseModel):
     authentication_method: Literal[
         RagProviderAuthenticationMethodEnum.API_KEY_AUTHENTICATION
@@ -185,7 +177,8 @@
         default=None,
         description="Description of RAG provider configuration.",
     )
-=======
+
+
 class BasePromptFilterRequest(BaseModel, ABC):
     """Abstract Pydantic base class enforcing apply_filters_to_query implementation."""
 
@@ -355,5 +348,4 @@
                 DatabaseAgenticPrompt.created_at < self.created_before,
             )
 
-        return query
->>>>>>> 5a53a461
+        return query