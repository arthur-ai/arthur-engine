--- conflicted
+++ resolved
@@ -1,14 +1,9 @@
 from datetime import datetime
 from typing import List, Optional
-<<<<<<< HEAD
 from uuid import UUID
-
-from arthur_common.models.response_schemas import ExternalInference
-=======
 
 from arthur_common.models.response_schemas import ExternalInference, TraceResponse
 from litellm.types.utils import ChatCompletionMessageToolCall
->>>>>>> 923d0bdd
 from pydantic import BaseModel, Field
 
 
@@ -41,7 +36,6 @@
     build_version: Optional[str] = None
 
 
-<<<<<<< HEAD
 class DatasetResponse(BaseModel):
     id: UUID = Field(description="ID of the dataset.")
     name: str = Field(
@@ -114,7 +108,8 @@
     total_count: int = Field(
         description="The total number of rows in the dataset version.",
     )
-=======
+
+
 class TraceMetadataResponse(BaseModel):
     """Lightweight trace metadata for list operations"""
 
@@ -196,5 +191,4 @@
 class AgenticPromptRunResponse(BaseModel):
     content: Optional[str] = None
     tool_calls: Optional[List[ChatCompletionMessageToolCall]] = None
-    cost: str
->>>>>>> 923d0bdd
+    cost: str