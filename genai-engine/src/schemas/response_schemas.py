--- conflicted
+++ resolved
@@ -210,20 +210,13 @@
 class ModelProviderResponse(BaseModel):
     provider: ModelProvider = Field(description="The model provider")
     enabled: bool = Field(
-<<<<<<< HEAD
         description="Whether the provider is enabled with credentials.",
-=======
-        description="Whether the provider is enabled with credentials"
->>>>>>> 84a36c13
     )
 
 
 class ModelProviderList(BaseModel):
     providers: list[ModelProviderResponse] = Field(
-<<<<<<< HEAD
         description="List of model providers",
-=======
-        description="List of model providers"
     )
 
 
@@ -231,5 +224,4 @@
     provider: ModelProvider = Field(description="Provider of the models")
     available_models: List[str] = Field(
         description="Available models from the provider"
->>>>>>> 84a36c13
     )