import uuid
from datetime import datetime
from typing import Any, Dict, List, Literal, Optional, Union
from uuid import UUID

from arthur_common.models.response_schemas import ExternalInference, TraceResponse
from litellm.types.utils import ChatCompletionMessageToolCall
from pydantic import BaseModel, Field
from pydantic_core import Url
from weaviate.collections.classes.grpc import (
    METADATA,
    HybridFusion,
    TargetVectorJoinType,
)
from weaviate.types import INCLUDE_VECTOR

from schemas.enums import (
    ConnectionCheckOutcome,
    ModelProvider,
    RagAPIKeyAuthenticationProviderEnum,
    RagProviderAuthenticationMethodEnum,
    RagProviderEnum,
    RagSearchKind,
)


class DocumentStorageConfigurationResponse(BaseModel):
    storage_environment: Optional[str] = None
    bucket_name: Optional[str] = None
    container_name: Optional[str] = None
    assumable_role_arn: Optional[str] = None


class ApplicationConfigurationResponse(BaseModel):
    chat_task_id: Optional[str] = None
    document_storage_configuration: Optional[DocumentStorageConfigurationResponse] = (
        None
    )
    max_llm_rules_per_task_count: int


class ConversationBaseResponse(BaseModel):
    id: str
    updated_at: datetime


class ConversationResponse(ConversationBaseResponse):
    inferences: list[ExternalInference]


class HealthResponse(BaseModel):
    message: str
    build_version: Optional[str] = None


class DatasetResponse(BaseModel):
    id: UUID = Field(description="ID of the dataset.")
    name: str = Field(
        description="Name of the dataset.",
    )
    description: Optional[str] = Field(
        default=None,
        description="Description of the dataset.",
    )
    metadata: Optional[dict] = Field(
        default=None,
        description="Any metadata to include that describes additional information about the dataset.",
    )
    created_at: int = Field(
        description="Timestamp representing the time of dataset creation in unix milliseconds.",
    )
    updated_at: int = Field(
        description="Timestamp representing the time of the last dataset update in unix milliseconds.",
    )
    latest_version_number: Optional[int] = Field(
        default=None,
        description="Version number representing the latest version of the dataset. If unset, no versions exist for the dataset yet.",
    )


class SearchDatasetsResponse(BaseModel):
    count: int = Field(
        description="The total number of datasets matching the parameters.",
    )
    datasets: list[DatasetResponse] = Field(
        description="List of datasets matching the search filters. Length is less than or equal to page_size parameter",
    )


class DatasetVersionRowColumnItemResponse(BaseModel):
    column_name: str = Field(description="Name of the column.")
    column_value: str = Field(description="Value of the column.")


class DatasetVersionRowResponse(BaseModel):
    id: UUID = Field(description="ID of the version field.")
    data: List[DatasetVersionRowColumnItemResponse] = Field(
        description="List of column names and values in the row.",
    )
    created_at: int = Field(
        description="Timestamp representing the time of dataset row creation in unix milliseconds. May differ within "
        "a version if a row already existed in a past version of the dataset.",
    )


class DatasetVersionMetadataResponse(BaseModel):
    version_number: int = Field(description="Version number of the dataset version.")
    created_at: int = Field(
        description="Timestamp representing the time of dataset version creation in unix milliseconds.",
    )
    dataset_id: UUID = Field(description="ID of the dataset.")
    column_names: List[str] = Field(
        description="Names of all columns in the dataset version.",
    )


class DatasetVersionResponse(DatasetVersionMetadataResponse):
    rows: list[DatasetVersionRowResponse] = Field(
        description="list of rows in the dataset version.",
    )
    page: int = Field(description="The current page number for the included rows.")
    page_size: int = Field(description="The number of rows per page.")
    total_pages: int = Field(description="The total number of pages.")
    total_count: int = Field(
        description="The total number of rows in the dataset version.",
    )


class ListDatasetVersionsResponse(BaseModel):
    versions: List[DatasetVersionMetadataResponse] = Field(
        description="List of existing versions for the dataset.",
    )
    page: int = Field(description="The current page number for the included rows.")
    page_size: int = Field(description="The number of rows per page.")
    total_pages: int = Field(description="The total number of pages.")
    total_count: int = Field(
        description="The total number of rows in the dataset version.",
    )


class TraceMetadataResponse(BaseModel):
    """Lightweight trace metadata for list operations"""

    trace_id: str = Field(description="ID of the trace")
    task_id: str = Field(description="Task ID this trace belongs to")
    user_id: Optional[str] = Field(None, description="User ID if available")
    session_id: Optional[str] = Field(None, description="Session ID if available")
    start_time: datetime = Field(description="Start time of the earliest span")
    end_time: datetime = Field(description="End time of the latest span")
    span_count: int = Field(description="Number of spans in this trace")
    duration_ms: float = Field(description="Total trace duration in milliseconds")
    created_at: datetime = Field(description="When the trace was first created")
    updated_at: datetime = Field(description="When the trace was last updated")


class SpanMetadataResponse(BaseModel):
    """Lightweight span metadata for list operations"""

    id: str = Field(description="Internal database ID")
    trace_id: str = Field(description="ID of the parent trace")
    span_id: str = Field(description="OpenTelemetry span ID")
    parent_span_id: Optional[str] = Field(None, description="Parent span ID")
    span_kind: Optional[str] = Field(None, description="Type of span (LLM, TOOL, etc.)")
    span_name: Optional[str] = Field(None, description="Human-readable span name")
    start_time: datetime = Field(description="Span start time")
    end_time: datetime = Field(description="Span end time")
    duration_ms: float = Field(description="Span duration in milliseconds")
    task_id: Optional[str] = Field(None, description="Task ID this span belongs to")
    user_id: Optional[str] = Field(None, description="User ID if available")
    session_id: Optional[str] = Field(None, description="Session ID if available")
    status_code: str = Field(description="Status code (Unset, Error, Ok)")
    created_at: datetime = Field(description="When the span was created")
    updated_at: datetime = Field(description="When the span was updated")
    # Note: Excludes raw_data, computed features, and metrics for performance


class SessionMetadataResponse(BaseModel):
    """Session summary metadata"""

    session_id: str = Field(description="Session identifier")
    task_id: str = Field(description="Task ID this session belongs to")
    user_id: Optional[str] = Field(None, description="User ID if available")
    trace_ids: list[str] = Field(description="List of trace IDs in this session")
    trace_count: int = Field(description="Number of traces in this session")
    span_count: int = Field(description="Total number of spans in this session")
    earliest_start_time: datetime = Field(description="Start time of earliest trace")
    latest_end_time: datetime = Field(description="End time of latest trace")
    duration_ms: float = Field(description="Total session duration in milliseconds")


class TraceListResponse(BaseModel):
    """Response for trace list endpoint"""

    count: int = Field(description="Total number of traces matching filters")
    traces: list[TraceMetadataResponse] = Field(description="List of trace metadata")


class SpanListResponse(BaseModel):
    """Response for span list endpoint"""

    count: int = Field(description="Total number of spans matching filters")
    spans: list[SpanMetadataResponse] = Field(description="List of span metadata")


class SessionListResponse(BaseModel):
    """Response for session list endpoint"""

    count: int = Field(description="Total number of sessions matching filters")
    sessions: list[SessionMetadataResponse] = Field(
        description="List of session metadata",
    )


class SessionTracesResponse(BaseModel):
    """Response for session traces endpoint"""

    session_id: str = Field(description="Session identifier")
    count: int = Field(description="Number of traces in this session")
    traces: list[TraceResponse] = Field(description="List of full trace trees")


class TraceUserMetadataResponse(BaseModel):
    """User summary metadata in trace context"""

    user_id: str = Field(description="User identifier")
    task_id: str = Field(description="Task ID this user belongs to")
    session_ids: list[str] = Field(description="List of session IDs for this user")
    session_count: int = Field(description="Number of sessions for this user")
    trace_ids: list[str] = Field(description="List of trace IDs for this user")
    trace_count: int = Field(description="Number of traces for this user")
    span_count: int = Field(description="Total number of spans for this user")
    earliest_start_time: datetime = Field(description="Start time of earliest trace")
    latest_end_time: datetime = Field(description="End time of latest trace")


class TraceUserListResponse(BaseModel):
    """Response for trace user list endpoint"""

    count: int = Field(description="Total number of users matching filters")
    users: list[TraceUserMetadataResponse] = Field(description="List of user metadata")


class AgenticPromptRunResponse(BaseModel):
    content: Optional[str] = None
    tool_calls: Optional[List[ChatCompletionMessageToolCall]] = None
    cost: str


class ModelProviderResponse(BaseModel):
    provider: ModelProvider = Field(description="The model provider")
    enabled: bool = Field(
        description="Whether the provider is enabled with credentials",
    )


class ModelProviderList(BaseModel):
    providers: list[ModelProviderResponse] = Field(
        description="List of model providers",
    )


class ModelProviderModelList(BaseModel):
    provider: ModelProvider = Field(description="Provider of the models")
    available_models: List[str] = Field(
        description="Available models from the provider",
    )


class ApiKeyRagAuthenticationConfigResponse(BaseModel):
    authentication_method: Literal[
        RagProviderAuthenticationMethodEnum.API_KEY_AUTHENTICATION
    ] = RagProviderAuthenticationMethodEnum.API_KEY_AUTHENTICATION
    host_url: Url = Field(description="URL of host instance to authenticate with.")
    rag_provider: RagAPIKeyAuthenticationProviderEnum = Field(
        description="Name of RAG provider to authenticate with.",
    )


RagAuthenticationConfigResponseTypes = Union[ApiKeyRagAuthenticationConfigResponse]


class RagProviderConfigurationResponse(BaseModel):
    id: UUID = Field(description="Unique identifier of the RAG provider configuration.")
    task_id: str = Field(description="ID of parent task.")
    authentication_config: RagAuthenticationConfigResponseTypes = Field(
        description="Configuration of the authentication strategy.",
    )
    name: str = Field(description="Name of RAG provider configuration.")
    description: Optional[str] = Field(
        default=None,
        description="Description of RAG provider configuration.",
    )
    created_at: int = Field(
        description="Time the RAG provider configuration was created in unix milliseconds",
    )
    updated_at: int = Field(
        description="Time the RAG provider configuration was updated in unix milliseconds",
    )


class SearchRagProviderConfigurationsResponse(BaseModel):
    count: int = Field(
        description="The total number of RAG provider configurations matching the parameters.",
    )
    rag_provider_configurations: list[RagProviderConfigurationResponse] = Field(
        description="List of RAG provider configurations matching the search filters. Length is less than or equal to page_size parameter",
    )


class RagProviderCollectionResponse(BaseModel):
    identifier: str = Field(description="Unique identifier of the collection.")
    description: Optional[str] = Field(
        default=None,
        description="Description of the collection.",
    )


class SearchRagProviderCollectionsResponse(BaseModel):
    count: int = Field(
        description="The total number of RAG provider collections matching the parameters.",
    )
    rag_provider_collections: list[RagProviderCollectionResponse]


class ConnectionCheckResult(BaseModel):
    connection_check_outcome: ConnectionCheckOutcome = Field(
        description="Result of the connection check.",
    )
    failure_reason: Optional[str] = Field(
        default=None,
        description="Explainer of the connection check failure result.",
    )


class WeaviateQueryResultMetadata(BaseModel):
    """
    Metadata from weaviate for a vector object:
    https://weaviate-python-client.readthedocs.io/en/latest/weaviate.collections.classes.html#module-weaviate.collections.classes.internal
    """

    creation_time: Optional[datetime] = Field(
        default=None,
        description="Vector object creation time.",
    )
    last_update_time: Optional[datetime] = Field(
        default=None,
        description="Vector object last update time.",
    )
    distance: Optional[float] = Field(
        default=None,
        description="Raw distance metric used in the vector search. Lower values indicate closer vectors.",
    )
    certainty: Optional[float] = Field(
        default=None,
        description="Similarity score measure between 0 and 1. Higher values correspond to more similar reesults.",
    )
    score: Optional[float] = Field(
        default=None,
        description="Normalized relevance metric that ranks search results.",
    )
    explain_score: Optional[str] = Field(
        default=None,
        description="Explanation of how the score was calculated.",
    )
    is_consistent: Optional[bool] = Field(
        default=None,
        description="Indicates if the object is consistent across all replicates in a multi-node Weaviate cluster.",
    )


class WeaviateQueryResult(BaseModel):
    """Individual search result from Weaviate"""

    uuid: UUID = Field(description="Unique identifier of the result")
    metadata: Optional[WeaviateQueryResultMetadata] = Field(
        default=None,
        description="Search metadata including distance, score, etc.",
    )
    # left out references for now
    properties: Dict[str, Any] = Field(description="Properties of the result object")
    vector: Optional[Dict[str, Union[List[float], List[List[float]]]]] = Field(
        default=None,
        description="Vector representation",
    )


class WeaviateQueryResults(BaseModel):
    """Response from Weaviate similarity text search"""

    rag_provider: Literal[RagProviderEnum.WEAVIATE] = RagProviderEnum.WEAVIATE
    objects: List[WeaviateQueryResult] = Field(
        description="List of search result objects",
    )


RagProviderSimilarityTextSearchResponseTypes = Union[WeaviateQueryResults]


class RagProviderQueryResponse(BaseModel):
    response: RagProviderSimilarityTextSearchResponseTypes


class WeaviateSearchCommonSettingsResponse(BaseModel):
    collection_name: str = Field(
        description="Name of the vector collection used for the search.",
    )
    limit: Optional[int] = Field(
        default=None,
        description="Maximum number of objects to return.",
    )
    include_vector: Optional[INCLUDE_VECTOR] = Field(
        default=False,
        description="Boolean value whether to include vector embeddings in the response or can be used to specify the names of the vectors to include in the response if your collection uses named vectors. Will be included as a dictionary in the vector property in the response.",
    )
    offset: Optional[int] = Field(
        default=None,
        description="Skips first N results in similarity response. Useful for pagination.",
    )
    auto_limit: Optional[int] = Field(
        default=None,
        description="Automatically limit search results to groups of objects with similar distances, stopping after auto_limit number of significant jumps.",
    )
    return_metadata: Optional[METADATA] = Field(
        default=None,
        description="Specify metadata fields to return.",
    )
    return_properties: Optional[List[str]] = Field(
        default=None,
        description="Specify which properties to return for each object.",
    )


class WeaviateVectorSimilarityTextSearchSettingsConfigurationResponse(
    WeaviateSearchCommonSettingsResponse,
):
    rag_provider: Literal[RagProviderEnum.WEAVIATE] = RagProviderEnum.WEAVIATE
    search_kind: Literal[RagSearchKind.VECTOR_SIMILARITY_TEXT_SEARCH] = (
        RagSearchKind.VECTOR_SIMILARITY_TEXT_SEARCH
    )

    certainty: Optional[float] = Field(
        default=None,
        description="Minimum similarity score to return. Higher values correspond to more similar results. Only one of distance and certainty can be specified.",
        ge=0,
        le=1,
    )
    distance: Optional[float] = Field(
        default=None,
        description="Maximum allowed distance between the query and result vectors. Lower values corresponds to more similar results. Only one of distance and certainty can be specified.",
    )
    target_vector: Optional[TargetVectorJoinType] = Field(
        default=None,
        description="Specifies vector to use for similarity search when using named vectors.",
    )


class WeaviateKeywordSearchSettingsConfigurationResponse(
    WeaviateSearchCommonSettingsResponse,
):
    rag_provider: Literal[RagProviderEnum.WEAVIATE] = RagProviderEnum.WEAVIATE
    search_kind: Literal[RagSearchKind.KEYWORD_SEARCH] = RagSearchKind.KEYWORD_SEARCH

    minimum_match_or_operator: Optional[int] = Field(
        default=None,
        description="Minimum number of keywords that define a match. Objects returned will have to have at least this many matches.",
    )
    and_operator: Optional[bool] = Field(
        default=None,
        description="Search returns objects that contain all tokens in the search string. Cannot be used with minimum_match_or_operator",
    )


class WeaviateHybridSearchSettingsConfigurationResponse(
    WeaviateSearchCommonSettingsResponse,
):
    rag_provider: Literal[RagProviderEnum.WEAVIATE] = RagProviderEnum.WEAVIATE
    search_kind: Literal[RagSearchKind.HYBRID_SEARCH] = RagSearchKind.HYBRID_SEARCH

    alpha: float = Field(
        default=0.7,
        description="Balance between the relative weights of the keyword and vector search. 1 is pure vector search, 0 is pure keyword search.",
    )
    query_properties: Optional[list[str]] = Field(
        default=None,
        description="Apply keyword search to only a specified subset of object properties.",
    )
    fusion_type: Optional[HybridFusion] = Field(
        default=None,
        description="Set the fusion algorithm to use. Default is Relative Score Fusion.",
    )
    max_vector_distance: Optional[float] = Field(
        default=None,
        description="Maximum threshold for the vector search component.",
    )
    minimum_match_or_operator: Optional[int] = Field(
        default=None,
        description="Minimum number of keywords that define a match. Objects returned will have to have at least this many matches. Applies to keyword search only.",
    )
    and_operator: Optional[bool] = Field(
        default=None,
        description="Search returns objects that contain all tokens in the search string. Cannot be used with minimum_match_or_operator. Applies to keyword search only.",
    )
    target_vector: Optional[TargetVectorJoinType] = Field(
        default=None,
        description="Specifies vector to use for vector search when using named vectors.",
    )


RagSearchSettingConfigurationResponseTypes = Union[
    WeaviateHybridSearchSettingsConfigurationResponse,
    WeaviateVectorSimilarityTextSearchSettingsConfigurationResponse,
    WeaviateKeywordSearchSettingsConfigurationResponse,
]


class RagSearchSettingConfigurationVersionResponse(BaseModel):
    setting_configuration_id: UUID = Field(
        description="ID of the parent setting configuration.",
    )
    version_number: int = Field(
        description="Version number of the setting configuration.",
    )
    tags: Optional[list[str]] = Field(
        default=None,
        description="Optional list of tags configured for this version of the settings configuration.",
    )

    settings: Optional[RagSearchSettingConfigurationResponseTypes] = Field(
        default=None,
        description="Settings configuration for a search request to a RAG provider. None if version has been soft-deleted.",
    )
    created_at: int = Field(
        description="Time the RAG provider settings configuration version was created in unix milliseconds",
    )
    updated_at: int = Field(
        description="Time the RAG provider settings configuration version was updated in unix milliseconds",
    )
    deleted_at: Optional[int] = Field(
        default=None,
        description="Time the RAG provider settings configuration version was soft-deleted in unix milliseconds",
    )


class RagSearchSettingConfigurationResponse(BaseModel):
    id: UUID = Field(description="ID of the setting configuration.")
    task_id: str = Field(description="ID of the parent task.")
    rag_provider_id: Optional[uuid.UUID] = Field(
        default=None,
        description="ID of the rag provider to use with the settings. None if initial rag provider configuration was deleted.",
    )
    name: str = Field(description="Name of the setting configuration.")
    description: Optional[str] = Field(
        default=None,
        description="Description of the setting configuration.",
    )
    latest_version_number: int = Field(
        description="The latest version number of the settings configuration.",
    )
    latest_version: RagSearchSettingConfigurationVersionResponse = Field(
        description="The latest version of the settings configuration.",
    )
    all_possible_tags: Optional[list[str]] = Field(
        default=None,
        description="Set of all tags applied for any version of the settings configuration.",
    )
    created_at: int = Field(
        description="Time the RAG settings configuration was created in unix milliseconds.",
    )
    updated_at: int = Field(
        description="Time the RAG settings configuration was updated in unix milliseconds. Will be updated if a new version of the configuration was created.",
    )


<<<<<<< HEAD
class SearchRagSearchSettingConfigurationsResponse(BaseModel):
=======
class ListRagSearchSettingConfigurationsResponse(BaseModel):
>>>>>>> 183af388
    count: int = Field(
        description="The total number of RAG search setting configurations matching the parameters.",
    )
    rag_provider_setting_configurations: list[RagSearchSettingConfigurationResponse] = (
        Field(
            description="List of RAG search setting configurations matching the search filters. Length is less than or equal to page_size parameter",
        )
    )


class AgenticPromptMetadataResponse(BaseModel):
    name: str = Field(description="Name of the prompt")
    versions: int = Field(description="Number of versions of the prompt")
    created_at: datetime = Field(description="Timestamp when the prompt was created")
    latest_version_created_at: datetime = Field(
        description="Timestamp when the last version of the prompt was created",
    )
    deleted_versions: List[int] = Field(
        description="List of deleted versions of the prompt",
    )


class AgenticPromptMetadataListResponse(BaseModel):
    prompt_metadata: list[AgenticPromptMetadataResponse] = Field(
        description="List of prompt metadata",
    )
    count: int = Field(description="Total number of prompts matching filters")


class AgenticPromptVersionResponse(BaseModel):
    version: int = Field(description="Version number of the prompt")
    created_at: datetime = Field(
        description="Timestamp when the prompt version was created",
    )
    deleted_at: Optional[datetime] = Field(
        description="Timestamp when the prompt version was deleted",
    )
    model_provider: ModelProvider = Field(description="Model provider of the prompt")
    model_name: str = Field(description="Model name of the prompt")
    num_messages: int = Field(description="Number of messages in the prompt")
    num_tools: int = Field(description="Number of tools in the prompt")


class AgenticPromptVersionListResponse(BaseModel):
    versions: list[AgenticPromptVersionResponse] = Field(
        description="List of prompt version metadata",
    )
    count: int = Field(description="Total number of prompts matching filters")<|MERGE_RESOLUTION|>--- conflicted
+++ resolved
@@ -571,11 +571,7 @@
     )
 
 
-<<<<<<< HEAD
-class SearchRagSearchSettingConfigurationsResponse(BaseModel):
-=======
 class ListRagSearchSettingConfigurationsResponse(BaseModel):
->>>>>>> 183af388
     count: int = Field(
         description="The total number of RAG search setting configurations matching the parameters.",
     )
