from datetime import datetime
from typing import List, Optional
from uuid import UUID

from arthur_common.models.response_schemas import ExternalInference, TraceResponse
from litellm.types.utils import ChatCompletionMessageToolCall
from pydantic import BaseModel, Field

from schemas.enums import ModelProvider


class DocumentStorageConfigurationResponse(BaseModel):
    storage_environment: Optional[str] = None
    bucket_name: Optional[str] = None
    container_name: Optional[str] = None
    assumable_role_arn: Optional[str] = None


class ApplicationConfigurationResponse(BaseModel):
    chat_task_id: Optional[str] = None
    document_storage_configuration: Optional[DocumentStorageConfigurationResponse] = (
        None
    )
    max_llm_rules_per_task_count: int


class ConversationBaseResponse(BaseModel):
    id: str
    updated_at: datetime


class ConversationResponse(ConversationBaseResponse):
    inferences: list[ExternalInference]


class HealthResponse(BaseModel):
    message: str
    build_version: Optional[str] = None


class DatasetResponse(BaseModel):
    id: UUID = Field(description="ID of the dataset.")
    name: str = Field(
        description="Name of the dataset.",
    )
    description: Optional[str] = Field(
        default=None,
        description="Description of the dataset.",
    )
    metadata: Optional[dict] = Field(
        default=None,
        description="Any metadata to include that describes additional information about the dataset.",
    )
    created_at: int = Field(
        description="Timestamp representing the time of dataset creation in unix milliseconds.",
    )
    updated_at: int = Field(
        description="Timestamp representing the time of the last dataset update in unix milliseconds.",
    )
    latest_version_number: Optional[int] = Field(
        default=None,
        description="Version number representing the latest version of the dataset. If unset, no versions exist for the dataset yet.",
    )


class SearchDatasetsResponse(BaseModel):
    count: int = Field(
        description="The total number of datasets matching the parameters.",
    )
    datasets: list[DatasetResponse] = Field(
        description="List of datasets matching the search filters. Length is less than or equal to page_size parameter",
    )


class DatasetVersionRowColumnItemResponse(BaseModel):
    column_name: str = Field(description="Name of the column.")
    column_value: str = Field(description="Value of the column.")


class DatasetVersionRowResponse(BaseModel):
    id: UUID = Field(description="ID of the version field.")
    data: List[DatasetVersionRowColumnItemResponse] = Field(
        description="List of column names and values in the row.",
    )
    created_at: int = Field(
        description="Timestamp representing the time of dataset row creation in unix milliseconds. May differ within "
        "a version if a row already existed in a past version of the dataset.",
    )


class DatasetVersionMetadataResponse(BaseModel):
    version_number: int = Field(description="Version number of the dataset version.")
    created_at: int = Field(
        description="Timestamp representing the time of dataset version creation in unix milliseconds.",
    )
    dataset_id: UUID = Field(description="ID of the dataset.")
    column_names: List[str] = Field(
        description="Names of all columns in the dataset version.",
    )


class DatasetVersionResponse(DatasetVersionMetadataResponse):
    rows: list[DatasetVersionRowResponse] = Field(
        description="list of rows in the dataset version.",
    )
    page: int = Field(description="The current page number for the included rows.")
    page_size: int = Field(description="The number of rows per page.")
    total_pages: int = Field(description="The total number of pages.")
    total_count: int = Field(
        description="The total number of rows in the dataset version.",
    )


class ListDatasetVersionsResponse(BaseModel):
    versions: List[DatasetVersionMetadataResponse] = Field(
        description="List of existing versions for the dataset.",
    )
    page: int = Field(description="The current page number for the included rows.")
    page_size: int = Field(description="The number of rows per page.")
    total_pages: int = Field(description="The total number of pages.")
    total_count: int = Field(
        description="The total number of rows in the dataset version.",
    )


class TraceMetadataResponse(BaseModel):
    """Lightweight trace metadata for list operations"""

    trace_id: str = Field(description="ID of the trace")
    task_id: str = Field(description="Task ID this trace belongs to")
    user_id: Optional[str] = Field(None, description="User ID if available")
    session_id: Optional[str] = Field(None, description="Session ID if available")
    start_time: datetime = Field(description="Start time of the earliest span")
    end_time: datetime = Field(description="End time of the latest span")
    span_count: int = Field(description="Number of spans in this trace")
    duration_ms: float = Field(description="Total trace duration in milliseconds")
    created_at: datetime = Field(description="When the trace was first created")
    updated_at: datetime = Field(description="When the trace was last updated")


class SpanMetadataResponse(BaseModel):
    """Lightweight span metadata for list operations"""

    id: str = Field(description="Internal database ID")
    trace_id: str = Field(description="ID of the parent trace")
    span_id: str = Field(description="OpenTelemetry span ID")
    parent_span_id: Optional[str] = Field(None, description="Parent span ID")
    span_kind: Optional[str] = Field(None, description="Type of span (LLM, TOOL, etc.)")
    span_name: Optional[str] = Field(None, description="Human-readable span name")
    start_time: datetime = Field(description="Span start time")
    end_time: datetime = Field(description="Span end time")
    duration_ms: float = Field(description="Span duration in milliseconds")
    task_id: Optional[str] = Field(None, description="Task ID this span belongs to")
    user_id: Optional[str] = Field(None, description="User ID if available")
    session_id: Optional[str] = Field(None, description="Session ID if available")
    status_code: str = Field(description="Status code (Unset, Error, Ok)")
    created_at: datetime = Field(description="When the span was created")
    updated_at: datetime = Field(description="When the span was updated")
    # Note: Excludes raw_data, computed features, and metrics for performance


class SessionMetadataResponse(BaseModel):
    """Session summary metadata"""

    session_id: str = Field(description="Session identifier")
    task_id: str = Field(description="Task ID this session belongs to")
    user_id: Optional[str] = Field(None, description="User ID if available")
    trace_ids: list[str] = Field(description="List of trace IDs in this session")
    trace_count: int = Field(description="Number of traces in this session")
    span_count: int = Field(description="Total number of spans in this session")
    earliest_start_time: datetime = Field(description="Start time of earliest trace")
    latest_end_time: datetime = Field(description="End time of latest trace")
    duration_ms: float = Field(description="Total session duration in milliseconds")


class TraceListResponse(BaseModel):
    """Response for trace list endpoint"""

    count: int = Field(description="Total number of traces matching filters")
    traces: list[TraceMetadataResponse] = Field(description="List of trace metadata")


class SpanListResponse(BaseModel):
    """Response for span list endpoint"""

    count: int = Field(description="Total number of spans matching filters")
    spans: list[SpanMetadataResponse] = Field(description="List of span metadata")


class SessionListResponse(BaseModel):
    """Response for session list endpoint"""

    count: int = Field(description="Total number of sessions matching filters")
    sessions: list[SessionMetadataResponse] = Field(
        description="List of session metadata",
    )


class SessionTracesResponse(BaseModel):
    """Response for session traces endpoint"""

    session_id: str = Field(description="Session identifier")
    count: int = Field(description="Number of traces in this session")
    traces: list[TraceResponse] = Field(description="List of full trace trees")


class TraceUserMetadataResponse(BaseModel):
    """User summary metadata in trace context"""

    user_id: str = Field(description="User identifier")
    task_id: str = Field(description="Task ID this user belongs to")
    session_ids: list[str] = Field(description="List of session IDs for this user")
    session_count: int = Field(description="Number of sessions for this user")
    trace_ids: list[str] = Field(description="List of trace IDs for this user")
    trace_count: int = Field(description="Number of traces for this user")
    span_count: int = Field(description="Total number of spans for this user")
    earliest_start_time: datetime = Field(description="Start time of earliest trace")
    latest_end_time: datetime = Field(description="End time of latest trace")


class TraceUserListResponse(BaseModel):
    """Response for trace user list endpoint"""

    count: int = Field(description="Total number of users matching filters")
    users: list[TraceUserMetadataResponse] = Field(description="List of user metadata")


class AgenticPromptRunResponse(BaseModel):
    content: Optional[str] = None
    tool_calls: Optional[List[ChatCompletionMessageToolCall]] = None
    cost: str


class ModelProviderResponse(BaseModel):
    provider: ModelProvider = Field(description="The model provider")
    enabled: bool = Field(
<<<<<<< HEAD
        description="Whether the provider is enabled with credentials",
=======
        description="Whether the provider is enabled with credentials.",
>>>>>>> f273430a
    )


class ModelProviderList(BaseModel):
    providers: list[ModelProviderResponse] = Field(
        description="List of model providers",
    )


class ModelProviderModelList(BaseModel):
    provider: ModelProvider = Field(description="Provider of the models")
    available_models: List[str] = Field(
        description="Available models from the provider",
    )<|MERGE_RESOLUTION|>--- conflicted
+++ resolved
@@ -234,11 +234,7 @@
 class ModelProviderResponse(BaseModel):
     provider: ModelProvider = Field(description="The model provider")
     enabled: bool = Field(
-<<<<<<< HEAD
-        description="Whether the provider is enabled with credentials",
-=======
         description="Whether the provider is enabled with credentials.",
->>>>>>> f273430a
     )
 
 
