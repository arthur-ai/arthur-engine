from datetime import datetime
from typing import List, Optional, Union

from pydantic import BaseModel, ConfigDict, Field

from schemas.common_schemas import (
    AuthUserRole,
    ExamplesConfig,
    KeywordsConfig,
    PIIConfig,
    RegexConfig,
    ToxicityConfig,
)
from schemas.enums import (
    InferenceFeedbackTarget,
    MetricType,
    PIIEntityTypes,
    RuleResultEnum,
    RuleScope,
    RuleType,
    ToxicityViolationType,
)


class HTTPError(BaseModel):
    detail: str

    model_config = ConfigDict(
        json_schema_extra={
            "example": {"detail": "HTTPException raised."},
        },
    )


class RuleResponse(BaseModel):
    id: str = Field(description="ID of the Rule")
    name: str = Field(description="Name of the Rule")
    type: RuleType = Field(description="Type of Rule")
    apply_to_prompt: bool = Field(description="Rule applies to prompt")
    apply_to_response: bool = Field(description="Rule applies to response")
    enabled: Optional[bool] = Field(
        description="Rule is enabled for the task",
        default=None,
    )
    scope: RuleScope = Field(
        description="Scope of the rule. The rule can be set at default level or task level.",
    )
    # UNIX millis format
    created_at: int = Field(
        description="Time the rule was created in unix milliseconds",
    )
    updated_at: int = Field(
        description="Time the rule was updated in unix milliseconds",
    )
    config: (
        KeywordsConfig
        | RegexConfig
        | ExamplesConfig
        | ToxicityConfig
        | PIIConfig
        | None
    ) = Field(description="Config of the rule", default=None)


class HallucinationClaimResponse(BaseModel):
    claim: str
    valid: bool
    reason: str
    order_number: Optional[int] = Field(
        default=-1,
        description="This field is a helper for ordering the claims",
    )


class PIIEntitySpanResponse(BaseModel):
    entity: PIIEntityTypes
    span: str = Field(
        description="The subtext within the input string that was identified as PII.",
    )
    # Only optional to keep reverse compatibility with old inferences
    confidence: Optional[float] = Field(
        description="Float value representing the confidence score of a given PII identification.",
        default=None,
    )


class KeywordSpanResponse(BaseModel):
    keyword: str = Field(
        description="The keyword from the rule that matched within the input string.",
    )


class RegexSpanResponse(BaseModel):
    matching_text: str = Field(
        description="The subtext within the input string that matched the regex rule.",
    )
    pattern: Optional[str] = Field(
        description="Pattern that yielded the match.",
        default=None,
    )


class BaseDetailsResponse(BaseModel):
    score: Optional[bool] = None
    message: Optional[str] = None


class HallucinationDetailsResponse(BaseDetailsResponse):
    claims: list[HallucinationClaimResponse]


class PIIDetailsResponse(BaseDetailsResponse):
    pii_entities: list[PIIEntitySpanResponse]


class ToxicityDetailsResponse(BaseDetailsResponse):
    toxicity_score: Optional[float] = None
    toxicity_violation_type: ToxicityViolationType

    model_config = ConfigDict(extra="forbid")


class KeywordDetailsResponse(BaseDetailsResponse):
    keyword_matches: list[KeywordSpanResponse] = Field(
        [],
        description="Each keyword in this list corresponds to a keyword that was both configured in the rule that was "
        "run and found in the input text.",
    )

    model_config = ConfigDict(extra="forbid")


class RegexDetailsResponse(BaseDetailsResponse):
    regex_matches: list[RegexSpanResponse] = Field(
        [],
        description="Each string in this list corresponds to a matching span from the input text that matches the "
        "configured regex rule.",
    )

    model_config = ConfigDict(extra="forbid")


class ExternalRuleResult(BaseModel):
    id: str = Field(description=" ID of the rule")
    name: str = Field(description="Name of the rule")
    rule_type: RuleType = Field(description="Type of the rule")
    scope: RuleScope = Field(
        description="Scope of the rule. The rule can be set at default level or task level.",
    )
    result: RuleResultEnum = Field(description="Result if the rule")
    latency_ms: int = Field(description="Duration in millisesconds of rule execution")

    # The super class (BaseDetailsResponse) must come last in this ordering otherwise the fastapi serializer will pick
    # it for the less specific types and you'll waste time figuring out why type1 is being serialized as type2
    # https://github.com/tiangolo/fastapi/issues/2783#issuecomment-776662347
    details: Optional[
        Union[
            KeywordDetailsResponse,
            RegexDetailsResponse,
            HallucinationDetailsResponse,
            PIIDetailsResponse,
            ToxicityDetailsResponse,
            BaseDetailsResponse,
        ]
    ] = Field(description="Details of the rule output", default=None)

    model_config = ConfigDict(
        json_schema_extra={
            "example": {
                "id": "90f18c69-d793-4913-9bde-a0c7f3643de0",
                "name": "PII Rule",
                "result": "Pass",
            },
        },
    )


class ValidationResult(BaseModel):
    inference_id: Optional[str] = Field(description="ID of the inference", default=None)
    rule_results: Optional[List[ExternalRuleResult]] = Field(
        description="List of rule results",
        default=None,
    )
    user_id: Optional[str] = Field(
        description="The user ID this prompt belongs to",
        default=None,
    )

    model_config = ConfigDict(
        json_schema_extra={
            "example": {
                "inference_id": "4dd1fae1-34b9-4aec-8abe-fe7bf12af31d",
                "rule_results": [
                    {
                        "id": "90f18c69-d793-4913-9bde-a0c7f3643de0",
                        "name": "PII Check",
                        "result": "Pass",
                    },
                    {
                        "id": "946c4a44-b367-4229-84d4-1a8e461cb132",
                        "name": "Sensitive Data Check",
                        "result": "Pass",
                    },
                ],
            },
        },
    )
    user_id: Optional[str] = Field(
        description="The unique user ID this prompt belongs to",
        default=None,
    )


class ExternalInferencePrompt(BaseModel):
    id: str
    inference_id: str
    result: RuleResultEnum
    created_at: int
    updated_at: int
    message: str
    prompt_rule_results: List[ExternalRuleResult]
    tokens: int | None = None


class ExternalInferenceResponse(BaseModel):
    id: str
    inference_id: str
    result: RuleResultEnum
    created_at: int
    updated_at: int
    message: str
    context: Optional[str] = None
    response_rule_results: List[ExternalRuleResult]
    tokens: int | None = None


class InferenceFeedbackResponse(BaseModel):
    id: str
    inference_id: str
    target: InferenceFeedbackTarget
    score: int
    reason: Optional[str] = None
    user_id: Optional[str] = None
    created_at: datetime
    updated_at: datetime


class QueryFeedbackResponse(BaseModel):
    feedback: list[InferenceFeedbackResponse] = Field(
        description="List of inferences matching the search filters. Length is less than or equal to page_size parameter",
    )
    page: int = Field(description="The current page number")
    page_size: int = Field(description="The number of feedback items per page")
    total_pages: int = Field(description="The total number of pages")
    total_count: int = Field(
        description="The total number of feedback items matching the query parameters",
    )

    model_config = ConfigDict(
        json_schema_extra={
            "example": {
                "feedback": [
                    {
                        "id": "90f18c69-d793-4913-9bde-a0c7f3643de0",
                        "inference_id": "81437d71-9557-4611-981b-9283d1c98643",
                        "target": "context",
                        "score": "0",
                        "reason": "good reason",
                        "user_id": "user_1",
                        "created_at": "2024-06-06T06:37:46.123-04:00",
                        "updated_at": "2024-06-06T06:37:46.123-04:00",
                    },
                    {
                        "id": "248381c2-543b-4de0-98cd-d7511fee6241",
                        "inference_id": "bcbc7ca0-4cfc-4f67-9cf8-26cb2291ba33",
                        "target": "response_results",
                        "score": "1",
                        "reason": "some reason",
                        "user_id": "user_2",
                        "created_at": "2023-05-05T05:26:35.987-04:00",
                        "updated_at": "2023-05-05T05:26:35.987-04:00",
                    },
                ],
                "page": 1,
                "page_size": 10,
                "total_pages": 1,
                "total_count": 2,
            },
        },
    )


class ExternalInference(BaseModel):
    id: str
    result: RuleResultEnum
    created_at: int
    updated_at: int
    task_id: Optional[str] = None
    task_name: str | None = None
    conversation_id: Optional[str] = None
    inference_prompt: ExternalInferencePrompt
    inference_response: Optional[ExternalInferenceResponse] = None
    inference_feedback: List[InferenceFeedbackResponse]
    user_id: str | None = None


class QueryInferencesResponse(BaseModel):
    count: int = Field(
        description="The total number of inferences matching the query parameters",
    )
    inferences: list[ExternalInference] = Field(
        description="List of inferences matching the search filters. Length is less than or equal to page_size parameter",
    )

    model_config = ConfigDict(
        json_schema_extra={
            "example": {
                "count": 1,
                "inferences": [
                    {
                        "id": "957df309-c907-4b77-abe5-15dd00c081f7",
                        "result": "Pass",
                        "created_at": 1723204737120,
                        "updated_at": 1723204787050,
                        "task_id": "957df309-c907-4b77-abe5-15dd00c081f8",
                        "task_name": "My task name",
                        "conversation_id": "957df309-c907-4b77-abe5-15dd00c08112",
                        "inference_prompt": {
                            "id": "834f7ebd-cd6b-4691-9473-8bc350f8922c",
                            "inference_id": "957df309-c907-4b77-abe5-15dd00c081f7",
                            "result": "Pass",
                            "created_at": 1723204737121,
                            "updated_at": 1723204737121,
                            "message": "How many stars are in the solar system?",
                            "prompt_rule_results": [
                                {
                                    "id": "bc599a56-2e31-4cb7-910d-9e5ed6455db2",
                                    "name": "My_PII_Rule",
                                    "rule_type": "PIIDataRule",
                                    "scope": "default",
                                    "result": "Pass",
                                    "latency_ms": 73,
                                    "details": None,
                                },
                            ],
                            "tokens": 100,
                        },
                        "inference_response": {
                            "id": "ec765a75-1479-4938-8e1c-6334b7deb8ce",
                            "inference_id": "957df309-c907-4b77-abe5-15dd00c081f7",
                            "result": "Pass",
                            "created_at": 1723204786599,
                            "updated_at": 1723204786599,
                            "message": "There is one star in solar system.",
                            "context": "Solar system contains one star.",
                            "response_rule_results": [
                                {
                                    "id": "a45267c5-96d9-4de2-a871-debf2c8fdb86",
                                    "name": "My_another_PII_Rule",
                                    "rule_type": "PIIDataRule",
                                    "scope": "default",
                                    "result": "Pass",
                                    "latency_ms": 107,
                                    "details": None,
                                },
                                {
                                    "id": "92b7b46e-eaf2-4226-82d4-be12ceb3e4b7",
                                    "name": "My_Hallucination_Rule",
                                    "rule_type": "ModelHallucinationRuleV2",
                                    "scope": "default",
                                    "result": "Pass",
                                    "latency_ms": 700,
                                    "details": {
                                        "score": True,
                                        "message": "All claims were supported by the context!",
                                        "claims": [
                                            {
                                                "claim": "There is one star in solar system.",
                                                "valid": True,
                                                "reason": "No hallucination detected!",
                                                "order_number": 0,
                                            },
                                        ],
                                        "pii_results": [],
                                        "pii_entities": [],
                                        "toxicity_score": None,
                                    },
                                },
                            ],
                            "tokens": 100,
                        },
                        "inference_feedback": [
                            {
                                "id": "0d602e5c-4ae6-4fc9-a610-68a1d8928ad7",
                                "inference_id": "957df309-c907-4b77-abe5-15dd00c081f7",
                                "target": "context",
                                "score": 100,
                                "reason": "Perfect answer.",
                                "user_id": "957df309-2137-4b77-abe5-15dd00c081f8",
                                "created_at": "2024-08-09T12:08:34.847381",
                                "updated_at": "2024-08-09T12:08:34.847386",
                            },
                        ],
                        "user_id": "957df309-2137-4b77-abe5-15dd00c081f8",
                    },
                ],
            },
        },
    )


class MetricResponse(BaseModel):
    id: str = Field(description="ID of the Metric")
    name: str = Field(description="Name of the Metric")
    type: MetricType = Field(description="Type of the Metric")
    metric_metadata: str = Field(description="Metadata of the Metric")
    config: Optional[str] = Field(
        description="JSON-serialized configuration for the Metric",
        default=None,
    )
    created_at: datetime = Field(
        description="Time the Metric was created in unix milliseconds",
    )
    updated_at: datetime = Field(
        description="Time the Metric was updated in unix milliseconds",
    )
    enabled: Optional[bool] = Field(
        description="Whether the Metric is enabled",
        default=None,
    )


class TaskResponse(BaseModel):
    id: str = Field(description=" ID of the task")
    name: str = Field(description="Name of the task")
    created_at: int = Field(
        description="Time the task was created in unix milliseconds",
    )
    updated_at: int = Field(
        description="Time the task was created in unix milliseconds",
    )
    is_agentic: Optional[bool] = Field(
        description="Whether the task is agentic or not",
        default=None,
    )
    rules: List[RuleResponse] = Field(description="List of all the rules for the task.")
    metrics: Optional[List[MetricResponse]] = Field(
        description="List of all the metrics for the task.",
        default=None,
    )


class SearchTasksResponse(BaseModel):
    count: int = Field(description="The total number of tasks matching the parameters")
    tasks: list[TaskResponse] = Field(
        description="List of tasks matching the search filters. Length is less than or equal to page_size parameter",
    )


class SearchRulesResponse(BaseModel):
    count: int = Field(description="The total number of rules matching the parameters")
    rules: list[RuleResponse] = Field(
        description="List of rules matching the search filters. Length is less than or equal to page_size parameter",
    )


class FileUploadResult(BaseModel):
    id: str
    name: str
    type: str
    word_count: int
    success: bool


class ExternalDocument(BaseModel):
    id: str
    name: str
    type: str
    owner_id: str


class ChatDocumentContext(BaseModel):
    id: str
    seq_num: int
    context: str


class ChatResponse(BaseModel):
    inference_id: str = Field(description="ID of the inference sent to the chat")
    conversation_id: str = Field(description="ID of the conversation session")
    timestamp: int = Field(
        description="Time the inference was made in unix milliseconds",
    )
    retrieved_context: List[ChatDocumentContext] = Field(
        description="related sections of documents that were most relevant to the inference prompt. "
        "Formatted as a list of retrieved context chunks which include document name, seq num, and context.",
    )
    llm_response: str = Field(
        description="response from the LLM for the original user prompt",
    )
    prompt_results: List[ExternalRuleResult] = Field(
        description="list of rule results for the user prompt",
    )
    response_results: List[ExternalRuleResult] = Field(
        description="list of rule results for the llm response",
    )


class DocumentStorageConfigurationResponse(BaseModel):
    storage_environment: Optional[str] = None
    bucket_name: Optional[str] = None
    container_name: Optional[str] = None
    assumable_role_arn: Optional[str] = None


class ApplicationConfigurationResponse(BaseModel):
    chat_task_id: Optional[str] = None
    document_storage_configuration: Optional[DocumentStorageConfigurationResponse] = (
        None
    )
    max_llm_rules_per_task_count: int


class TokenUsageCount(BaseModel):
    inference: int = Field(description="Number of inference tokens sent to Arthur.")
    eval_prompt: int = Field(
        description="Number of Prompt tokens incurred by Arthur rules.",
    )
    eval_completion: int = Field(
        description="Number of Completion tokens incurred by Arthur rules.",
    )
    user_input: int = Field(
        description="Number of user input tokens sent to Arthur. This field is deprecated and will be removed in the future. Use inference instead.",
        json_schema_extra={"deprecated": True},
    )
    prompt: int = Field(
        description="Number of Prompt tokens incurred by Arthur rules. This field is deprecated and will be removed in the future. Use eval_prompt instead.",
        json_schema_extra={"deprecated": True},
    )
    completion: int = Field(
        description="Number of Completion tokens incurred by Arthur rules. This field is deprecated and will be removed in the future. Use eval_completion instead.",
        json_schema_extra={"deprecated": True},
    )


class TokenUsageResponse(BaseModel):
    rule_type: Optional[str] = None
    task_id: Optional[str] = None
    count: TokenUsageCount


class ApiKeyResponse(BaseModel):
    id: str = Field(description="ID of the key")
    key: Optional[str] = Field(
        description="The generated GenAI Engine API key. The key is displayed on key creation request only.",
        default=None,
    )
    description: Optional[str] = Field(
        description="Description of the API key",
        default=None,
    )
    is_active: bool = Field(description="Status of the key.")
    created_at: datetime = Field(description="Creation time of the key")
    deactivated_at: Optional[datetime] = Field(
        description="Deactivation time of the key",
        default=None,
    )
    message: Optional[str] = Field(description="Optional Message", default=None)
    roles: list[str] = Field(
        description="Roles of the API key",
        default=[],
    )


class UserResponse(BaseModel):
    id: str
    email: str
    first_name: Optional[str] = None
    last_name: Optional[str] = None
    roles: list[AuthUserRole]


class ConversationBaseResponse(BaseModel):
    id: str
    updated_at: datetime


class ConversationResponse(ConversationBaseResponse):
    inferences: list[ExternalInference]


class HealthResponse(BaseModel):
    message: str
    build_version: Optional[str] = None


class ChatDefaultTaskResponse(BaseModel):
    task_id: str


<<<<<<< HEAD
class SpanResponse(BaseModel):
    id: str
    trace_id: str
    span_id: str
    parent_span_id: Optional[str] = None
    span_kind: Optional[str] = None
    span_name: Optional[str] = None
    start_time: datetime
    end_time: datetime
    task_id: Optional[str] = None
    created_at: datetime
    updated_at: datetime
    raw_data: dict
    # Span features for LLM spans (computed on-demand)
    system_prompt: Optional[str] = None
    user_query: Optional[str] = None
    response: Optional[str] = None
    context: Optional[List[dict]] = None


class QuerySpansResponse(BaseModel):
    count: int = Field(
        description="The total number of spans matching the query parameters",
    )
    spans: list[SpanResponse] = Field(
        description="List of spans matching the search filters",
    )


class ComputeMetricsFiltersResponse(BaseModel):
    start_time: Optional[datetime] = Field(
        description="Start time filter applied",
        default=None,
    )
    end_time: Optional[datetime] = Field(
        description="End time filter applied",
        default=None,
    )
    conversation_id: Optional[str] = Field(
        description="Conversation ID filter applied",
        default=None,
    )
    user_id: Optional[str] = Field(description="User ID filter applied", default=None)
    page: int = Field(description="Page number used for pagination")
    page_size: int = Field(description="Page size used for pagination")


class ComputeMetricsResponse(BaseModel):
    task_id: str = Field(description="ID of the task for which metrics were computed")
    metrics: list[MetricResponse] = Field(
        description="List of metrics associated with the task",
    )
    span_count: int = Field(description="Number of spans matching the filters")
    spans: list[SpanResponse] = Field(
        description="List of spans used for metric computation",
    )
    filters_applied: ComputeMetricsFiltersResponse = Field(
        description="Filters that were applied to the data",
    )


=======
>>>>>>> b089a7ba
class MetricResultResponse(BaseModel):
    id: str = Field(description="ID of the metric result")
    metric_type: MetricType = Field(description="Type of the metric")
    details: Optional[str] = Field(
        description="JSON-serialized metric details",
        default=None,
    )
    prompt_tokens: int = Field(description="Number of prompt tokens used")
    completion_tokens: int = Field(description="Number of completion tokens used")
    latency_ms: int = Field(description="Latency in milliseconds")
    span_id: str = Field(description="ID of the span this result belongs to")
    metric_id: str = Field(description="ID of the metric that generated this result")
    created_at: datetime = Field(description="Time the result was created")
    updated_at: datetime = Field(description="Time the result was last updated")


class SpanWithMetricsResponse(BaseModel):
    id: str
    trace_id: str
    span_id: str
    parent_span_id: Optional[str] = None
    span_kind: Optional[str] = None
    span_name: Optional[str] = None
    start_time: datetime
    end_time: datetime
    task_id: Optional[str] = None
    created_at: datetime
    updated_at: datetime
    raw_data: dict
    # Span features for LLM spans (computed on-demand)
    system_prompt: Optional[str] = None
    user_query: Optional[str] = None
    response: Optional[str] = None
    context: Optional[List[dict]] = None
    metric_results: list[MetricResultResponse] = Field(
        description="List of metric results for this span",
        default=[],
    )


class QuerySpansResponse(BaseModel):
    count: int = Field(
        description="The total number of spans matching the query parameters",
    )
    spans: list[SpanWithMetricsResponse] = Field(
        description="List of spans with metrics matching the search filters",
    )


class NestedSpanWithMetricsResponse(BaseModel):
    """Nested span response with children for building span trees"""

    id: str
    trace_id: str
    span_id: str
    parent_span_id: Optional[str] = None
    span_kind: Optional[str] = None
    span_name: Optional[str] = None
    start_time: datetime
    end_time: datetime
    task_id: Optional[str] = None
    created_at: datetime
    updated_at: datetime
    raw_data: dict
    # Span features for LLM spans (computed on-demand)
    system_prompt: Optional[str] = None
    user_query: Optional[str] = None
    response: Optional[str] = None
    context: Optional[List[dict]] = None
    metric_results: list[MetricResultResponse] = Field(
        description="List of metric results for this span",
        default=[],
    )
    children: list["NestedSpanWithMetricsResponse"] = Field(
        description="Child spans nested under this span",
        default=[],
    )


class TraceResponse(BaseModel):
    """Response model for a single trace containing nested spans"""

    trace_id: str = Field(description="ID of the trace")
    start_time: datetime = Field(
        description="Start time of the earliest span in this trace",
    )
    end_time: datetime = Field(description="End time of the latest span in this trace")
    root_spans: list[NestedSpanWithMetricsResponse] = Field(
        description="Root spans (spans with no parent) in this trace, with children nested",
        default=[],
    )


class QueryTracesWithMetricsResponse(BaseModel):
    """New response format that groups spans into traces with nested structure"""

    count: int = Field(
        description="The total number of spans matching the query parameters",
    )
    traces: list[TraceResponse] = Field(
        description="List of traces containing nested spans matching the search filters",
    )<|MERGE_RESOLUTION|>--- conflicted
+++ resolved
@@ -598,70 +598,6 @@
     task_id: str
 
 
-<<<<<<< HEAD
-class SpanResponse(BaseModel):
-    id: str
-    trace_id: str
-    span_id: str
-    parent_span_id: Optional[str] = None
-    span_kind: Optional[str] = None
-    span_name: Optional[str] = None
-    start_time: datetime
-    end_time: datetime
-    task_id: Optional[str] = None
-    created_at: datetime
-    updated_at: datetime
-    raw_data: dict
-    # Span features for LLM spans (computed on-demand)
-    system_prompt: Optional[str] = None
-    user_query: Optional[str] = None
-    response: Optional[str] = None
-    context: Optional[List[dict]] = None
-
-
-class QuerySpansResponse(BaseModel):
-    count: int = Field(
-        description="The total number of spans matching the query parameters",
-    )
-    spans: list[SpanResponse] = Field(
-        description="List of spans matching the search filters",
-    )
-
-
-class ComputeMetricsFiltersResponse(BaseModel):
-    start_time: Optional[datetime] = Field(
-        description="Start time filter applied",
-        default=None,
-    )
-    end_time: Optional[datetime] = Field(
-        description="End time filter applied",
-        default=None,
-    )
-    conversation_id: Optional[str] = Field(
-        description="Conversation ID filter applied",
-        default=None,
-    )
-    user_id: Optional[str] = Field(description="User ID filter applied", default=None)
-    page: int = Field(description="Page number used for pagination")
-    page_size: int = Field(description="Page size used for pagination")
-
-
-class ComputeMetricsResponse(BaseModel):
-    task_id: str = Field(description="ID of the task for which metrics were computed")
-    metrics: list[MetricResponse] = Field(
-        description="List of metrics associated with the task",
-    )
-    span_count: int = Field(description="Number of spans matching the filters")
-    spans: list[SpanResponse] = Field(
-        description="List of spans used for metric computation",
-    )
-    filters_applied: ComputeMetricsFiltersResponse = Field(
-        description="Filters that were applied to the data",
-    )
-
-
-=======
->>>>>>> b089a7ba
 class MetricResultResponse(BaseModel):
     id: str = Field(description="ID of the metric result")
     metric_type: MetricType = Field(description="Type of the metric")
