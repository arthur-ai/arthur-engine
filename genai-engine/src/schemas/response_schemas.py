from datetime import datetime
from typing import Any, Dict, List, Literal, Optional, Union
from uuid import UUID

from arthur_common.models.response_schemas import ExternalInference, TraceResponse
from litellm.types.utils import ChatCompletionMessageToolCall
from pydantic import BaseModel, Field
from pydantic_core import Url

from schemas.enums import (
    ConnectionCheckOutcome,
    ModelProvider,
    RagAPIKeyAuthenticationProviderEnum,
    RagProviderAuthenticationMethodEnum,
    RagProviderEnum,
)


class DocumentStorageConfigurationResponse(BaseModel):
    storage_environment: Optional[str] = None
    bucket_name: Optional[str] = None
    container_name: Optional[str] = None
    assumable_role_arn: Optional[str] = None


class ApplicationConfigurationResponse(BaseModel):
    chat_task_id: Optional[str] = None
    document_storage_configuration: Optional[DocumentStorageConfigurationResponse] = (
        None
    )
    max_llm_rules_per_task_count: int


class ConversationBaseResponse(BaseModel):
    id: str
    updated_at: datetime


class ConversationResponse(ConversationBaseResponse):
    inferences: list[ExternalInference]


class HealthResponse(BaseModel):
    message: str
    build_version: Optional[str] = None


class DatasetResponse(BaseModel):
    id: UUID = Field(description="ID of the dataset.")
    name: str = Field(
        description="Name of the dataset.",
    )
    description: Optional[str] = Field(
        default=None,
        description="Description of the dataset.",
    )
    metadata: Optional[dict] = Field(
        default=None,
        description="Any metadata to include that describes additional information about the dataset.",
    )
    created_at: int = Field(
        description="Timestamp representing the time of dataset creation in unix milliseconds.",
    )
    updated_at: int = Field(
        description="Timestamp representing the time of the last dataset update in unix milliseconds.",
    )
    latest_version_number: Optional[int] = Field(
        default=None,
        description="Version number representing the latest version of the dataset. If unset, no versions exist for the dataset yet.",
    )


class SearchDatasetsResponse(BaseModel):
    count: int = Field(
        description="The total number of datasets matching the parameters.",
    )
    datasets: list[DatasetResponse] = Field(
        description="List of datasets matching the search filters. Length is less than or equal to page_size parameter",
    )


class DatasetVersionRowColumnItemResponse(BaseModel):
    column_name: str = Field(description="Name of the column.")
    column_value: str = Field(description="Value of the column.")


class DatasetVersionRowResponse(BaseModel):
    id: UUID = Field(description="ID of the version field.")
    data: List[DatasetVersionRowColumnItemResponse] = Field(
        description="List of column names and values in the row.",
    )
    created_at: int = Field(
        description="Timestamp representing the time of dataset row creation in unix milliseconds. May differ within "
        "a version if a row already existed in a past version of the dataset.",
    )


class DatasetVersionMetadataResponse(BaseModel):
    version_number: int = Field(description="Version number of the dataset version.")
    created_at: int = Field(
        description="Timestamp representing the time of dataset version creation in unix milliseconds.",
    )
    dataset_id: UUID = Field(description="ID of the dataset.")
    column_names: List[str] = Field(
        description="Names of all columns in the dataset version.",
    )


class DatasetVersionResponse(DatasetVersionMetadataResponse):
    rows: list[DatasetVersionRowResponse] = Field(
        description="list of rows in the dataset version.",
    )
    page: int = Field(description="The current page number for the included rows.")
    page_size: int = Field(description="The number of rows per page.")
    total_pages: int = Field(description="The total number of pages.")
    total_count: int = Field(
        description="The total number of rows in the dataset version.",
    )


class ListDatasetVersionsResponse(BaseModel):
    versions: List[DatasetVersionMetadataResponse] = Field(
        description="List of existing versions for the dataset.",
    )
    page: int = Field(description="The current page number for the included rows.")
    page_size: int = Field(description="The number of rows per page.")
    total_pages: int = Field(description="The total number of pages.")
    total_count: int = Field(
        description="The total number of rows in the dataset version.",
    )


class TraceMetadataResponse(BaseModel):
    """Lightweight trace metadata for list operations"""

    trace_id: str = Field(description="ID of the trace")
    task_id: str = Field(description="Task ID this trace belongs to")
    user_id: Optional[str] = Field(None, description="User ID if available")
    session_id: Optional[str] = Field(None, description="Session ID if available")
    start_time: datetime = Field(description="Start time of the earliest span")
    end_time: datetime = Field(description="End time of the latest span")
    span_count: int = Field(description="Number of spans in this trace")
    duration_ms: float = Field(description="Total trace duration in milliseconds")
    created_at: datetime = Field(description="When the trace was first created")
    updated_at: datetime = Field(description="When the trace was last updated")


class SpanMetadataResponse(BaseModel):
    """Lightweight span metadata for list operations"""

    id: str = Field(description="Internal database ID")
    trace_id: str = Field(description="ID of the parent trace")
    span_id: str = Field(description="OpenTelemetry span ID")
    parent_span_id: Optional[str] = Field(None, description="Parent span ID")
    span_kind: Optional[str] = Field(None, description="Type of span (LLM, TOOL, etc.)")
    span_name: Optional[str] = Field(None, description="Human-readable span name")
    start_time: datetime = Field(description="Span start time")
    end_time: datetime = Field(description="Span end time")
    duration_ms: float = Field(description="Span duration in milliseconds")
    task_id: Optional[str] = Field(None, description="Task ID this span belongs to")
    user_id: Optional[str] = Field(None, description="User ID if available")
    session_id: Optional[str] = Field(None, description="Session ID if available")
    status_code: str = Field(description="Status code (Unset, Error, Ok)")
    created_at: datetime = Field(description="When the span was created")
    updated_at: datetime = Field(description="When the span was updated")
    # Note: Excludes raw_data, computed features, and metrics for performance


class SessionMetadataResponse(BaseModel):
    """Session summary metadata"""

    session_id: str = Field(description="Session identifier")
    task_id: str = Field(description="Task ID this session belongs to")
    user_id: Optional[str] = Field(None, description="User ID if available")
    trace_ids: list[str] = Field(description="List of trace IDs in this session")
    trace_count: int = Field(description="Number of traces in this session")
    span_count: int = Field(description="Total number of spans in this session")
    earliest_start_time: datetime = Field(description="Start time of earliest trace")
    latest_end_time: datetime = Field(description="End time of latest trace")
    duration_ms: float = Field(description="Total session duration in milliseconds")


class TraceListResponse(BaseModel):
    """Response for trace list endpoint"""

    count: int = Field(description="Total number of traces matching filters")
    traces: list[TraceMetadataResponse] = Field(description="List of trace metadata")


class SpanListResponse(BaseModel):
    """Response for span list endpoint"""

    count: int = Field(description="Total number of spans matching filters")
    spans: list[SpanMetadataResponse] = Field(description="List of span metadata")


class SessionListResponse(BaseModel):
    """Response for session list endpoint"""

    count: int = Field(description="Total number of sessions matching filters")
    sessions: list[SessionMetadataResponse] = Field(
        description="List of session metadata",
    )


class SessionTracesResponse(BaseModel):
    """Response for session traces endpoint"""

    session_id: str = Field(description="Session identifier")
    count: int = Field(description="Number of traces in this session")
    traces: list[TraceResponse] = Field(description="List of full trace trees")


class TraceUserMetadataResponse(BaseModel):
    """User summary metadata in trace context"""

    user_id: str = Field(description="User identifier")
    task_id: str = Field(description="Task ID this user belongs to")
    session_ids: list[str] = Field(description="List of session IDs for this user")
    session_count: int = Field(description="Number of sessions for this user")
    trace_ids: list[str] = Field(description="List of trace IDs for this user")
    trace_count: int = Field(description="Number of traces for this user")
    span_count: int = Field(description="Total number of spans for this user")
    earliest_start_time: datetime = Field(description="Start time of earliest trace")
    latest_end_time: datetime = Field(description="End time of latest trace")


class TraceUserListResponse(BaseModel):
    """Response for trace user list endpoint"""

    count: int = Field(description="Total number of users matching filters")
    users: list[TraceUserMetadataResponse] = Field(description="List of user metadata")


class AgenticPromptRunResponse(BaseModel):
    content: Optional[str] = None
    tool_calls: Optional[List[ChatCompletionMessageToolCall]] = None
    cost: str


class ModelProviderResponse(BaseModel):
    provider: ModelProvider = Field(description="The model provider")
    enabled: bool = Field(
        description="Whether the provider is enabled with credentials",
    )


class ModelProviderList(BaseModel):
    providers: list[ModelProviderResponse] = Field(
        description="List of model providers",
    )


class ModelProviderModelList(BaseModel):
    provider: ModelProvider = Field(description="Provider of the models")
    available_models: List[str] = Field(
        description="Available models from the provider",
    )


class ApiKeyRagAuthenticationConfigResponse(BaseModel):
    authentication_method: Literal[
        RagProviderAuthenticationMethodEnum.API_KEY_AUTHENTICATION
    ] = RagProviderAuthenticationMethodEnum.API_KEY_AUTHENTICATION
    host_url: Url = Field(description="URL of host instance to authenticate with.")
    rag_provider: RagAPIKeyAuthenticationProviderEnum = Field(
        description="Name of RAG provider to authenticate with.",
    )


RagAuthenticationConfigResponseTypes = Union[ApiKeyRagAuthenticationConfigResponse]


class RagProviderConfigurationResponse(BaseModel):
    id: UUID = Field(description="Unique identifier of the RAG provider configuration.")
    task_id: str = Field(description="ID of parent task.")
    authentication_config: RagAuthenticationConfigResponseTypes = Field(
        description="Configuration of the authentication strategy.",
    )
    name: str = Field(description="Name of RAG provider configuration.")
    description: Optional[str] = Field(
        default=None,
        description="Description of RAG provider configuration.",
    )
    created_at: int = Field(
        description="Time the RAG provider configuration was created in unix milliseconds",
    )
    updated_at: int = Field(
        description="Time the RAG provider configuration was updated in unix milliseconds",
    )


class SearchRagProviderConfigurationsResponse(BaseModel):
    count: int = Field(
        description="The total number of RAG provider configurations matching the parameters.",
    )
    rag_provider_configurations: list[RagProviderConfigurationResponse] = Field(
        description="List of RAG provider configurations matching the search filters. Length is less than or equal to page_size parameter",
    )


<<<<<<< HEAD
class ConnectionCheckResult(BaseModel):
    connection_check_outcome: ConnectionCheckOutcome = Field(
        description="Result of the connection check.",
    )
    failure_reason: Optional[str] = Field(
        default=None,
        description="Explainer of the connection check failure result.",
    )


class WeaviateSimilaritySearchMetadata(BaseModel):
    """
    Metadata from weaviate for a vector object:
    https://weaviate-python-client.readthedocs.io/en/latest/weaviate.collections.classes.html#module-weaviate.collections.classes.internal
    """

    creation_time: Optional[datetime] = Field(
        default=None,
        description="Vector object creation time.",
    )
    last_update_time: Optional[datetime] = Field(
        default=None,
        description="Vector object last update time.",
    )
    distance: Optional[float] = Field(
        default=None,
        description="Raw distance metric used in the vector search. Lower values indicate closer vectors.",
    )
    certainty: Optional[float] = Field(
        default=None,
        description="Similarity score measure between 0 and 1. Higher values correspond to more similar reesults.",
    )
    score: Optional[float] = Field(
        default=None,
        description="Normalized relevance metric that ranks search results.",
    )
    explain_score: Optional[str] = Field(
        default=None,
        description="Explanation of how the score was calculated.",
    )
    is_consistent: Optional[bool] = Field(
        default=None,
        description="Indicates if the object is consistent across all replicates in a multi-node Weaviate cluster.",
    )


class WeaviateSimilaritySearchTextResult(BaseModel):
    """Individual search result from Weaviate"""

    uuid: UUID = Field(description="Unique identifier of the result")
    metadata: Optional[WeaviateSimilaritySearchMetadata] = Field(
        default=None,
        description="Search metadata including distance, score, etc.",
    )
    # left out references for now
    properties: Dict[str, Any] = Field(description="Properties of the result object")
    vector: Optional[Dict[str, Union[List[float], List[List[float]]]]] = Field(
        default=None,
        description="Vector representation",
    )


class WeaviateSimilarityTextSearchResponse(BaseModel):
    """Response from Weaviate similarity text search"""

    rag_provider: Literal[RagProviderEnum.WEAVIATE] = RagProviderEnum.WEAVIATE
    objects: List[WeaviateSimilaritySearchTextResult] = Field(
        description="List of search result objects",
    )


RagProviderSimilarityTextSearchResponseTypes = Union[
    WeaviateSimilarityTextSearchResponse
]


class RagProviderSimilarityTextSearchResponse(BaseModel):
    response: RagProviderSimilarityTextSearchResponseTypes
=======
class AgenticPromptMetadataResponse(BaseModel):
    name: str = Field(description="Name of the prompt")
    versions: int = Field(description="Number of versions of the prompt")
    created_at: datetime = Field(description="Timestamp when the prompt was created")
    latest_version_created_at: datetime = Field(
        description="Timestamp when the last version of the prompt was created",
    )
    deleted_versions: List[int] = Field(
        description="List of deleted versions of the prompt",
    )


class AgenticPromptMetadataListResponse(BaseModel):
    prompt_metadata: list[AgenticPromptMetadataResponse] = Field(
        description="List of prompt metadata",
    )
    count: int = Field(description="Total number of prompts matching filters")


class AgenticPromptVersionResponse(BaseModel):
    version: int = Field(description="Version number of the prompt")
    created_at: datetime = Field(
        description="Timestamp when the prompt version was created",
    )
    deleted_at: Optional[datetime] = Field(
        description="Timestamp when the prompt version was deleted",
    )
    model_provider: ModelProvider = Field(description="Model provider of the prompt")
    model_name: str = Field(description="Model name of the prompt")
    num_messages: int = Field(description="Number of messages in the prompt")
    num_tools: int = Field(description="Number of tools in the prompt")


class AgenticPromptVersionListResponse(BaseModel):
    versions: list[AgenticPromptVersionResponse] = Field(
        description="List of prompt version metadata",
    )
    count: int = Field(description="Total number of prompts matching filters")
>>>>>>> 2f93684e
<|MERGE_RESOLUTION|>--- conflicted
+++ resolved
@@ -299,7 +299,6 @@
     )
 
 
-<<<<<<< HEAD
 class ConnectionCheckResult(BaseModel):
     connection_check_outcome: ConnectionCheckOutcome = Field(
         description="Result of the connection check.",
@@ -378,7 +377,8 @@
 
 class RagProviderSimilarityTextSearchResponse(BaseModel):
     response: RagProviderSimilarityTextSearchResponseTypes
-=======
+
+
 class AgenticPromptMetadataResponse(BaseModel):
     name: str = Field(description="Name of the prompt")
     versions: int = Field(description="Number of versions of the prompt")
@@ -416,5 +416,4 @@
     versions: list[AgenticPromptVersionResponse] = Field(
         description="List of prompt version metadata",
     )
-    count: int = Field(description="Total number of prompts matching filters")
->>>>>>> 2f93684e
+    count: int = Field(description="Total number of prompts matching filters")