--- conflicted
+++ resolved
@@ -1606,31 +1606,7 @@
             updated_at=self.updated_at,
         )
 
-<<<<<<< HEAD
-    def _to_response_model(self) -> SpanResponse:
-        return SpanResponse(
-            id=self.id,
-            trace_id=self.trace_id,
-            span_id=self.span_id,
-            parent_span_id=self.parent_span_id,
-            span_kind=self.span_kind,
-            span_name=self.span_name,
-            start_time=self.start_time,
-            end_time=self.end_time,
-            task_id=self.task_id,
-            raw_data=self.raw_data,
-            created_at=self.created_at,
-            updated_at=self.updated_at,
-            system_prompt=self.system_prompt,
-            user_query=self.user_query,
-            response=self.response,
-            context=self.context,
-        )
-
-    def _to_metrics_response_model(self) -> "SpanWithMetricsResponse":
-=======
     def _to_response_model(self) -> "SpanWithMetricsResponse":
->>>>>>> b089a7ba
         return SpanWithMetricsResponse(
             id=self.id,
             trace_id=self.trace_id,
