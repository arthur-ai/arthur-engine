from abc import ABC, abstractmethod

from schemas.internal_schemas import RagProviderConfiguration
from schemas.request_schemas import (
    RagKeywordSearchSettingRequest,
    RagVectorSimilarityTextSearchSettingRequest,
)
from schemas.response_schemas import (
    ConnectionCheckResult,
<<<<<<< HEAD
    RagProviderQueryResponse,
=======
    RagProviderSimilarityTextSearchResponse,
    SearchRagProviderCollectionsResponse,
>>>>>>> d303add7
)


class RagProviderClient(ABC):
    def __init__(self, provider_config: RagProviderConfiguration) -> None:
        self.provider_config = provider_config

    @abstractmethod
    def test_connection(self) -> ConnectionCheckResult:
        raise NotImplementedError

    @abstractmethod
    def list_collections(self) -> SearchRagProviderCollectionsResponse:
        raise NotImplementedError

    @abstractmethod
    def vector_similarity_text_search(
        self,
        settings_request: RagVectorSimilarityTextSearchSettingRequest,
    ) -> RagProviderQueryResponse:
        raise NotImplementedError

    @abstractmethod
    def keyword_search(
        self,
        settings_request: RagKeywordSearchSettingRequest,
    ) -> RagProviderQueryResponse:
        raise NotImplementedError<|MERGE_RESOLUTION|>--- conflicted
+++ resolved
@@ -7,12 +7,7 @@
 )
 from schemas.response_schemas import (
     ConnectionCheckResult,
-<<<<<<< HEAD
-    RagProviderQueryResponse,
-=======
-    RagProviderSimilarityTextSearchResponse,
     SearchRagProviderCollectionsResponse,
->>>>>>> d303add7
 )
 
 
