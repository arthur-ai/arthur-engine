import weaviate
from fastapi import HTTPException
from weaviate.classes.init import Auth
from weaviate.collections.classes.internal import CrossReferences, QueryReturn
from weaviate.collections.classes.types import Properties
from weaviate.exceptions import WeaviateBaseError, WeaviateQueryError

from clients.rag_providers.rag_provider_client import RagProviderClient
from schemas.enums import ConnectionCheckOutcome
from schemas.internal_schemas import (
    ApiKeyRagAuthenticationConfig,
    RagProviderConfiguration,
)
from schemas.request_schemas import (
    RagKeywordSearchSettingRequest,
    RagVectorSimilarityTextSearchSettingRequest,
)
from schemas.response_schemas import (
    ConnectionCheckResult,
<<<<<<< HEAD
    RagProviderQueryResponse,
    WeaviateQueryResult,
    WeaviateQueryResultMetadata,
    WeaviateQueryResults,
=======
    RagProviderCollectionResponse,
    RagProviderSimilarityTextSearchResponse,
    SearchRagProviderCollectionsResponse,
    WeaviateSimilaritySearchMetadata,
    WeaviateSimilaritySearchTextResult,
    WeaviateSimilarityTextSearchResponse,
>>>>>>> d303add7
)


class WeaviateClient(RagProviderClient):
    def __init__(self, provider_config: RagProviderConfiguration) -> None:
        try:
            if not isinstance(
                provider_config.authentication_config,
                ApiKeyRagAuthenticationConfig,
            ):
                raise HTTPException(
                    status_code=404,
                    detail=f"Unsupported authentication method: {provider_config.authentication_config.authentication_method}",
                )

            self.host_url = provider_config.authentication_config.host_url
            self.api_key = provider_config.authentication_config.api_key
            self.client = weaviate.connect_to_weaviate_cloud(
                cluster_url=str(self.host_url),
                auth_credentials=Auth.api_key(self.api_key.get_secret_value()),
            )

            super().__init__(provider_config)
        except WeaviateBaseError as e:
            # re-raise any weaviate errors as 400s so the details are reported to the user
            raise HTTPException(
                status_code=400,
                detail=f"Error connecting to Weaviate: {e}.",
            )

    def list_collections(self) -> SearchRagProviderCollectionsResponse:
        try:
            response = self.client.collections.list_all(simple=True)
        except WeaviateBaseError as e:
            raise HTTPException(
                status_code=400,
                detail=f"Error querying Weaviate: {e}.",
            )
        collections = [
            RagProviderCollectionResponse(
                identifier=name,
                description=config.description,
            )
            for name, config in response.items()
        ]

        return SearchRagProviderCollectionsResponse(
            count=len(collections),
            rag_provider_collections=collections,
        )

    def test_connection(self) -> ConnectionCheckResult:
        # the constructor initiates the connection to weaviate and there doesn't seem to be a good way
        # to skip it—for now if the request gets here we can consider it to have passed.
        if not self.client.is_connected():
            return ConnectionCheckResult(
                connection_check_outcome=ConnectionCheckOutcome.FAILED,
                failure_reason=f"No error was raised on connection creation but the client was not connected afterwards.",
            )

        return ConnectionCheckResult(
            connection_check_outcome=ConnectionCheckOutcome.PASSED,
        )

    @staticmethod
    def _client_result_to_arthur_response(
        query_return: QueryReturn[Properties, CrossReferences],
    ) -> RagProviderQueryResponse:
        return RagProviderQueryResponse(
            response=WeaviateQueryResults(
                objects=[
                    WeaviateQueryResult(
                        uuid=obj.uuid,
                        metadata=(
                            WeaviateQueryResultMetadata(
                                creation_time=obj.metadata.creation_time,
                                last_update_time=obj.metadata.last_update_time,
                                distance=obj.metadata.distance,
                                certainty=obj.metadata.certainty,
                                score=obj.metadata.score,
                                explain_score=obj.metadata.explain_score,
                                is_consistent=obj.metadata.is_consistent,
                            )
                            if hasattr(obj, "metadata")
                            else None
                        ),
                        properties=obj.properties,
                        vector=obj.vector if hasattr(obj, "vector") else None,
                    )
                    for obj in query_return.objects
                ],
            ),
        )

    def vector_similarity_text_search(
        self,
        settings_request: RagVectorSimilarityTextSearchSettingRequest,
    ) -> RagProviderQueryResponse:
        weaviate_settings = settings_request.settings
        collection = self.client.collections.use(weaviate_settings.collection_name)
        try:
            response = collection.query.near_text(
                # collection_name should not be passed as an argument to this function - it was already used above
                **weaviate_settings._to_client_settings_dict(),
            )
        except WeaviateQueryError as e:
            # raise query errors cleanly so the user knows what went wrong
            # (eg. no vectorizer configured for the collection)
            raise HTTPException(
                status_code=400,
                detail=f"Error querying Weaviate: {e}.",
            )

        return self._client_result_to_arthur_response(response)

    def keyword_search(
        self,
        settings_request: RagKeywordSearchSettingRequest,
    ) -> RagProviderQueryResponse:
        weaviate_settings = settings_request.settings
        collection = self.client.collections.use(weaviate_settings.collection_name)

        # execute search
        try:
            response = collection.query.bm25(
                **weaviate_settings._to_client_settings_dict(),
            )
        except WeaviateQueryError as e:
            # raise query errors cleanly so the user knows what went wrong
            # (eg. no vectorizer configured for the collection)
            raise HTTPException(
                status_code=400,
                detail=f"Error querying Weaviate: {e}.",
            )

        return self._client_result_to_arthur_response(response)

    def __del__(self):
        # client may not have been initialized if clean up happens after a failed class instantiation so validate
        # before closing the connection
        if hasattr(self, "client"):
            self.client.close()<|MERGE_RESOLUTION|>--- conflicted
+++ resolved
@@ -17,19 +17,12 @@
 )
 from schemas.response_schemas import (
     ConnectionCheckResult,
-<<<<<<< HEAD
+    RagProviderCollectionResponse,
     RagProviderQueryResponse,
+    SearchRagProviderCollectionsResponse,
     WeaviateQueryResult,
     WeaviateQueryResultMetadata,
     WeaviateQueryResults,
-=======
-    RagProviderCollectionResponse,
-    RagProviderSimilarityTextSearchResponse,
-    SearchRagProviderCollectionsResponse,
-    WeaviateSimilaritySearchMetadata,
-    WeaviateSimilaritySearchTextResult,
-    WeaviateSimilarityTextSearchResponse,
->>>>>>> d303add7
 )
 
 
