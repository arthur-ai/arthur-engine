--- conflicted
+++ resolved
@@ -3,14 +3,14 @@
 ---
 
 # 10/20/2025
-<<<<<<< HEAD
 - **CHANGE** for **URL**: /api/v2/datasets  added the optional property 'latest_version_number' to the response with the '200' status
 - **CHANGE** for **URL**: /api/v2/datasets/search  added the optional property 'datasets/items/latest_version_number' to the response with the '200' status
 - **CHANGE** for **URL**: /api/v2/datasets/{dataset_id}  added the optional property 'latest_version_number' to the response with the '200' status
 - **CHANGE** for **URL**: /api/v2/datasets/{dataset_id}  added the optional property 'latest_version_number' to the response with the '200' status
 - **CHANGE** for **URL**: /api/v2/datasets/{dataset_id}/versions  added the required property 'rows/items/created_at' to the response with the '200' status
 - **CHANGE** for **URL**: /api/v2/datasets/{dataset_id}/versions/{version_number}  added the required property 'rows/items/created_at' to the response with the '200' status
-=======
+
+# 10/20/2025
 - **BREAKING CHANGE** for **URL**: /api/v1/model_providers/{provider}  the 'api_key' request property type/format changed from 'string'/'' to 'string'/'password'
 - **CHANGE** for **URL**: /api/v1/model_providers/{provider}  the request required property 'api_key' became write-only
 
@@ -296,7 +296,6 @@
 - **CHANGE** for **URL**: /api/v1/{task_id}/agentic_prompts/{prompt_name}/versions/{prompt_version}  removed the 'together_ai' enum value from the 'model_provider' response property for the response status '200'
 - **CHANGE** for **URL**: /api/v1/{task_id}/agentic_prompts/{prompt_name}/versions/{prompt_version}  removed the 'vllm' enum value from the 'model_provider' response property for the response status '200'
 - **CHANGE** for **URL**: /api/v1/{task_id}/agentic_prompts/{prompt_name}/versions/{prompt_version}  removed the 'watsonx' enum value from the 'model_provider' response property for the response status '200'
->>>>>>> 68a6fb4c
 
 # 10/17/2025
 - **BREAKING CHANGE** for **URL**: /api/v1/completions  removed the enum value 'ai21' of the request property 'model_provider'
