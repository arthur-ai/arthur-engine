The intention of this changelog is to document API changes as they happen to effectively communicate them to customers.

---

# 10/14/2025
<<<<<<< HEAD
- **CHANGE** for **URL**: /api/v1/sessions  endpoint added
- **CHANGE** for **URL**: /api/v1/sessions/{session_id}  endpoint added
- **CHANGE** for **URL**: /api/v1/sessions/{session_id}/metrics  endpoint added
- **CHANGE** for **URL**: /api/v1/spans  endpoint added
- **CHANGE** for **URL**: /api/v1/spans/{span_id}  endpoint added
- **CHANGE** for **URL**: /api/v1/spans/{span_id}/metrics  endpoint added
- **CHANGE** for **URL**: /api/v1/traces  endpoint added
- **CHANGE** for **URL**: /api/v1/traces  endpoint added
- **CHANGE** for **URL**: /api/v1/traces/{trace_id}  endpoint added
- **CHANGE** for **URL**: /api/v1/traces/{trace_id}/metrics  endpoint added
=======
- **CHANGE** for **URL**: /api/v1/completions  endpoint added
- **CHANGE** for **URL**: /api/v1/task/{task_id}/prompt/{prompt_name}/versions/{prompt_version}/completions  endpoint added
- **CHANGE** for **URL**: /api/v1/{task_id}/agentic_prompts  endpoint added
- **CHANGE** for **URL**: /api/v1/{task_id}/agentic_prompts/{prompt_name}  endpoint added
- **CHANGE** for **URL**: /api/v1/{task_id}/agentic_prompts/{prompt_name}  endpoint added
- **CHANGE** for **URL**: /api/v1/{task_id}/agentic_prompts/{prompt_name}/versions  endpoint added
- **CHANGE** for **URL**: /api/v1/{task_id}/agentic_prompts/{prompt_name}/versions/{prompt_version}  endpoint added
- **CHANGE** for **URL**: /api/v1/{task_id}/agentic_prompts/{prompt_name}/versions/{prompt_version}  endpoint added
>>>>>>> af68ef66

# 10/10/2025
- **CHANGE** for **URL**: /v1/span/{span_id}/metrics  added the optional property 'session_id' to the response with the '200' status
- **CHANGE** for **URL**: /v1/span/{span_id}/metrics  added the required property 'status_code' to the response with the '200' status
- **CHANGE** for **URL**: /v1/spans/query  added the optional property 'spans/items/session_id' to the response with the '200' status
- **CHANGE** for **URL**: /v1/spans/query  added the required property 'spans/items/status_code' to the response with the '200' status
- **CHANGE** for **URL**: /v1/traces/metrics/  added the optional property 'traces/items/root_spans/items/session_id' to the response with the '200' status
- **CHANGE** for **URL**: /v1/traces/metrics/  added the required property 'traces/items/root_spans/items/status_code' to the response with the '200' status
- **CHANGE** for **URL**: /v1/traces/query  added the optional property 'traces/items/root_spans/items/session_id' to the response with the '200' status
- **CHANGE** for **URL**: /v1/traces/query  added the required property 'traces/items/root_spans/items/status_code' to the response with the '200' status

# 10/09/2025
- **BREAKING CHANGE** for **URL**: /v1/{task_id}/agentic_prompt/delete_prompt/{prompt_name}  api path removed without deprecation
- **BREAKING CHANGE** for **URL**: /v1/{task_id}/agentic_prompt/get_all_prompts  api path removed without deprecation
- **BREAKING CHANGE** for **URL**: /v1/{task_id}/agentic_prompt/get_prompt/{prompt_name}  api path removed without deprecation
- **BREAKING CHANGE** for **URL**: /v1/{task_id}/agentic_prompt/run_prompt  api path removed without deprecation
- **BREAKING CHANGE** for **URL**: /v1/{task_id}/agentic_prompt/run_prompt/{prompt_name}  api path removed without deprecation
- **BREAKING CHANGE** for **URL**: /v1/{task_id}/agentic_prompt/save_prompt  api path removed without deprecation
- **BREAKING CHANGE** for **URL**: /v1/{task_id}/agentic_prompt/update_prompt  api path removed without deprecation

# 10/07/2025
- **CHANGE** for **URL**: /v1/{task_id}/agentic_prompt/delete_prompt/{prompt_name}  endpoint added
- **CHANGE** for **URL**: /v1/{task_id}/agentic_prompt/get_all_prompts  endpoint added
- **CHANGE** for **URL**: /v1/{task_id}/agentic_prompt/get_prompt/{prompt_name}  endpoint added
- **CHANGE** for **URL**: /v1/{task_id}/agentic_prompt/run_prompt  endpoint added
- **CHANGE** for **URL**: /v1/{task_id}/agentic_prompt/run_prompt/{prompt_name}  endpoint added
- **CHANGE** for **URL**: /v1/{task_id}/agentic_prompt/save_prompt  endpoint added
- **CHANGE** for **URL**: /v1/{task_id}/agentic_prompt/update_prompt  endpoint added

# 09/10/2025
- v1/traces/metrics and v1/traces/query added new optional request parameters: 'query_relevance_eq', 'query_relevance_gt', 'query_relevance_gte', 'query_relevance_lt', 'query_relevance_lte', 'response_relevance_eq', 'response_relevance_gt', 'response_relevance_gte', 'response_relevance_lt', 'response_relevance_lte', 'tool_name', 'tool_selection', 'tool_usage', 'trace_duration_eq', 'trace_duration_gt', 'trace_duration_gte', 'trace_duration_lt', 'trace_duration_lte', 'trace_ids', 'span_kind'

# 09/05/2025
- Added span_name to spans response

# 08/27/2025
- **CHANGE** for **URL**: /v1/spans/query  endpoint added

# 08/25/2025
- **BREAKING CHANGE** for **URL**: /api/chat/conversations  the 'page' response's property type/format changed from ''/'' to 'integer'/'' for status '200'
- **BREAKING CHANGE** for **URL**: /api/chat/conversations  the 'pages' response's property type/format changed from ''/'' to 'integer'/'' for status '200'
- **BREAKING CHANGE** for **URL**: /api/chat/conversations  the 'size' response's property type/format changed from ''/'' to 'integer'/'' for status '200'
- **BREAKING CHANGE** for **URL**: /api/chat/conversations  the 'total' response's property type/format changed from ''/'' to 'integer'/'' for status '200'
- **CHANGE** for **URL**: /api/chat/conversations  removed 'subschema #1, subschema #2' from the 'page' response property 'anyOf' list for the response status '200'
- **CHANGE** for **URL**: /api/chat/conversations  removed 'subschema #1, subschema #2' from the 'pages' response property 'anyOf' list for the response status '200'
- **CHANGE** for **URL**: /api/chat/conversations  removed 'subschema #1, subschema #2' from the 'size' response property 'anyOf' list for the response status '200'
- **CHANGE** for **URL**: /api/chat/conversations  removed 'subschema #1, subschema #2' from the 'total' response property 'anyOf' list for the response status '200'
- **CHANGE** for **URL**: /api/chat/conversations  the response property 'pages' became required for the status '200'
# 08/09/2025
Made `bert_f_score` and `reranker_relevance_score` optional.

# 08/08/2025
- **CHANGE**: Made `is_agentic` optional

# 08/04/2025
- **CHANGE**: Forces toxicity threshold to float

# 07/23/2025
- **CHANGE** for **URL**: /v1/spans/{span_id}/metrics/ now returns the span object itself instead of a list of Span objects of len 1
- **CHANGE** for **URL**: /v1/traces/metrics/ and /v1/traces/query updated to return a nested traces object instead of a flat list of spans
# 07/22/2025
- **CHANGE** for **URL**: /api/v2/tasks Added optional metrics to the task response
- **CHANGE** for **URL**: /api/v2/tasks/search  Added optional metrics to the task response
- **CHANGE** for **URL**: /api/v2/tasks/{task_id}  Added optional metrics to the task response
- **CHANGE** for **URL**: Added new endpoints for metrics management /api/v2/tasks/{task_id}/metrics and /api/v2/tasks/{task_id}/metrics/{metric_id}
- **CHANGE** for **URL**: Added new metrics compute endpoints. Span Level: `/v1/span/{span_id}/metrics` and trace level `/v1/traces/metrics/`
- **CHANGE** for **URL**: Added new trace query endpoint `/v1/traces/query`
- **CHANGE** for **URL**: /api/v2/tasks/{task_id}/rules/{rule_id}  added optional metrics to the task response
# 07/21/2025
- **CHANGE** for **URL**: /api/v2/tasks  added is_agentic to the request, and response
- **CHANGE** for **URL**: /api/v2/tasks/search  added is_agentic as a search filter and part of the task response body
- **CHANGE** for **URL**: /api/v2/tasks/{task_id}  added is_agentic to the response
- **CHANGE** for **URL**: /api/v2/tasks/{task_id}/rules/{rule_id}  added is_agentic to the response

# 06/11/2025
- **CHANGE** for **URL**: /v1/spans/query  endpoint added
- **CHANGE** for **URL**: /v1/traces  endpoint added

# 03/25/2025
- **CHANGE** for **URL**: /api/v2/usage/tokens  added the required property '/items/count/eval_completion' to the response with the '200' status
- **CHANGE** for **URL**: /api/v2/usage/tokens  added the required property '/items/count/eval_prompt' to the response with the '200' status
- **CHANGE** for **URL**: /api/v2/usage/tokens  added the required property '/items/count/inference' to the response with the '200' status
- **CHANGE** for **URL**: /api/v2/usage/tokens  added the required property '/items/count/user_input' to the response with the '200' status
# 03/03/2025
- OSS version changelog started<|MERGE_RESOLUTION|>--- conflicted
+++ resolved
@@ -3,7 +3,6 @@
 ---
 
 # 10/14/2025
-<<<<<<< HEAD
 - **CHANGE** for **URL**: /api/v1/sessions  endpoint added
 - **CHANGE** for **URL**: /api/v1/sessions/{session_id}  endpoint added
 - **CHANGE** for **URL**: /api/v1/sessions/{session_id}/metrics  endpoint added
@@ -14,7 +13,6 @@
 - **CHANGE** for **URL**: /api/v1/traces  endpoint added
 - **CHANGE** for **URL**: /api/v1/traces/{trace_id}  endpoint added
 - **CHANGE** for **URL**: /api/v1/traces/{trace_id}/metrics  endpoint added
-=======
 - **CHANGE** for **URL**: /api/v1/completions  endpoint added
 - **CHANGE** for **URL**: /api/v1/task/{task_id}/prompt/{prompt_name}/versions/{prompt_version}/completions  endpoint added
 - **CHANGE** for **URL**: /api/v1/{task_id}/agentic_prompts  endpoint added
@@ -23,7 +21,6 @@
 - **CHANGE** for **URL**: /api/v1/{task_id}/agentic_prompts/{prompt_name}/versions  endpoint added
 - **CHANGE** for **URL**: /api/v1/{task_id}/agentic_prompts/{prompt_name}/versions/{prompt_version}  endpoint added
 - **CHANGE** for **URL**: /api/v1/{task_id}/agentic_prompts/{prompt_name}/versions/{prompt_version}  endpoint added
->>>>>>> af68ef66
 
 # 10/10/2025
 - **CHANGE** for **URL**: /v1/span/{span_id}/metrics  added the optional property 'session_id' to the response with the '200' status
