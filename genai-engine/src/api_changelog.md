--- conflicted
+++ resolved
@@ -2,13 +2,6 @@
 
 ---
 
-<<<<<<< HEAD
-# 08/22/2025
-- **CHANGE** for **URL**: /v1/spans/query  endpoint added
-- Combined SpanResponse and SpanWithMetricsResponse.
-- Removed orphaned response classes. 
-
-=======
 # 08/25/2025
 - **BREAKING CHANGE** for **URL**: /api/chat/conversations  the 'page' response's property type/format changed from ''/'' to 'integer'/'' for status '200'
 - **BREAKING CHANGE** for **URL**: /api/chat/conversations  the 'pages' response's property type/format changed from ''/'' to 'integer'/'' for status '200'
@@ -19,7 +12,12 @@
 - **CHANGE** for **URL**: /api/chat/conversations  removed 'subschema #1, subschema #2' from the 'size' response property 'anyOf' list for the response status '200'
 - **CHANGE** for **URL**: /api/chat/conversations  removed 'subschema #1, subschema #2' from the 'total' response property 'anyOf' list for the response status '200'
 - **CHANGE** for **URL**: /api/chat/conversations  the response property 'pages' became required for the status '200'
->>>>>>> 1952a3ce
+
+# 08/22/2025
+- **CHANGE** for **URL**: /v1/spans/query  endpoint added
+- Combined SpanResponse and SpanWithMetricsResponse.
+- Removed orphaned response classes. 
+
 # 08/09/2025
 Made `bert_f_score` and `reranker_relevance_score` optional.
 
