The intention of this changelog is to document API changes as they happen to effectively communicate them to customers.

---

# 10/15/2025
<<<<<<< HEAD
- **CHANGE** for **URL**: /api/v1/spans  added the new optional 'query' request parameter 'query_relevance_eq'
- **CHANGE** for **URL**: /api/v1/spans  added the new optional 'query' request parameter 'query_relevance_gt'
- **CHANGE** for **URL**: /api/v1/spans  added the new optional 'query' request parameter 'query_relevance_gte'
- **CHANGE** for **URL**: /api/v1/spans  added the new optional 'query' request parameter 'query_relevance_lt'
- **CHANGE** for **URL**: /api/v1/spans  added the new optional 'query' request parameter 'query_relevance_lte'
- **CHANGE** for **URL**: /api/v1/spans  added the new optional 'query' request parameter 'response_relevance_eq'
- **CHANGE** for **URL**: /api/v1/spans  added the new optional 'query' request parameter 'response_relevance_gt'
- **CHANGE** for **URL**: /api/v1/spans  added the new optional 'query' request parameter 'response_relevance_gte'
- **CHANGE** for **URL**: /api/v1/spans  added the new optional 'query' request parameter 'response_relevance_lt'
- **CHANGE** for **URL**: /api/v1/spans  added the new optional 'query' request parameter 'response_relevance_lte'
- **CHANGE** for **URL**: /api/v1/spans  added the new optional 'query' request parameter 'tool_name'
- **CHANGE** for **URL**: /api/v1/spans  added the new optional 'query' request parameter 'tool_selection'
- **CHANGE** for **URL**: /api/v1/spans  added the new optional 'query' request parameter 'tool_usage'
- **CHANGE** for **URL**: /api/v1/spans  added the new optional 'query' request parameter 'trace_duration_eq'
- **CHANGE** for **URL**: /api/v1/spans  added the new optional 'query' request parameter 'trace_duration_gt'
- **CHANGE** for **URL**: /api/v1/spans  added the new optional 'query' request parameter 'trace_duration_gte'
- **CHANGE** for **URL**: /api/v1/spans  added the new optional 'query' request parameter 'trace_duration_lt'
- **CHANGE** for **URL**: /api/v1/spans  added the new optional 'query' request parameter 'trace_duration_lte'
- **CHANGE** for **URL**: /api/v1/spans  added the new optional 'query' request parameter 'trace_ids'

# 10/15/2025
=======
>>>>>>> 7d5ec3b3
- **BREAKING CHANGE** for **URL**: /api/v1/sessions  removed the required property 'sessions/items/task_ids' from the response with the '200' status
- **CHANGE** for **URL**: /api/v1/sessions  added the required property 'sessions/items/task_id' to the response with the '200' status
- **CHANGE** for **URL**: /api/v1/sessions  added the required property 'sessions/items/trace_ids' to the response with the '200' status

# 10/14/2025
- **CHANGE** for **URL**: /api/v1/sessions  endpoint added
- **CHANGE** for **URL**: /api/v1/sessions/{session_id}  endpoint added
- **CHANGE** for **URL**: /api/v1/sessions/{session_id}/metrics  endpoint added
- **CHANGE** for **URL**: /api/v1/spans  endpoint added
- **CHANGE** for **URL**: /api/v1/spans/{span_id}  endpoint added
- **CHANGE** for **URL**: /api/v1/spans/{span_id}/metrics  endpoint added
- **CHANGE** for **URL**: /api/v1/traces  endpoint added
- **CHANGE** for **URL**: /api/v1/traces  endpoint added
- **CHANGE** for **URL**: /api/v1/traces/{trace_id}  endpoint added
- **CHANGE** for **URL**: /api/v1/traces/{trace_id}/metrics  endpoint added
- **CHANGE** for **URL**: /api/v1/completions  endpoint added
- **CHANGE** for **URL**: /api/v1/task/{task_id}/prompt/{prompt_name}/versions/{prompt_version}/completions  endpoint added
- **CHANGE** for **URL**: /api/v1/{task_id}/agentic_prompts  endpoint added
- **CHANGE** for **URL**: /api/v1/{task_id}/agentic_prompts/{prompt_name}  endpoint added
- **CHANGE** for **URL**: /api/v1/{task_id}/agentic_prompts/{prompt_name}  endpoint added
- **CHANGE** for **URL**: /api/v1/{task_id}/agentic_prompts/{prompt_name}/versions  endpoint added
- **CHANGE** for **URL**: /api/v1/{task_id}/agentic_prompts/{prompt_name}/versions/{prompt_version}  endpoint added
- **CHANGE** for **URL**: /api/v1/{task_id}/agentic_prompts/{prompt_name}/versions/{prompt_version}  endpoint added

# 10/10/2025
- **CHANGE** for **URL**: /v1/span/{span_id}/metrics  added the optional property 'session_id' to the response with the '200' status
- **CHANGE** for **URL**: /v1/span/{span_id}/metrics  added the required property 'status_code' to the response with the '200' status
- **CHANGE** for **URL**: /v1/spans/query  added the optional property 'spans/items/session_id' to the response with the '200' status
- **CHANGE** for **URL**: /v1/spans/query  added the required property 'spans/items/status_code' to the response with the '200' status
- **CHANGE** for **URL**: /v1/traces/metrics/  added the optional property 'traces/items/root_spans/items/session_id' to the response with the '200' status
- **CHANGE** for **URL**: /v1/traces/metrics/  added the required property 'traces/items/root_spans/items/status_code' to the response with the '200' status
- **CHANGE** for **URL**: /v1/traces/query  added the optional property 'traces/items/root_spans/items/session_id' to the response with the '200' status
- **CHANGE** for **URL**: /v1/traces/query  added the required property 'traces/items/root_spans/items/status_code' to the response with the '200' status

# 10/09/2025
- **BREAKING CHANGE** for **URL**: /v1/{task_id}/agentic_prompt/delete_prompt/{prompt_name}  api path removed without deprecation
- **BREAKING CHANGE** for **URL**: /v1/{task_id}/agentic_prompt/get_all_prompts  api path removed without deprecation
- **BREAKING CHANGE** for **URL**: /v1/{task_id}/agentic_prompt/get_prompt/{prompt_name}  api path removed without deprecation
- **BREAKING CHANGE** for **URL**: /v1/{task_id}/agentic_prompt/run_prompt  api path removed without deprecation
- **BREAKING CHANGE** for **URL**: /v1/{task_id}/agentic_prompt/run_prompt/{prompt_name}  api path removed without deprecation
- **BREAKING CHANGE** for **URL**: /v1/{task_id}/agentic_prompt/save_prompt  api path removed without deprecation
- **BREAKING CHANGE** for **URL**: /v1/{task_id}/agentic_prompt/update_prompt  api path removed without deprecation

# 10/07/2025
- **CHANGE** for **URL**: /v1/{task_id}/agentic_prompt/delete_prompt/{prompt_name}  endpoint added
- **CHANGE** for **URL**: /v1/{task_id}/agentic_prompt/get_all_prompts  endpoint added
- **CHANGE** for **URL**: /v1/{task_id}/agentic_prompt/get_prompt/{prompt_name}  endpoint added
- **CHANGE** for **URL**: /v1/{task_id}/agentic_prompt/run_prompt  endpoint added
- **CHANGE** for **URL**: /v1/{task_id}/agentic_prompt/run_prompt/{prompt_name}  endpoint added
- **CHANGE** for **URL**: /v1/{task_id}/agentic_prompt/save_prompt  endpoint added
- **CHANGE** for **URL**: /v1/{task_id}/agentic_prompt/update_prompt  endpoint added

# 09/10/2025
- v1/traces/metrics and v1/traces/query added new optional request parameters: 'query_relevance_eq', 'query_relevance_gt', 'query_relevance_gte', 'query_relevance_lt', 'query_relevance_lte', 'response_relevance_eq', 'response_relevance_gt', 'response_relevance_gte', 'response_relevance_lt', 'response_relevance_lte', 'tool_name', 'tool_selection', 'tool_usage', 'trace_duration_eq', 'trace_duration_gt', 'trace_duration_gte', 'trace_duration_lt', 'trace_duration_lte', 'trace_ids', 'span_kind'

# 09/05/2025
- Added span_name to spans response

# 08/27/2025
- **CHANGE** for **URL**: /v1/spans/query  endpoint added

# 08/25/2025
- **BREAKING CHANGE** for **URL**: /api/chat/conversations  the 'page' response's property type/format changed from ''/'' to 'integer'/'' for status '200'
- **BREAKING CHANGE** for **URL**: /api/chat/conversations  the 'pages' response's property type/format changed from ''/'' to 'integer'/'' for status '200'
- **BREAKING CHANGE** for **URL**: /api/chat/conversations  the 'size' response's property type/format changed from ''/'' to 'integer'/'' for status '200'
- **BREAKING CHANGE** for **URL**: /api/chat/conversations  the 'total' response's property type/format changed from ''/'' to 'integer'/'' for status '200'
- **CHANGE** for **URL**: /api/chat/conversations  removed 'subschema #1, subschema #2' from the 'page' response property 'anyOf' list for the response status '200'
- **CHANGE** for **URL**: /api/chat/conversations  removed 'subschema #1, subschema #2' from the 'pages' response property 'anyOf' list for the response status '200'
- **CHANGE** for **URL**: /api/chat/conversations  removed 'subschema #1, subschema #2' from the 'size' response property 'anyOf' list for the response status '200'
- **CHANGE** for **URL**: /api/chat/conversations  removed 'subschema #1, subschema #2' from the 'total' response property 'anyOf' list for the response status '200'
- **CHANGE** for **URL**: /api/chat/conversations  the response property 'pages' became required for the status '200'
# 08/09/2025
Made `bert_f_score` and `reranker_relevance_score` optional.

# 08/08/2025
- **CHANGE**: Made `is_agentic` optional

# 08/04/2025
- **CHANGE**: Forces toxicity threshold to float

# 07/23/2025
- **CHANGE** for **URL**: /v1/spans/{span_id}/metrics/ now returns the span object itself instead of a list of Span objects of len 1
- **CHANGE** for **URL**: /v1/traces/metrics/ and /v1/traces/query updated to return a nested traces object instead of a flat list of spans
# 07/22/2025
- **CHANGE** for **URL**: /api/v2/tasks Added optional metrics to the task response
- **CHANGE** for **URL**: /api/v2/tasks/search  Added optional metrics to the task response
- **CHANGE** for **URL**: /api/v2/tasks/{task_id}  Added optional metrics to the task response
- **CHANGE** for **URL**: Added new endpoints for metrics management /api/v2/tasks/{task_id}/metrics and /api/v2/tasks/{task_id}/metrics/{metric_id}
- **CHANGE** for **URL**: Added new metrics compute endpoints. Span Level: `/v1/span/{span_id}/metrics` and trace level `/v1/traces/metrics/`
- **CHANGE** for **URL**: Added new trace query endpoint `/v1/traces/query`
- **CHANGE** for **URL**: /api/v2/tasks/{task_id}/rules/{rule_id}  added optional metrics to the task response
# 07/21/2025
- **CHANGE** for **URL**: /api/v2/tasks  added is_agentic to the request, and response
- **CHANGE** for **URL**: /api/v2/tasks/search  added is_agentic as a search filter and part of the task response body
- **CHANGE** for **URL**: /api/v2/tasks/{task_id}  added is_agentic to the response
- **CHANGE** for **URL**: /api/v2/tasks/{task_id}/rules/{rule_id}  added is_agentic to the response

# 06/11/2025
- **CHANGE** for **URL**: /v1/spans/query  endpoint added
- **CHANGE** for **URL**: /v1/traces  endpoint added

# 03/25/2025
- **CHANGE** for **URL**: /api/v2/usage/tokens  added the required property '/items/count/eval_completion' to the response with the '200' status
- **CHANGE** for **URL**: /api/v2/usage/tokens  added the required property '/items/count/eval_prompt' to the response with the '200' status
- **CHANGE** for **URL**: /api/v2/usage/tokens  added the required property '/items/count/inference' to the response with the '200' status
- **CHANGE** for **URL**: /api/v2/usage/tokens  added the required property '/items/count/user_input' to the response with the '200' status
# 03/03/2025
- OSS version changelog started<|MERGE_RESOLUTION|>--- conflicted
+++ resolved
@@ -3,7 +3,6 @@
 ---
 
 # 10/15/2025
-<<<<<<< HEAD
 - **CHANGE** for **URL**: /api/v1/spans  added the new optional 'query' request parameter 'query_relevance_eq'
 - **CHANGE** for **URL**: /api/v1/spans  added the new optional 'query' request parameter 'query_relevance_gt'
 - **CHANGE** for **URL**: /api/v1/spans  added the new optional 'query' request parameter 'query_relevance_gte'
@@ -25,13 +24,21 @@
 - **CHANGE** for **URL**: /api/v1/spans  added the new optional 'query' request parameter 'trace_ids'
 
 # 10/15/2025
-=======
->>>>>>> 7d5ec3b3
 - **BREAKING CHANGE** for **URL**: /api/v1/sessions  removed the required property 'sessions/items/task_ids' from the response with the '200' status
 - **CHANGE** for **URL**: /api/v1/sessions  added the required property 'sessions/items/task_id' to the response with the '200' status
 - **CHANGE** for **URL**: /api/v1/sessions  added the required property 'sessions/items/trace_ids' to the response with the '200' status
 
 # 10/14/2025
+- **CHANGE** for **URL**: /api/v1/sessions  endpoint added
+- **CHANGE** for **URL**: /api/v1/sessions/{session_id}  endpoint added
+- **CHANGE** for **URL**: /api/v1/sessions/{session_id}/metrics  endpoint added
+- **CHANGE** for **URL**: /api/v1/spans  endpoint added
+- **CHANGE** for **URL**: /api/v1/spans/{span_id}  endpoint added
+- **CHANGE** for **URL**: /api/v1/spans/{span_id}/metrics  endpoint added
+- **CHANGE** for **URL**: /api/v1/traces  endpoint added
+- **CHANGE** for **URL**: /api/v1/traces  endpoint added
+- **CHANGE** for **URL**: /api/v1/traces/{trace_id}  endpoint added
+- **CHANGE** for **URL**: /api/v1/traces/{trace_id}/metrics  endpoint added
 - **CHANGE** for **URL**: /api/v1/sessions  endpoint added
 - **CHANGE** for **URL**: /api/v1/sessions/{session_id}  endpoint added
 - **CHANGE** for **URL**: /api/v1/sessions/{session_id}/metrics  endpoint added
