--- conflicted
+++ resolved
@@ -2,22 +2,17 @@
 
 ---
 
-# 10/15/2025
-<<<<<<< HEAD
-- **CHANGE** for **URL**: /api/v2/datasets/{dataset_id}/versions  endpoint added
-
-# 10/13/2025
-- **CHANGE** for **URL**: /api/v2/datasets/{dataset_id}/versions  endpoint added
-- **CHANGE** for **URL**: /api/v2/datasets/{dataset_id}/versions/{version_number}  endpoint added
-# 10/13/2025
+# 10/16/2025
+- **CHANGE** for **URL**: /api/v2/datasets  endpoint added
 - **CHANGE** for **URL**: /api/v2/datasets/search  endpoint added
-
-# 10/12/2025
-- **CHANGE** for **URL**: /api/v2/datasets  endpoint added
 - **CHANGE** for **URL**: /api/v2/datasets/{dataset_id}  endpoint added
 - **CHANGE** for **URL**: /api/v2/datasets/{dataset_id}  endpoint added
 - **CHANGE** for **URL**: /api/v2/datasets/{dataset_id}  endpoint added
-=======
+- **CHANGE** for **URL**: /api/v2/datasets/{dataset_id}/versions  endpoint added
+- **CHANGE** for **URL**: /api/v2/datasets/{dataset_id}/versions  endpoint added
+- **CHANGE** for **URL**: /api/v2/datasets/{dataset_id}/versions/{version_number}  endpoint added
+
+# 10/15/2025
 - **BREAKING CHANGE** for **URL**: /api/v1/sessions  removed the required property 'sessions/items/task_ids' from the response with the '200' status
 - **CHANGE** for **URL**: /api/v1/sessions  added the required property 'sessions/items/task_id' to the response with the '200' status
 - **CHANGE** for **URL**: /api/v1/sessions  added the required property 'sessions/items/trace_ids' to the response with the '200' status
@@ -41,7 +36,6 @@
 - **CHANGE** for **URL**: /api/v1/{task_id}/agentic_prompts/{prompt_name}/versions  endpoint added
 - **CHANGE** for **URL**: /api/v1/{task_id}/agentic_prompts/{prompt_name}/versions/{prompt_version}  endpoint added
 - **CHANGE** for **URL**: /api/v1/{task_id}/agentic_prompts/{prompt_name}/versions/{prompt_version}  endpoint added
->>>>>>> 923d0bdd
 
 # 10/10/2025
 - **CHANGE** for **URL**: /v1/span/{span_id}/metrics  added the optional property 'session_id' to the response with the '200' status
