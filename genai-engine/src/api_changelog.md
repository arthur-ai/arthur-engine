--- conflicted
+++ resolved
@@ -3,7 +3,6 @@
 ---
 
 # 10/20/2025
-<<<<<<< HEAD
 - **BREAKING CHANGE** for **URL**: /api/v1/model_providers/{provider}  the 'api_key' request property type/format changed from 'string'/'' to 'string'/'password'
 - **CHANGE** for **URL**: /api/v1/model_providers/{provider}  the request required property 'api_key' became write-only
 
@@ -58,6 +57,11 @@
 - **CHANGE** for **URL**: /api/v1/{task_id}/agentic_prompts/{prompt_name}/versions/{prompt_version}  removed the 'bedrock' enum value from the 'model_provider' response property for the response status '200'
 - **CHANGE** for **URL**: /api/v1/{task_id}/agentic_prompts/{prompt_name}/versions/{prompt_version}  removed the 'sagemaker' enum value from the 'model_provider' response property for the response status '200'
 - **CHANGE** for **URL**: /api/v1/{task_id}/agentic_prompts/{prompt_name}/versions/{prompt_version}  removed the 'vertex_ai' enum value from the 'model_provider' response property for the response status '200'
+
+# 10/20/2025
+- **CHANGE** for **URL**: /api/v1/{task_id}/agentic_prompts  added the optional property 'prompts/items/created_at' to the response with the '200' status
+- **CHANGE** for **URL**: /api/v1/{task_id}/agentic_prompts/{prompt_name}/versions  added the optional property 'prompts/items/created_at' to the response with the '200' status
+- **CHANGE** for **URL**: /api/v1/{task_id}/agentic_prompts/{prompt_name}/versions/{prompt_version}  added the optional property 'created_at' to the response with the '200' status
 
 # 10/17/2025
 - **BREAKING CHANGE** for **URL**: /api/v1/completions  removed the enum value 'ai21' of the request property 'model_provider'
@@ -284,11 +288,6 @@
 - **CHANGE** for **URL**: /api/v1/{task_id}/agentic_prompts/{prompt_name}/versions/{prompt_version}  removed the 'together_ai' enum value from the 'model_provider' response property for the response status '200'
 - **CHANGE** for **URL**: /api/v1/{task_id}/agentic_prompts/{prompt_name}/versions/{prompt_version}  removed the 'vllm' enum value from the 'model_provider' response property for the response status '200'
 - **CHANGE** for **URL**: /api/v1/{task_id}/agentic_prompts/{prompt_name}/versions/{prompt_version}  removed the 'watsonx' enum value from the 'model_provider' response property for the response status '200'
-=======
-- **CHANGE** for **URL**: /api/v1/{task_id}/agentic_prompts  added the optional property 'prompts/items/created_at' to the response with the '200' status
-- **CHANGE** for **URL**: /api/v1/{task_id}/agentic_prompts/{prompt_name}/versions  added the optional property 'prompts/items/created_at' to the response with the '200' status
-- **CHANGE** for **URL**: /api/v1/{task_id}/agentic_prompts/{prompt_name}/versions/{prompt_version}  added the optional property 'created_at' to the response with the '200' status
->>>>>>> 9551c917
 
 # 10/17/2025
 - **BREAKING CHANGE** for **URL**: /api/v1/completions  removed the enum value 'ai21' of the request property 'model_provider'
