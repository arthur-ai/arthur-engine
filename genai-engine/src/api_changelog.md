--- conflicted
+++ resolved
@@ -3,51 +3,10 @@
 ---
 
 # 11/21/2025
-<<<<<<< HEAD
-- **BREAKING CHANGE** for **URL**: /api/v2/datasets/{dataset_id}/transforms  removed the required property 'transforms/items/definition/version' from the response with the '200' status
-- **BREAKING CHANGE** for **URL**: /api/v2/datasets/{dataset_id}/transforms  removed the required property 'definition/version' from the response with the '200' status
-- **BREAKING CHANGE** for **URL**: /api/v2/datasets/{dataset_id}/transforms/{transform_id}  removed the required property 'definition/version' from the response with the '200' status
-- **BREAKING CHANGE** for **URL**: /api/v2/datasets/{dataset_id}/transforms/{transform_id}  removed the required property 'definition/version' from the response with the '200' status
-- **CHANGE** for **URL**: /api/v2/datasets/{dataset_id}/transforms  removed the request property 'definition/version'
-- **CHANGE** for **URL**: /api/v2/datasets/{dataset_id}/transforms/{transform_id}  removed the request property 'definition/anyOf[subschema #1: DatasetTransformDefinition]/version'
-
-# 11/21/2025
-- **BREAKING CHANGE** for **URL**: /api/v2/datasets/{dataset_id}/transforms  added the new required request property 'definition/columns'
-- **BREAKING CHANGE** for **URL**: /api/v2/datasets/{dataset_id}/transforms  added the new required request property 'definition/version'
-- **BREAKING CHANGE** for **URL**: /api/v2/datasets/{dataset_id}/transforms/{transform_id}  removed 'subschema #1' from the 'definition' request property 'anyOf' list
-- **CHANGE** for **URL**: /api/v1/tasks/{task_id}/prompt_experiments  added the new optional 'query' request parameter 'dataset_id'
-- **CHANGE** for **URL**: /api/v2/datasets/{dataset_id}/transforms  added the required property 'transforms/items/definition/columns' to the response with the '200' status
-- **CHANGE** for **URL**: /api/v2/datasets/{dataset_id}/transforms  added the required property 'transforms/items/definition/version' to the response with the '200' status
-- **CHANGE** for **URL**: /api/v2/datasets/{dataset_id}/transforms  added the required property 'definition/columns' to the response with the '200' status
-- **CHANGE** for **URL**: /api/v2/datasets/{dataset_id}/transforms  added the required property 'definition/version' to the response with the '200' status
-- **CHANGE** for **URL**: /api/v2/datasets/{dataset_id}/transforms/{transform_id}  added the required property 'definition/columns' to the response with the '200' status
-- **CHANGE** for **URL**: /api/v2/datasets/{dataset_id}/transforms/{transform_id}  added the required property 'definition/version' to the response with the '200' status
-- **CHANGE** for **URL**: /api/v2/datasets/{dataset_id}/transforms/{transform_id}  added '#/components/schemas/DatasetTransformDefinition' to the 'definition' request property 'anyOf' list
-- **CHANGE** for **URL**: /api/v2/datasets/{dataset_id}/transforms/{transform_id}  added the required property 'definition/columns' to the response with the '200' status
-- **CHANGE** for **URL**: /api/v2/datasets/{dataset_id}/transforms/{transform_id}  added the required property 'definition/version' to the response with the '200' status
-
-# 11/21/2025
-- **BREAKING CHANGE** for **URL**: /api/v1/tasks/{task_id}/prompt_experiments  the 'data/items/dataset_id' response's property type/format changed from 'string'/'' to 'string'/'uuid' for status '200'
-- **BREAKING CHANGE** for **URL**: /api/v1/tasks/{task_id}/prompt_experiments  the 'dataset_id' response's property type/format changed from 'string'/'' to 'string'/'uuid' for status '200'
-
-# 11/21/2025
-- **CHANGE** for **URL**: /api/v1/prompt_experiments/{experiment_id}  added the required property 'dataset_ref/name' to the response with the '200' status
-- **CHANGE** for **URL**: /api/v1/tasks/{task_id}/prompt_experiments  added the required property 'data/items/dataset_name' to the response with the '200' status
-- **CHANGE** for **URL**: /api/v1/tasks/{task_id}/prompt_experiments  added the required property 'dataset_name' to the response with the '200' status
-
-# 11/21/2025
-- **CHANGE** for **URL**: /api/v1/tasks/{task_id}/prompt_experiments  added the required property 'data/items/dataset_id' to the response with the '200' status
-- **CHANGE** for **URL**: /api/v1/tasks/{task_id}/prompt_experiments  added the required property 'data/items/dataset_version' to the response with the '200' status
-- **CHANGE** for **URL**: /api/v1/tasks/{task_id}/prompt_experiments  added the required property 'dataset_id' to the response with the '200' status
-- **CHANGE** for **URL**: /api/v1/tasks/{task_id}/prompt_experiments  added the required property 'dataset_version' to the response with the '200' status
-
-# 11/21/2025
-=======
 - **CHANGE** for **URL**: /api/v1/traces  added the new optional 'query' request parameter 'annotation_score'
 - **CHANGE** for **URL**: /api/v1/traces/spans  added the new optional 'query' request parameter 'annotation_score'
 - **CHANGE** for **URL**: /v1/traces/metrics/  added the new optional 'query' request parameter 'annotation_score'
 - **CHANGE** for **URL**: /v1/traces/query  added the new optional 'query' request parameter 'annotation_score'
->>>>>>> 4a0b6a1b
 - **CHANGE** for **URL**: /api/v2/datasets/{dataset_id}/versions/{version_number}/rows/{row_id}  endpoint added
 
 # 11/21/2025
