--- conflicted
+++ resolved
@@ -92,13 +92,7 @@
 ## Advanced - GenAI Engine
 ###################################
 # GenAI Engine version
-<<<<<<< HEAD
-genaiEngineVersion: '2.1.15'
-=======
 genaiEngineVersion: '2.1.16'
-# GenAI Engine application ingress DNS URL (e.g. arthur-genai-engine.mydomain.com)
-genaiEngineIngressURL: ""
->>>>>>> 7428b20d
 # Max number of tokens GenAI Engine can process against LLM for hallucination data checks
 genaiEngineHallucinationCheckMaxTokenLimit: 3000
 # Max number of tokens GenAI Engine can process against LLM for sensitive data checks
