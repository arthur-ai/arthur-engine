--- conflicted
+++ resolved
@@ -16,13 +16,8 @@
 ]
 
 [tool.poetry.dependencies]
-<<<<<<< HEAD
 python = ">=3.12,<3.13.dev0"
-openai = "1.101.0"
-=======
-python = "3.12.*"
 openai = "1.106.1"
->>>>>>> 85f0ea8e
 fastapi = "0.116.1"
 uvicorn = "0.35.0"
 pydantic = "2.11.7"
