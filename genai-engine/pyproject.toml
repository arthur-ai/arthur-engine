--- conflicted
+++ resolved
@@ -74,11 +74,8 @@
 amplitude-analytics = "^1.1.5"
 sentencepiece = "0.2.1"
 gliner = "0.2.21"
-<<<<<<< HEAD
 arthur-common = "^2.1.60"
-=======
 openinference-semantic-conventions = "^0.1.12"
->>>>>>> 1d85df71
 
 
 [[tool.poetry.source]]
