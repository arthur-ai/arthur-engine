import random
from datetime import datetime
from unittest.mock import MagicMock, patch

import pytest
from arthur_common.models.response_schemas import TaskResponse
from litellm.exceptions import BadRequestError
from litellm.types.utils import ModelResponse

from src.schemas.agentic_prompt_schemas import AgenticPrompt
from tests.clients.base_test_client import GenaiEngineTestClientBase


@pytest.mark.unit_tests
def test_get_agentic_prompt_success(client: GenaiEngineTestClientBase):
    """Test successfully getting an agentic prompt"""
    # Create an agentic task
    task_name = f"agentic_task_{random.random()}"
    status_code, task = client.create_task(task_name, is_agentic=True)
    assert status_code == 200
    assert task.is_agentic == True

    # First save a prompt
    prompt_name = "test_prompt"
    prompt_data = {
        "messages": [{"role": "user", "content": "Hello, world!"}],
        "model_name": "gpt-4",
        "model_provider": "openai",
        "config": {
            "temperature": 0.7,
            "max_tokens": 100,
        },
    }

    response = client.base_client.post(
        f"/api/v1/tasks/{task.id}/prompts/{prompt_name}",
        json=prompt_data,
        headers=client.authorized_user_api_key_headers,
    )
    assert response.status_code == 200

    # Now get the prompt
    response = client.base_client.get(
        f"/api/v1/tasks/{task.id}/prompts/{prompt_name}/versions/1",
        headers=client.authorized_user_api_key_headers,
    )
    assert response.status_code == 200

    prompt_response = response.json()
    assert prompt_response["name"] == prompt_name
    assert prompt_response["messages"] == [{"role": "user", "content": "Hello, world!"}]
    assert prompt_response["model_name"] == "gpt-4"
    assert prompt_response["model_provider"] == "openai"
    assert prompt_response["config"]["temperature"] == 0.7
    assert prompt_response["config"]["max_tokens"] == 100


@pytest.mark.unit_tests
def test_get_agentic_prompt_not_found(client: GenaiEngineTestClientBase):
    """Test getting a prompt that doesn't exist"""
    # Create an agentic task
    task_name = f"agentic_task_{random.random()}"
    status_code, task = client.create_task(task_name, is_agentic=True)
    assert status_code == 200

    # Try to get a non-existent prompt
    response = client.base_client.get(
        f"/api/v1/tasks/{task.id}/prompts/nonexistent_prompt/versions/1",
        headers=client.authorized_user_api_key_headers,
    )
    assert response.status_code == 404
    assert "not found" in response.json()["detail"].lower()


@pytest.mark.unit_tests
def test_get_agentic_prompt_non_agentic_task(client: GenaiEngineTestClientBase):
    """Test getting a prompt from a non-agentic task should fail"""
    # Create a non-agentic task
    task_name = f"non_agentic_task_{random.random()}"
    status_code, task = client.create_task(task_name, is_agentic=False)
    assert status_code == 200
    assert task.is_agentic == False

    # Try to get a prompt from non-agentic task
    response = client.base_client.get(
        f"/api/v1/tasks/{task.id}/prompts/test_prompt/versions/1",
        headers=client.authorized_user_api_key_headers,
    )
    assert response.status_code == 400
    assert "not agentic" in response.json()["detail"].lower()


@pytest.mark.unit_tests
def test_get_all_agentic_prompts_success(client: GenaiEngineTestClientBase):
    """Test getting all prompts for an agentic task"""
    # Create an agentic task
    task_name = f"agentic_task_{random.random()}"
    status_code, task = client.create_task(task_name, is_agentic=True)
    assert status_code == 200

    # Save multiple prompts
    prompts_data = [
        {
            "messages": [{"role": "user", "content": "First prompt"}],
            "model_name": "gpt-4",
            "model_provider": "openai",
        },
        {
            "messages": [{"role": "user", "content": "First prompt"}],
            "model_name": "gpt-4",
            "model_provider": "openai",
        },
        {
            "messages": [{"role": "user", "content": "Second prompt"}],
            "model_name": "gpt-3.5-turbo",
            "model_provider": "openai",
        },
    ]

    prompt_names = ["prompt1", "prompt2", "prompt2"]

    for i, prompt_data in enumerate(prompts_data):
        response = client.base_client.post(
            f"/api/v1/tasks/{task.id}/prompts/{prompt_names[i]}",
            json=prompt_data,
            headers=client.authorized_user_api_key_headers,
        )
        assert response.status_code == 200

    # Get all prompts
    response = client.base_client.get(
        f"/api/v1/tasks/{task.id}/prompts",
        headers=client.authorized_user_api_key_headers,
        params={"sort": "asc"},
    )
    assert response.status_code == 200

    prompts_response = response.json()
    assert "llm_metadata" in prompts_response
    assert len(prompts_response["llm_metadata"]) == 2

    metadata = prompts_response["llm_metadata"]

    for i, llm_metadata in enumerate(metadata):
        assert llm_metadata["name"] == prompt_names[i]
        assert llm_metadata["versions"] == i + 1
        assert llm_metadata["created_at"] is not None
        assert llm_metadata["latest_version_created_at"] is not None
        assert llm_metadata["deleted_versions"] == []

        created = datetime.fromisoformat(llm_metadata["created_at"])
        latest = datetime.fromisoformat(llm_metadata["latest_version_created_at"])

        if i == 0:
            assert abs((created - latest).total_seconds()) < 1
        else:
            assert created != latest


@pytest.mark.unit_tests
def test_get_all_agentic_prompts_empty(client: GenaiEngineTestClientBase):
    """Test getting all prompts when none exist"""
    # Create an agentic task
    task_name = f"agentic_task_{random.random()}"
    status_code, task = client.create_task(task_name, is_agentic=True)
    assert status_code == 200

    # Get all prompts (should be empty)
    response = client.base_client.get(
        f"/api/v1/tasks/{task.id}/prompts",
        headers=client.authorized_user_api_key_headers,
    )
    assert response.status_code == 200

    prompts_response = response.json()
    assert "llm_metadata" in prompts_response
    assert len(prompts_response["llm_metadata"]) == 0


@pytest.mark.unit_tests
@patch("clients.llm.llm_client.completion_cost")
@patch("clients.llm.llm_client.litellm.completion")
def test_run_agentic_prompt_success(
    mock_completion,
    mock_completion_cost,
    client: GenaiEngineTestClientBase,
):
    """Test running an agentic prompt"""
    mock_response = MagicMock(spec=ModelResponse)
    mock_response.choices = [MagicMock()]
    mock_response.choices[0].message = {
        "content": "Test LLM response",
        "tool_calls": None,
    }
    mock_completion.return_value = mock_response
    mock_completion_cost.return_value = 0.001234

    # Create an agentic task
    task_name = f"agentic_task_{random.random()}"
    status_code, task = client.create_task(task_name, is_agentic=True)
    assert status_code == 200

    # configure a provider
    response = client.base_client.put(
        f"/api/v1/model_providers/openai",
        json={"api_key": "test-key"},
        headers=client.authorized_user_api_key_headers,
    )
    assert response.status_code == 201

    # Run a prompt
    prompt_data = {
        "messages": [{"role": "user", "content": "Hello, world!"}],
        "model_name": "gpt-4",
        "model_provider": "openai",
        "config": {
            "temperature": 0.7,
        },
    }

    response = client.base_client.post(
        f"/api/v1/completions",
        json=prompt_data,
        headers=client.authorized_user_api_key_headers,
    )
    assert response.status_code == 200

    run_response = response.json()
    assert run_response["content"] == "Test LLM response"
    assert run_response["cost"] == "0.001234"


@pytest.mark.unit_tests
@patch("clients.llm.llm_client.completion_cost")
@patch("clients.llm.llm_client.litellm.completion")
def test_run_saved_agentic_prompt_success(
    mock_completion,
    mock_completion_cost,
    client: GenaiEngineTestClientBase,
):
    """Test running a saved agentic prompt"""
    mock_response = MagicMock(spec=ModelResponse)
    mock_response.choices = [MagicMock()]
    mock_response.choices[0].message = {
        "content": "Saved prompt response",
        "tool_calls": [{"id": "call_123", "function": {"name": "test_tool"}}],
    }
    mock_completion.return_value = mock_response
    mock_completion_cost.return_value = 0.002345

    # Create an agentic task
    task_name = f"agentic_task_{random.random()}"
    status_code, task = client.create_task(task_name, is_agentic=True)
    assert status_code == 200

    # configure a provider
    response = client.base_client.put(
        f"/api/v1/model_providers/openai",
        json={"api_key": "test-key"},
        headers=client.authorized_user_api_key_headers,
    )
    assert response.status_code == 201

    # First save a prompt
    prompt_data = {
        "messages": [{"role": "user", "content": "Saved prompt content"}],
        "model_name": "gpt-4",
        "model_provider": "openai",
        "config": {
            "temperature": 0.8,
        },
    }

    prompt_name = "saved_prompt"

    response = client.base_client.post(
        f"/api/v1/tasks/{task.id}/prompts/{prompt_name}",
        json=prompt_data,
        headers=client.authorized_user_api_key_headers,
    )
    assert response.status_code == 200

    # Now run the saved prompt
    response = client.base_client.post(
        f"/api/v1/tasks/{task.id}/prompts/{prompt_name}/versions/1/completions",
        headers=client.authorized_user_api_key_headers,
    )
    assert response.status_code == 200

    run_response = response.json()
    assert run_response["content"] == "Saved prompt response"
    assert run_response["cost"] == "0.002345"
    assert run_response["tool_calls"] == [
        {
            "function": {"arguments": "", "name": "test_tool"},
            "id": "call_123",
            "type": "function",
        },
    ]


@pytest.mark.unit_tests
def test_run_saved_agentic_prompt_not_found(client: GenaiEngineTestClientBase):
    """Test running a saved prompt that doesn't exist"""
    # Create an agentic task
    task_name = f"agentic_task_{random.random()}"
    status_code, task = client.create_task(task_name, is_agentic=True)
    assert status_code == 200

    # Try to run a non-existent saved prompt
    response = client.base_client.post(
        f"/api/v1/tasks/{task.id}/prompts/nonexistent_prompt/versions/1/completions",
        headers=client.authorized_user_api_key_headers,
    )
    assert response.status_code == 400
    assert "not found" in response.json()["detail"].lower()


@pytest.mark.unit_tests
def test_save_agentic_prompt_success(client: GenaiEngineTestClientBase):
    """Test saving an agentic prompt"""
    # Create an agentic task
    task_name = f"agentic_task_{random.random()}"
    status_code, task = client.create_task(task_name, is_agentic=True)
    assert status_code == 200

    # Save a prompt
    prompt_data = {
        "messages": [{"role": "user", "content": "New prompt content"}],
        "model_name": "gpt-4",
        "model_provider": "openai",
        "tools": [{"type": "function", "function": {"name": "calculator"}}],
        "config": {
            "temperature": 0.5,
            "max_tokens": 200,
            "tool_choice": "auto",
        },
    }

    prompt_name = "new_prompt"

    response = client.base_client.post(
        f"/api/v1/tasks/{task.id}/prompts/{prompt_name}",
        json=prompt_data,
        headers=client.authorized_user_api_key_headers,
    )
    assert response.status_code == 200
    assert response.json()["name"] == prompt_name
    assert response.json()["version"] == 1
    assert response.json()["messages"] == prompt_data["messages"]

    # Verify the prompt was saved by retrieving it
    response = client.base_client.get(
        f"/api/v1/tasks/{task.id}/prompts/{prompt_name}/versions/1",
        headers=client.authorized_user_api_key_headers,
    )
    assert response.status_code == 200

    saved_prompt = response.json()
    assert saved_prompt["name"] == "new_prompt"
    assert saved_prompt["config"]["temperature"] == 0.5
    assert saved_prompt["config"]["max_tokens"] == 200
    assert saved_prompt["tools"] == [
        {"type": "function", "function": {"name": "calculator"}},
    ]


@pytest.mark.unit_tests
def test_save_agentic_prompt_duplicate(client: GenaiEngineTestClientBase):
    """Test saving a prompt with duplicate name should be a new version of the prompt"""
    # Create an agentic task
    task_name = f"agentic_task_{random.random()}"
    status_code, task = client.create_task(task_name, is_agentic=True)
    assert status_code == 200

    # Save a prompt
    prompt_data = {
        "messages": [{"role": "user", "content": "First prompt"}],
        "model_name": "gpt-4",
        "model_provider": "openai",
    }

    prompt_name = "duplicate_prompt"

    response = client.base_client.post(
        f"/api/v1/tasks/{task.id}/prompts/{prompt_name}",
        json=prompt_data,
        headers=client.authorized_user_api_key_headers,
    )
    assert response.status_code == 200

    # Try to save another prompt with the same name
    duplicate_prompt_data = {
        "messages": [{"role": "user", "content": "Second prompt"}],
        "model_name": "gpt-3.5-turbo",
        "model_provider": "openai",
    }

    # test saving a prompt with a duplicate name should be a new version of the prompt
    response = client.base_client.post(
        f"/api/v1/tasks/{task.id}/prompts/{prompt_name}",
        json=duplicate_prompt_data,
        headers=client.authorized_user_api_key_headers,
    )
    assert response.status_code == 200
    assert response.json()["name"] == prompt_name
    assert response.json()["version"] == 2
    assert response.json()["messages"] == duplicate_prompt_data["messages"]

    response = client.base_client.get(
        f"/api/v1/tasks/{task.id}/prompts/{prompt_name}/versions/2",
        headers=client.authorized_user_api_key_headers,
    )

    assert response.status_code == 200
    assert response.json()["name"] == prompt_name
    assert response.json()["version"] == 2


@pytest.mark.unit_tests
def test_delete_agentic_prompt_success(client: GenaiEngineTestClientBase):
    """Test deleting an agentic prompt"""
    # Create an agentic task
    task_name = f"agentic_task_{random.random()}"
    status_code, task = client.create_task(task_name, is_agentic=True)
    assert status_code == 200

    # First save a prompt
    prompt_data = {
        "messages": [{"role": "user", "content": "To be deleted"}],
        "model_name": "gpt-4",
        "model_provider": "openai",
    }

    prompt_name = "delete_prompt"

    response = client.base_client.post(
        f"/api/v1/tasks/{task.id}/prompts/{prompt_name}",
        json=prompt_data,
        headers=client.authorized_user_api_key_headers,
    )
    assert response.status_code == 200

    # Verify the prompt exists
    response = client.base_client.get(
        f"/api/v1/tasks/{task.id}/prompts/{prompt_name}/versions/1",
        headers=client.authorized_user_api_key_headers,
    )
    assert response.status_code == 200


@pytest.mark.unit_tests
def test_agentic_prompt_routes_require_authentication(
    client: GenaiEngineTestClientBase,
):
    """Test that all agentic prompt routes require authentication"""
    # Create an agentic task
    task_name = f"agentic_task_{random.random()}"
    status_code, task = client.create_task(task_name, is_agentic=True)
    assert status_code == 200

    # Test all routes without authentication headers
    routes_and_methods = [
        ("GET", f"/api/v1/tasks/{task.id}/prompts/test_prompt/versions/1"),
        ("GET", f"/api/v1/tasks/{task.id}/prompts"),
        ("POST", f"/api/v1/tasks/{task.id}/prompts/test_prompt/versions/1/completions"),
        ("POST", f"/api/v1/tasks/{task.id}/prompts/test_prompt"),
        ("DELETE", f"/api/v1/tasks/{task.id}/prompts/test_prompt/versions/1"),
    ]

    for method, url in routes_and_methods:
        if method == "GET":
            response = client.base_client.get(url)
        elif method == "POST":
            response = client.base_client.post(url, json={})
        elif method == "DELETE":
            response = client.base_client.delete(url)

        # Should return 401 for unauthorized access
        assert (
            response.status_code == 401
        ), f"Route {method} {url} should require authentication"


@pytest.mark.unit_tests
def test_agentic_prompt_invalid_task_id(client: GenaiEngineTestClientBase):
    """Test agentic prompt routes with invalid task ID"""
    invalid_task_id = "00000000-0000-0000-0000-000000000000"

    response = client.base_client.get(
        f"/api/v1/tasks/{invalid_task_id}/prompts/test_prompt/versions/1",
        headers=client.authorized_user_api_key_headers,
    )
    # Should return 404 for non-existent task
    assert response.status_code == 404


@pytest.mark.unit_tests
def test_agentic_prompt_routes_with_malformed_data(client: GenaiEngineTestClientBase):
    """Test agentic prompt routes with malformed request data"""
    # Create an agentic task
    task_name = f"agentic_task_{random.random()}"
    status_code, task = client.create_task(task_name, is_agentic=True)
    assert status_code == 200

    # Test save prompt with missing required fields
    # Missing messages, model_name, model_provider
    response = client.base_client.post(
        f"/api/v1/tasks/{task.id}/prompts/incomplete_prompt",
        json={"model_name": "incomplete_prompt"},
        headers=client.authorized_user_api_key_headers,
    )
    assert response.status_code == 400

    # Test run prompt with invalid data
    response = client.base_client.post(
        f"/api/v1/tasks/{task.id}/prompts/incomplete_prompt/versions/1/completions",
        json={"invalid": "data"},
        headers=client.authorized_user_api_key_headers,
    )
    assert response.status_code == 400

    # Test save prompt with invalid template syntax - should return 400, not 500
    response = client.base_client.post(
        f"/api/v1/tasks/{task.id}/prompts/invalid_template_prompt",
        json={
            "messages": [{"role": "user", "content": "{% end %}"}],
            "model_name": "gpt-4",
            "model_provider": "openai",
        },
        headers=client.authorized_user_api_key_headers,
    )
    assert response.status_code == 400


@pytest.mark.unit_tests
@patch("services.prompt.chat_completion_service.completion_cost")
@patch(
    "services.prompt.chat_completion_service.ChatCompletionService.stream_chat_completion",
)
def test_streaming_agentic_prompt(
    mock_stream_chat_completion,
    mock_completion_cost,
    client: GenaiEngineTestClientBase,
):
    """Test streaming works for both unsaved and saved agentic prompts"""

    async def mock_stream(*args, **kwargs):
        for chunk in ["chunk1", "chunk2", "chunk3"]:
            yield f"event: chunk\ndata: {chunk}\n\n"

    mock_stream_chat_completion.side_effect = mock_stream
    mock_completion_cost.return_value = 0.001

    # Create an agentic task
    task_name = f"agentic_task_{random.random()}"
    status_code, task = client.create_task(task_name, is_agentic=True)
    assert status_code == 200

    # configure a provider
    response = client.base_client.put(
        f"/api/v1/model_providers/openai",
        json={"api_key": "test-key"},
        headers=client.authorized_user_api_key_headers,
    )
    assert response.status_code == 201

    # Run a streaming prompt (with stream=True in completion_request)
    prompt_data = {
        "messages": [{"role": "user", "content": "Stream this"}],
        "model_name": "gpt-4",
        "model_provider": "openai",
        "config": {
            "temperature": 0.7,
        },
    }

    prompt_name = "streaming_prompt"

    completion_request = {"stream": True}
    unsaved_run_data = prompt_data.copy()
    unsaved_run_data["completion_request"] = completion_request

    # Test streaming an unsaved prompt
    with client.base_client.stream(
        "POST",
        "/api/v1/completions",
        json=unsaved_run_data,
        headers=client.authorized_user_api_key_headers,
    ) as response:
        assert response.status_code == 200
        assert response.headers["content-type"].startswith("text/event-stream")
        content = b"".join(response.iter_bytes())
        for chunk in ["chunk1", "chunk2", "chunk3"]:
            assert chunk.encode() in content

    # Save the prompt
    response = client.base_client.post(
        f"/api/v1/tasks/{task.id}/prompts/{prompt_name}",
        json=prompt_data,
        headers=client.authorized_user_api_key_headers,
    )
    assert response.status_code == 200

    # Test saved prompt streaming
    with client.base_client.stream(
        "POST",
        f"/api/v1/tasks/{task.id}/prompts/{prompt_name}/versions/1/completions",
        json=completion_request,
        headers=client.authorized_user_api_key_headers,
    ) as response:
        assert response.status_code == 200
        assert response.headers["content-type"].startswith("text/event-stream")
        content = b"".join(response.iter_bytes())
        for chunk in ["chunk1", "chunk2", "chunk3"]:
            assert chunk.encode() in content


@pytest.mark.unit_tests
@pytest.mark.asyncio
@patch("clients.llm.llm_client.litellm.acompletion")
async def test_run_agentic_prompt_stream_badrequest_returns_error_event(
    mock_acompletion,
    client: GenaiEngineTestClientBase,
):
    """Test that /api/v1/completions yields an error event when LiteLLM raises BadRequestError"""

    model_name = "gpt-4o"
    model_provider = "openai"

    # Simulate LiteLLM failure during streaming
    mock_acompletion.side_effect = BadRequestError(
        "OpenAIException - Invalid schema for response_format 'joke_struct': "
        "In context=(), 'additionalProperties' is required to be supplied and to be false.",
        model=model_name,
        llm_provider=model_provider,
    )

    # configure a provider
    response = client.base_client.put(
        f"/api/v1/model_providers/openai",
        json={"api_key": "test-key"},
        headers=client.authorized_user_api_key_headers,
    )
    assert response.status_code == 201

    prompt_data = {
        "messages": [{"role": "user", "content": "tell me a joke"}],
        "model_name": model_name,
        "model_provider": model_provider,
        "completion_request": {"stream": True},
    }

    # Call the route with streaming enabled
    with client.base_client.stream(
        "POST",
        "/api/v1/completions",
        json=prompt_data,
        headers=client.authorized_user_api_key_headers,
    ) as response:
        assert response.status_code == 200
        assert response.headers["content-type"].startswith("text/event-stream")

        content = b"".join(response.iter_bytes()).decode()
        assert "event: error" in content
        assert "Invalid schema for response_format" in content


@pytest.mark.unit_tests
def test_get_prompt_does_not_raise_err_for_deleted_prompt(
    client: GenaiEngineTestClientBase,
):
    """
    Test retrieving a deleted prompt does not raise an error
    """
    # Create an agentic task
    task_name = f"agentic_task_{random.random()}"
    status_code, task = client.create_task(task_name, is_agentic=True)
    assert status_code == 200

    # Save a prompt
    prompt_data = {
        "messages": [{"role": "user", "content": "First prompt"}],
        "model_name": "gpt-4",
        "model_provider": "openai",
    }

    prompt_name = "test_prompt"

    response = client.base_client.post(
        f"/api/v1/tasks/{task.id}/prompts/{prompt_name}",
        json=prompt_data,
        headers=client.authorized_user_api_key_headers,
    )
    assert response.status_code == 200
    assert response.json()["name"] == prompt_name
    assert response.json()["version"] == 1
    assert response.json()["messages"] == prompt_data["messages"]

    # save 2 versions to have a deleted and non-deleted version
    response = client.base_client.post(
        f"/api/v1/tasks/{task.id}/prompts/{prompt_name}",
        json=prompt_data,
        headers=client.authorized_user_api_key_headers,
    )
    assert response.status_code == 200
    assert response.json()["name"] == prompt_name
    assert response.json()["version"] == 2
    assert response.json()["messages"] == prompt_data["messages"]

    # should not spawn an error
    response = client.base_client.get(
        f"/api/v1/tasks/{task.id}/prompts/{prompt_name}/versions/2",
        headers=client.authorized_user_api_key_headers,
    )
    assert response.status_code == 200
    assert response.json()["name"] == prompt_name
    assert response.json()["version"] == 2

    # delete version 2 of the prompt
    response = client.base_client.delete(
        f"/api/v1/tasks/{task.id}/prompts/{prompt_name}/versions/2",
        headers=client.authorized_user_api_key_headers,
    )
    assert response.status_code == 204

    # should spawn an error
    response = client.base_client.get(
        f"/api/v1/tasks/{task.id}/prompts/{prompt_name}/versions/2",
        headers=client.authorized_user_api_key_headers,
    )
    assert response.status_code == 200
    assert response.json()["name"] == prompt_name
    assert response.json()["version"] == 2
    assert response.json()["messages"] == []
    assert response.json()["model_name"] == ""
    assert response.json()["model_provider"] == "openai"


@pytest.mark.unit_tests
def test_get_all_prompts_includes_deleted_prompts(client: GenaiEngineTestClientBase):
    """
    Test retrieving all prompts includes deleted prompts
    """
    # Create an agentic task
    task_name = f"agentic_task_{random.random()}"
    status_code, task = client.create_task(task_name, is_agentic=True)
    assert status_code == 200

    # Save a prompt
    prompt_data = {
        "messages": [{"role": "user", "content": "First prompt"}],
        "model_name": "gpt-4",
        "model_provider": "openai",
    }

    prompt_name = "test_prompt"

    response = client.base_client.post(
        f"/api/v1/tasks/{task.id}/prompts/{prompt_name}",
        json=prompt_data,
        headers=client.authorized_user_api_key_headers,
    )
    assert response.status_code == 200
    assert response.json()["name"] == prompt_name
    assert response.json()["version"] == 1
    assert response.json()["messages"] == prompt_data["messages"]

    # save 2 versions to have a deleted and non-deleted version
    response = client.base_client.post(
        f"/api/v1/tasks/{task.id}/prompts/{prompt_name}",
        json=prompt_data,
        headers=client.authorized_user_api_key_headers,
    )
    assert response.status_code == 200
    assert response.json()["name"] == prompt_name
    assert response.json()["version"] == 2
    assert response.json()["messages"] == prompt_data["messages"]

    response = client.base_client.get(
        f"/api/v1/tasks/{task.id}/prompts",
        headers=client.authorized_user_api_key_headers,
    )

    metadata = response.json()["llm_metadata"]
    created = datetime.fromisoformat(metadata[0]["created_at"])
    latest = datetime.fromisoformat(metadata[0]["latest_version_created_at"])

    assert response.status_code == 200
    assert len(metadata) == 1
    assert metadata[0]["name"] == prompt_name
    assert metadata[0]["versions"] == 2
    assert metadata[0]["created_at"] is not None
    assert metadata[0]["latest_version_created_at"] is not None
    assert abs((created - latest).total_seconds()) < 1
    assert metadata[0]["deleted_versions"] == []

    # delete version 2 of the prompt
    response = client.base_client.delete(
        f"/api/v1/tasks/{task.id}/prompts/{prompt_name}/versions/2",
        headers=client.authorized_user_api_key_headers,
    )
    assert response.status_code == 204

    response = client.base_client.get(
        f"/api/v1/tasks/{task.id}/prompts",
        headers=client.authorized_user_api_key_headers,
    )
    assert response.status_code == 200
    assert len(response.json()["llm_metadata"]) == 1

    metadata = response.json()["llm_metadata"]
    created = datetime.fromisoformat(metadata[0]["created_at"])
    latest = datetime.fromisoformat(metadata[0]["latest_version_created_at"])

    assert metadata[0]["name"] == prompt_name
    assert metadata[0]["versions"] == 2
    assert metadata[0]["created_at"] is not None
    assert metadata[0]["latest_version_created_at"] is not None
    assert created != latest
    assert metadata[0]["deleted_versions"] == [2]


@pytest.mark.unit_tests
def test_get_prompt_versions(client: GenaiEngineTestClientBase):
    """Test retrieving all versions of a prompt"""
    # Create an agentic task
    task_name = f"agentic_task_{random.random()}"
    status_code, task = client.create_task(task_name, is_agentic=True)
    assert status_code == 200

    # Save a prompt
    prompt_data = {
        "messages": [{"role": "user", "content": "First prompt"}],
        "model_name": "gpt-4",
        "model_provider": "openai",
    }

    prompt_name = "test_prompt"

    response = client.base_client.post(
        f"/api/v1/tasks/{task.id}/prompts/{prompt_name}",
        json=prompt_data,
        headers=client.authorized_user_api_key_headers,
    )
    assert response.status_code == 200
    assert response.json()["name"] == prompt_name
    assert response.json()["version"] == 1
    assert response.json()["messages"] == prompt_data["messages"]

    # save a prompt with a different name
    response = client.base_client.post(
        f"/api/v1/tasks/{task.id}/prompts/{prompt_name}",
        json=prompt_data,
        headers=client.authorized_user_api_key_headers,
    )
    assert response.status_code == 200
    assert response.json()["name"] == prompt_name
    assert response.json()["version"] == 2
    assert response.json()["messages"] == prompt_data["messages"]

    response = client.base_client.get(
        f"/api/v1/tasks/{task.id}/prompts/{prompt_name}/versions",
        headers=client.authorized_user_api_key_headers,
    )
    assert response.status_code == 200
    assert len(response.json()["versions"]) == 2

    for version in response.json()["versions"]:
        assert version["created_at"] is not None
        assert "deleted_at" not in version
        assert version["model_provider"] == "openai"
        assert version["model_name"] == "gpt-4"
        assert version["num_messages"] == 1
        assert version["num_tools"] == 0

    # soft-delete version 2 of the prompt
    response = client.base_client.delete(
        f"/api/v1/tasks/{task.id}/prompts/{prompt_name}/versions/2",
        headers=client.authorized_user_api_key_headers,
    )
    assert response.status_code == 204

    response = client.base_client.get(
        f"/api/v1/tasks/{task.id}/prompts/{prompt_name}/versions",
        headers=client.authorized_user_api_key_headers,
    )
    assert response.status_code == 200
    assert len(response.json()["versions"]) == 2

    for version in response.json()["versions"]:
        assert version["created_at"] is not None
        assert version["model_provider"] == "openai"
        assert version["num_tools"] == 0

        if "deleted_at" in version:
            assert version["num_messages"] == 0
            assert version["model_name"] == ""
        else:
            assert version["num_messages"] == 1
            assert version["model_name"] == "gpt-4"


@pytest.mark.unit_tests
def test_get_unique_prompt_names(client: GenaiEngineTestClientBase):
    """Test retrieving all unique prompt names"""
    # Create an agentic task
    task_name = f"agentic_task_{random.random()}"
    status_code, task = client.create_task(task_name, is_agentic=True)
    assert status_code == 200

    # Save a prompt
    prompt_data = {
        "messages": [{"role": "user", "content": "First prompt"}],
        "model_name": "gpt-4",
        "model_provider": "openai",
    }

    prompt_name = "test_prompt"

    response = client.base_client.post(
        f"/api/v1/tasks/{task.id}/prompts/{prompt_name}",
        json=prompt_data,
        headers=client.authorized_user_api_key_headers,
    )
    assert response.status_code == 200
    assert response.json()["name"] == prompt_name
    assert response.json()["version"] == 1
    assert response.json()["messages"] == prompt_data["messages"]

    # save 2 versions to have a deleted and non-deleted version
    response = client.base_client.post(
        f"/api/v1/tasks/{task.id}/prompts/{prompt_name}",
        json=prompt_data,
        headers=client.authorized_user_api_key_headers,
    )
    assert response.status_code == 200
    assert response.json()["name"] == prompt_name
    assert response.json()["version"] == 2
    assert response.json()["messages"] == prompt_data["messages"]

    response = client.base_client.get(
        f"/api/v1/tasks/{task.id}/prompts/{prompt_name}/versions",
        headers=client.authorized_user_api_key_headers,
    )
    assert response.status_code == 200
    assert len(response.json()["versions"]) == 2

    # delete version 2 of the prompt
    response = client.base_client.delete(
        f"/api/v1/tasks/{task.id}/prompts/{prompt_name}/versions/2",
        headers=client.authorized_user_api_key_headers,
    )
    assert response.status_code == 204

    response = client.base_client.get(
        f"/api/v1/tasks/{task.id}/prompts",
        headers=client.authorized_user_api_key_headers,
    )
    assert response.status_code == 200
    assert response.json()["count"] == 1

    response = client.base_client.get(
        f"/api/v1/tasks/{task.id}/prompts/{prompt_name}/versions",
        headers=client.authorized_user_api_key_headers,
    )
    assert response.status_code == 200
    assert len(response.json()["versions"]) == 2


@pytest.mark.unit_tests
@patch("clients.llm.llm_client.completion_cost")
@patch("clients.llm.llm_client.litellm.completion")
def test_run_deleted_prompt_spawns_error(
    mock_completion,
    mock_completion_cost,
    client: GenaiEngineTestClientBase,
):
    """Test running a deleted version of a saved prompt spawns an error"""
    mock_response = MagicMock(spec=ModelResponse)
    mock_response.choices = [MagicMock()]
    mock_response.choices[0].message = {
        "content": "Test LLM response",
        "tool_calls": None,
    }
    mock_completion.return_value = mock_response
    mock_completion_cost.return_value = 0.001234

    # Create an agentic task
    task_name = f"agentic_task_{random.random()}"
    status_code, task = client.create_task(task_name, is_agentic=True)
    assert status_code == 200

    # Save a prompt
    prompt_data = {
        "messages": [{"role": "user", "content": "First prompt"}],
        "model_name": "gpt-4",
        "model_provider": "openai",
    }

    prompt_name = "test_prompt"

    completion_request = {
        "stream": False,
    }

    response = client.base_client.post(
        f"/api/v1/tasks/{task.id}/prompts/{prompt_name}",
        json=prompt_data,
        headers=client.authorized_user_api_key_headers,
    )
    assert response.status_code == 200
    assert response.json()["name"] == prompt_name
    assert response.json()["version"] == 1
    assert response.json()["messages"] == prompt_data["messages"]

    # save 2 versions to have a deleted and non-deleted version
    response = client.base_client.post(
        f"/api/v1/tasks/{task.id}/prompts/{prompt_name}",
        json=prompt_data,
        headers=client.authorized_user_api_key_headers,
    )
    assert response.status_code == 200
    assert response.json()["name"] == prompt_name
    assert response.json()["version"] == 2
    assert response.json()["messages"] == prompt_data["messages"]

    # soft delete version 2 of the prompt
    response = client.base_client.delete(
        f"/api/v1/tasks/{task.id}/prompts/{prompt_name}/versions/2",
        headers=client.authorized_user_api_key_headers,
    )
    assert response.status_code == 204

    response = client.base_client.post(
        f"/api/v1/tasks/{task.id}/prompts/{prompt_name}/versions/2/completions",
        json=completion_request,
        headers=client.authorized_user_api_key_headers,
    )
    assert response.status_code == 400
    assert (
        "cannot run chat completion for this prompt because it was deleted on"
        in response.json()["detail"].lower()
    )

    # running latest should run the latest non-deleted version of a prompt
    response = client.base_client.post(
        f"/api/v1/tasks/{task.id}/prompts/{prompt_name}/versions/latest/completions",
        json=completion_request,
        headers=client.authorized_user_api_key_headers,
    )
    assert response.status_code == 200
    assert response.json()["content"] == "Test LLM response"
    assert response.json()["cost"] == "0.001234"


@pytest.mark.unit_tests
def test_get_all_prompts_pagination_and_filtering(client: GenaiEngineTestClientBase):
    """Test pagination, sorting, and filtering for get_all_agentic_prompts"""
    # Create an agentic task
    task_name = f"agentic_task_{random.random()}"
    status_code, task = client.create_task(task_name, is_agentic=True)
    assert status_code == 200

    # Create prompts with different providers
    for i, name in enumerate(["alpha", "beta", "gamma"]):
        provider = "openai" if i < 2 else "anthropic"
        model = "gpt-4" if provider == "openai" else "claude-3-5-sonnet"
        prompt_data = {
            "messages": [{"role": "user", "content": f"Prompt {name}"}],
            "model_name": model,
            "model_provider": provider,
        }
        response = client.base_client.post(
            f"/api/v1/tasks/{task.id}/prompts/{name}",
            json=prompt_data,
            headers=client.authorized_user_api_key_headers,
        )
        assert response.status_code == 200

    # Test pagination on get_all_prompts
    response = client.base_client.get(
        f"/api/v1/tasks/{task.id}/prompts",
        headers=client.authorized_user_api_key_headers,
        params={"page": 0, "page_size": 2, "sort": "asc"},
    )
    assert response.status_code == 200
    result = response.json()
    assert len(result["llm_metadata"]) == 2
    assert result["count"] == 3
    assert result["llm_metadata"][0]["name"] == "alpha"

    # Test sorting descending
    response = client.base_client.get(
        f"/api/v1/tasks/{task.id}/prompts",
        headers=client.authorized_user_api_key_headers,
        params={"sort": "desc"},
    )
    assert response.status_code == 200
    result = response.json()
    assert result["llm_metadata"][0]["name"] == "gamma"
    assert result["llm_metadata"][2]["name"] == "alpha"

    # Test filtering by provider
    response = client.base_client.get(
        f"/api/v1/tasks/{task.id}/prompts",
        headers=client.authorized_user_api_key_headers,
        params={"model_provider": "openai"},
    )
    assert response.status_code == 200
    result = response.json()
    assert len(result["llm_metadata"]) == 2
    assert result["count"] == 2


@pytest.mark.unit_tests
def test_get_prompt_versions_pagination_and_filtering(
    client: GenaiEngineTestClientBase,
):
    """Test pagination, sorting, and filtering for get_prompt_versions"""
    # Create an agentic task
    task_name = f"agentic_task_{random.random()}"
    status_code, task = client.create_task(task_name, is_agentic=True)
    assert status_code == 200

    # Create prompts with different versions
    for i in range(4):
        prompt_data = {
            "messages": [{"role": "user", "content": f"Version {i+1}"}],
            "model_name": "gpt-4",
            "model_provider": "openai",
        }
        response = client.base_client.post(
            f"/api/v1/tasks/{task.id}/prompts/alpha",
            json=prompt_data,
            headers=client.authorized_user_api_key_headers,
        )
        assert response.status_code == 200

    # Test version pagination
    response = client.base_client.get(
        f"/api/v1/tasks/{task.id}/prompts/alpha/versions",
        headers=client.authorized_user_api_key_headers,
        params={"page": 0, "page_size": 2, "sort": "desc"},
    )
    assert response.status_code == 200
    result = response.json()
    assert len(result["versions"]) == 2
    assert result["count"] == 4
    assert result["versions"][0]["version"] == 4

    # Test version range filter
    response = client.base_client.get(
        f"/api/v1/tasks/{task.id}/prompts/alpha/versions",
        headers=client.authorized_user_api_key_headers,
        params={"min_version": 2, "max_version": 3},
    )
    assert response.status_code == 200
    result = response.json()
    assert len(result["versions"]) == 2
    assert result["count"] == 2

    # Delete a version and test include_deleted filter
    response = client.base_client.delete(
        f"/api/v1/tasks/{task.id}/prompts/alpha/versions/2",
        headers=client.authorized_user_api_key_headers,
    )
    assert response.status_code == 204

    # Test include deleted (default behavior, exclude_deleted=False)
    response = client.base_client.get(
        f"/api/v1/tasks/{task.id}/prompts/alpha/versions",
        headers=client.authorized_user_api_key_headers,
    )
    assert response.status_code == 200
    result = response.json()
    assert result["count"] == 4  # Includes deleted version by default
    versions = [v["version"] for v in result["versions"]]
    assert 2 in versions

    # Test exclude deleted
    response = client.base_client.get(
        f"/api/v1/tasks/{task.id}/prompts/alpha/versions",
        headers=client.authorized_user_api_key_headers,
        params={"exclude_deleted": True},
    )
    assert response.status_code == 200
    result = response.json()
    assert result["count"] == 3  # One version excluded
    versions = [v["version"] for v in result["versions"]]
    assert 2 not in versions


@pytest.mark.unit_tests
@patch("clients.llm.llm_client.completion_cost")
@patch("clients.llm.llm_client.litellm.completion")
@pytest.mark.parametrize(
    "messages,variables,expected_error",
    [
        ([{"role": "user", "content": "Hello, {{name}}!"}], {"name": "John"}, None),
        ([{"role": "user", "content": "Hello, {{name}}!"}], {"name": ""}, None),
        (
            [{"role": "user", "content": "Hello, {{name}}!"}],
            None,
            "Missing values for the following variables: name",
        ),
        ([{"role": "user", "content": "Hello, name!"}], {"name": "John"}, None),
        ([{"role": "user", "content": "Hello, name!"}], {"first_name": "John"}, None),
        (
            [{"role": "user", "content": "Hello, {{ first_name }} {{ last_name }}!"}],
            {"first_name": "John", "last_name": "Doe"},
            None,
        ),
        (
            [{"role": "user", "content": "Hello, {{ first_name }} {{ last_name }}!"}],
            {"first_name": "John", "name": "Doe"},
            "Missing values for the following variables: last_name",
        ),
        (
            [{"role": "user", "content": "Hello, {{ first_name }} {{ last_name }}!"}],
            {"name1": "John", "name2": "Doe"},
            "Missing values for the following variables: first_name, last_name",
        ),
        (
            [{"role": "user", "content": "Hello, {{ first_name }} {last_name}!"}],
            {"first_name": "John", "name": "Doe"},
            None,
        ),
        (
            [{"role": "user", "content": "Hello, {{ first_name }} {{ last_name }}!"}],
            {"first_name": "", "last_name": ""},
            None,
        ),
    ],
)
def test_run_agentic_prompt_strict_mode(
    mock_completion,
    mock_completion_cost,
    client: GenaiEngineTestClientBase,
    messages,
    variables,
    expected_error,
):
    """Test running an agentic prompt with strict mode"""
    task_name = f"agentic_task_{random.random()}"
    status_code, task = client.create_task(task_name, is_agentic=True)
    assert status_code == 200

    mock_response = MagicMock(spec=ModelResponse)
    mock_response.choices = [MagicMock()]
    mock_response.choices[0].message = {
        "content": "Test LLM response",
        "tool_calls": None,
    }
    mock_completion.return_value = mock_response
    mock_completion_cost.return_value = 0.001234

    prompt_name = "test_prompt"

    prompt_data = {
        "messages": messages,
        "model_name": "gpt-4",
        "model_provider": "openai",
    }

    completion_request = {
        "strict": True,
    }

    if variables:
        completion_request["variables"] = [
            {"name": name, "value": value} for name, value in variables.items()
        ]

    # Save prompt
    response = client.base_client.post(
        f"/api/v1/tasks/{task.id}/prompts/{prompt_name}",
        json=prompt_data,
        headers=client.authorized_user_api_key_headers,
    )
    assert response.status_code == 200

    prompt_data["completion_request"] = completion_request

    # run unsaved prompt with strict=True
    response = client.base_client.post(
        f"/api/v1/completions",
        json=prompt_data,
        headers=client.authorized_user_api_key_headers,
    )
    if expected_error:
        assert response.status_code == 400
        assert response.json()["detail"] == expected_error
    else:
        assert response.status_code == 200

    # run saved prompt with strict=True
    response = client.base_client.post(
        f"/api/v1/tasks/{task.id}/prompts/{prompt_name}/versions/latest/completions",
        json=completion_request,
        headers=client.authorized_user_api_key_headers,
    )
    if expected_error:
        assert response.status_code == 400
        assert response.json()["detail"] == expected_error
    else:
        assert response.status_code == 200

    # Test the renders endpoint with strict=True
    render_request = {
        "completion_request": {
            "strict": True,
        },
    }
    if variables:
        render_request["completion_request"]["variables"] = [
            {"name": name, "value": value} for name, value in variables.items()
        ]

    response = client.base_client.post(
        f"/api/v1/tasks/{task.id}/prompts/{prompt_name}/versions/latest/renders",
        json=render_request,
        headers=client.authorized_user_api_key_headers,
    )
    if expected_error:
        assert response.status_code == 400
        assert response.json()["detail"] == expected_error
    else:
        assert response.status_code == 200
        rendered_prompt = response.json()
        assert rendered_prompt["messages"] is not None
        # Verify the template was actually rendered if we have variables
        if variables:
            for message in rendered_prompt["messages"]:
                # Make sure no template syntax remains in the content
                assert "{{" not in message.get("content", "")
                assert "}}" not in message.get("content", "")

    # set strict=False
    completion_request["strict"] = False
    prompt_data["completion_request"] = completion_request

    # run unsaved prompt with strict=False (should never raise an err for missing variables)
    response = client.base_client.post(
        f"/api/v1/completions",
        json=prompt_data,
        headers=client.authorized_user_api_key_headers,
    )
    assert response.status_code == 200

    # run saved prompt with strict=False
    response = client.base_client.post(
        f"/api/v1/tasks/{task.id}/prompts/{prompt_name}/versions/latest/completions",
        json=completion_request,
        headers=client.authorized_user_api_key_headers,
    )
    assert response.status_code == 200

    # Test the renders endpoint with strict=False (should never raise an error)
    render_request["completion_request"]["strict"] = False
    response = client.base_client.post(
        f"/api/v1/tasks/{task.id}/prompts/{prompt_name}/versions/latest/renders",
        json=render_request,
        headers=client.authorized_user_api_key_headers,
    )
    assert response.status_code == 200
    rendered_prompt = response.json()
    assert rendered_prompt["messages"] is not None


@pytest.mark.unit_tests
@pytest.mark.parametrize(
    "endpoint_type,messages,variables,strict,expected_status,expected_error,expected_content",
    [
        # Unsaved endpoint: successful render with all variables
        (
            "unsaved",
            [
                {
                    "role": "system",
                    "content": "You are a helpful assistant named {{assistant_name}}.",
                },
                {"role": "user", "content": "Hello {{user_name}}, how can I help you?"},
            ],
            [
                {"name": "assistant_name", "value": "Claude"},
                {"name": "user_name", "value": "John"},
            ],
            False,
            200,
            None,
            ["Claude", "John"],
        ),
        # Unsaved endpoint: strict mode with missing variables
        (
            "unsaved",
            [{"role": "user", "content": "Hello {{name}}, your age is {{age}}."}],
            [{"name": "name", "value": "John"}],
            True,
            400,
            "Missing values for the following variables: age",
            None,
        ),
        # Unsaved endpoint: strict mode with all variables provided
        (
            "unsaved",
            [{"role": "user", "content": "Hello {{name}}, your age is {{age}}."}],
            [{"name": "name", "value": "John"}, {"name": "age", "value": "30"}],
            True,
            200,
            None,
            ["John", "30"],
        ),
        # Saved endpoint: successful render with all variables
        (
            "saved",
            [
                {"role": "system", "content": "You are {{bot_name}}."},
                {"role": "user", "content": "Hello, I'm {{user_name}}."},
            ],
            [
                {"name": "bot_name", "value": "Assistant"},
                {"name": "user_name", "value": "Alice"},
            ],
            False,
            200,
            None,
            ["Assistant", "Alice"],
        ),
    ],
)
def test_render_endpoints(
    client: GenaiEngineTestClientBase,
    endpoint_type: str,
    messages: list,
    variables: list,
    strict: bool,
    expected_status: int,
    expected_error: str | None,
    expected_content: list | None,
):
    """Test rendering both saved and unsaved agentic prompts with variables and strict mode"""

    if endpoint_type == "unsaved":
        # Test unsaved render endpoint
        render_request = {
            "messages": messages,
            "completion_request": {
                "variables": variables,
                "strict": strict,
            },
        }

        response = client.base_client.post(
            "/api/v1/prompt_renders",
            json=render_request,
            headers=client.authorized_user_api_key_headers,
        )
    else:
        # Test saved render endpoint - create a task and prompt first
        task_name = f"agentic_task_{random.random()}"
        status_code, task = client.create_task(task_name, is_agentic=True)
        assert status_code == 200

        prompt_name = "test_prompt"
        prompt_data = {
            "messages": messages,
            "model_name": "gpt-4",
            "model_provider": "openai",
        }

        response = client.base_client.post(
            f"/api/v1/tasks/{task.id}/prompts/{prompt_name}",
            json=prompt_data,
            headers=client.authorized_user_api_key_headers,
        )
        assert response.status_code == 200

        render_request = {
            "completion_request": {
                "variables": variables,
                "strict": strict,
            },
        }

        response = client.base_client.post(
            f"/api/v1/tasks/{task.id}/prompts/{prompt_name}/versions/latest/renders",
            json=render_request,
            headers=client.authorized_user_api_key_headers,
        )

    # Verify response
    assert response.status_code == expected_status

    if expected_error:
        assert response.json()["detail"] == expected_error
    else:
        rendered_prompt = response.json()
        assert rendered_prompt["messages"] is not None

        # Check that expected content is in the rendered messages
        if expected_content:
            for content_str in expected_content:
                assert any(
                    content_str in msg.get("content", "")
                    for msg in rendered_prompt["messages"]
                )

            # Verify no template syntax remains
            for msg in rendered_prompt["messages"]:
                assert "{{" not in msg.get("content", "")
                assert "}}" not in msg.get("content", "")


@pytest.mark.unit_tests
@pytest.mark.parametrize("prompt_version", ["latest", "1", "datetime", "tag"])
def test_get_agentic_prompt_by_version_route(
    client: GenaiEngineTestClientBase,
    create_agentic_task: TaskResponse,
    create_agentic_prompt: AgenticPrompt,
    prompt_version,
):
    """Test getting an agentic prompt with different version formats (latest, version number, datetime, tag)"""
    # Create an agentic task
    task_name = f"agentic_task_{random.random()}"
    task = create_agentic_task

    prompt = create_agentic_prompt

    if prompt_version == "datetime":
        prompt_version = prompt.created_at.strftime("%Y-%m-%dT%H:%M:%S")
    elif prompt_version == "tag":
        # Add a tag to the prompt version using the API
        test_tag = "test_tag"
        tag_response = client.base_client.put(
            f"/api/v1/tasks/{task.id}/prompts/{prompt.name}/versions/1/tags",
            json={"tag": test_tag},
            headers=client.authorized_user_api_key_headers,
        )
        assert tag_response.status_code == 200
        prompt_version = test_tag

    # Get the prompt using different version formats
    status_code, prompt_response = client.get_agentic_prompt(
        task_id=task.id,
        prompt_name=prompt.name,
        version=prompt_version,
    )
    assert status_code == 200
    assert prompt_response.name == prompt.name
    assert [
        message.model_dump(exclude_none=True) for message in prompt_response.messages
    ] == [{"role": "user", "content": "Hello, world!"}]
    assert prompt_response.model_name == "gpt-4"
    assert prompt_response.model_provider == "openai"
    assert prompt_response.version == 1
    assert prompt_response.config.temperature == 0.7
    assert prompt_response.config.max_tokens == 100


@pytest.mark.unit_tests
@pytest.mark.parametrize("prompt_version", ["latest", "1", "datetime", "tag"])
def test_soft_delete_agentic_prompt_by_version_route(
    client: GenaiEngineTestClientBase,
    prompt_version,
):
    """Test soft deleting an agentic prompt with different version formats (latest, version number, datetime, tag)"""
    # Create an agentic task
    task_name = f"agentic_task_{random.random()}"
    status_code, task = client.create_task(task_name, is_agentic=True)
    assert status_code == 200

    # Save a prompt
    prompt_name = "test_prompt"
    prompt_data = {
        "messages": [{"role": "user", "content": "Hello, world!"}],
        "model_name": "gpt-4",
        "model_provider": "openai",
        "config": {
            "temperature": 0.7,
            "max_tokens": 100,
        },
    }

    save_response = client.base_client.post(
        f"/api/v1/tasks/{task.id}/prompts/{prompt_name}",
        json=prompt_data,
        headers=client.authorized_user_api_key_headers,
    )
    assert save_response.status_code == 200

<<<<<<< HEAD
    # Add a tag if testing tag-based version
    if prompt_version == "tag":
        test_tag = "test_tag"
        tag_response = client.base_client.put(
            f"/api/v1/tasks/{task.id}/prompts/{prompt_name}/versions/1/tags",
            json={"tag": test_tag},
            headers=client.authorized_user_api_key_headers,
        )
        assert tag_response.status_code == 200
        prompt_version = test_tag
=======
    if prompt_version == "datetime":
        prompt_version = save_response.json()["created_at"]
>>>>>>> c56370c7

    # Get the prompt using different version formats
    response = client.base_client.delete(
        f"/api/v1/tasks/{task.id}/prompts/{prompt_name}/versions/{prompt_version}",
        headers=client.authorized_user_api_key_headers,
    )
    assert response.status_code == 204

    response = client.base_client.get(
        f"/api/v1/tasks/{task.id}/prompts/{prompt_name}/versions/{prompt_version}",
        headers=client.authorized_user_api_key_headers,
    )
    if prompt_version == "latest" or prompt_version == "test_tag":
        assert response.status_code == 404
        assert (
            response.json()["detail"]
            == f"'{prompt_name}' (version '{prompt_version}') not found for task '{task.id}'"
        )
    else:
        assert response.status_code == 200

        prompt_response = response.json()
        assert prompt_response["name"] == prompt_name
        assert prompt_response["messages"] == []
        assert prompt_response["model_name"] == ""
        assert prompt_response["model_provider"] == "openai"
        assert prompt_response["deleted_at"] is not None


@pytest.mark.unit_tests
def test_get_agentic_prompt_by_tag_route_success(
    client: GenaiEngineTestClientBase,
):
    """Test getting an agentic prompt by tag route successfully"""
    # Create an agentic task
    task_name = f"agentic_task_{random.random()}"
    status_code, task = client.create_task(task_name, is_agentic=True)
    assert status_code == 200

    # Save a prompt
    prompt_name = "test_prompt"
    prompt_data = {
        "messages": [{"role": "user", "content": "Hello, world!"}],
        "model_name": "gpt-4",
        "model_provider": "openai",
        "config": {
            "temperature": 0.7,
            "max_tokens": 100,
        },
    }

    save_response = client.base_client.post(
        f"/api/v1/tasks/{task.id}/prompts/{prompt_name}",
        json=prompt_data,
        headers=client.authorized_user_api_key_headers,
    )
    assert save_response.status_code == 200

    add_tag_response = client.base_client.put(
        f"/api/v1/tasks/{task.id}/prompts/{prompt_name}/versions/latest/tags",
        json={"tag": "test_tag"},
        headers=client.authorized_user_api_key_headers,
    )
    assert add_tag_response.status_code == 200

    # Get the prompt using different version formats
    response = client.base_client.get(
        f"/api/v1/tasks/{task.id}/prompts/{prompt_name}/versions/tags/test_tag",
        headers=client.authorized_user_api_key_headers,
    )
    assert response.status_code == 200

    prompt_response = response.json()
    assert prompt_response["name"] == prompt_name
    assert prompt_response["messages"] == prompt_data["messages"]
    assert prompt_response["model_name"] == "gpt-4"
    assert prompt_response["model_provider"] == "openai"
    assert prompt_response["tags"] == ["test_tag"]


@pytest.mark.unit_tests
def test_get_agentic_prompt_by_tag_route_errors(
    client: GenaiEngineTestClientBase,
):
    """Test getting an agentic prompt by tag route successfully"""
    # Create an agentic task
    task_name = f"agentic_task_{random.random()}"
    status_code, task = client.create_task(task_name, is_agentic=True)
    assert status_code == 200

    prompt_name = "test_prompt"

    # Test getting the prompt by tag that doesn't exist
    response = client.base_client.get(
        f"/api/v1/tasks/{task.id}/prompts/{prompt_name}/versions/tags/test_tag",
        headers=client.authorized_user_api_key_headers,
    )
    assert response.status_code == 404


@pytest.mark.unit_tests
def test_add_agentic_prompt_by_tag_route_success(
    client: GenaiEngineTestClientBase,
):
    """Test adding a tag to an agentic prompt successfully"""
    # Create an agentic task
    task_name = f"agentic_task_{random.random()}"
    status_code, task = client.create_task(task_name, is_agentic=True)
    assert status_code == 200

    # Save a prompt
    prompt_name = "test_prompt"
    prompt_data = {
        "messages": [{"role": "user", "content": "Hello, world!"}],
        "model_name": "gpt-4",
        "model_provider": "openai",
        "config": {
            "temperature": 0.7,
            "max_tokens": 100,
        },
    }

    save_response = client.base_client.post(
        f"/api/v1/tasks/{task.id}/prompts/{prompt_name}",
        json=prompt_data,
        headers=client.authorized_user_api_key_headers,
    )
    assert save_response.status_code == 200

    add_tag_response = client.base_client.put(
        f"/api/v1/tasks/{task.id}/prompts/{prompt_name}/versions/latest/tags",
        json={"tag": "test_tag"},
        headers=client.authorized_user_api_key_headers,
    )
    assert add_tag_response.status_code == 200

    prompt_response = add_tag_response.json()
    assert prompt_response["name"] == prompt_name
    assert prompt_response["messages"] == prompt_data["messages"]
    assert prompt_response["model_name"] == "gpt-4"
    assert prompt_response["model_provider"] == "openai"
    assert prompt_response["tags"] == ["test_tag"]


@pytest.mark.unit_tests
def test_add_agentic_prompt_by_tag_route_errors(
    client: GenaiEngineTestClientBase,
):
    """Test getting an agentic prompt by tag route successfully"""
    # Create an agentic task
    task_name = f"agentic_task_{random.random()}"
    status_code, task = client.create_task(task_name, is_agentic=True)
    assert status_code == 200

    # test adding a tag to a prompt that doesn't exist
    response = client.base_client.put(
        f"/api/v1/tasks/{task.id}/prompts/test_prompt/versions/latest/tags",
        json={"tag": "test_tag"},
        headers=client.authorized_user_api_key_headers,
    )
    assert response.status_code == 404
    assert (
        response.json()["detail"]
        == f"'test_prompt' (version 'latest') not found for task '{task.id}'"
    )

    # Save a prompt
    prompt_name = "test_prompt"
    prompt_data = {
        "messages": [{"role": "user", "content": "Hello, world!"}],
        "model_name": "gpt-4",
        "model_provider": "openai",
        "config": {
            "temperature": 0.7,
            "max_tokens": 100,
        },
    }

    save_response = client.base_client.post(
        f"/api/v1/tasks/{task.id}/prompts/{prompt_name}",
        json=prompt_data,
        headers=client.authorized_user_api_key_headers,
    )
    assert save_response.status_code == 200

    # test adding an empty tag to a prompt
    response = client.base_client.put(
        f"/api/v1/tasks/{task.id}/prompts/test_prompt/versions/latest/tags",
        json={"tag": ""},
        headers=client.authorized_user_api_key_headers,
    )
    assert response.status_code == 400
    assert response.json()["detail"] == "Tag cannot be empty"

    # test adding latest tag to a prompt
    response = client.base_client.put(
        f"/api/v1/tasks/{task.id}/prompts/test_prompt/versions/latest/tags",
        json={"tag": "latest"},
        headers=client.authorized_user_api_key_headers,
    )
    assert response.status_code == 400
    assert response.json()["detail"] == "'latest' is a reserved tag"

    # soft delete the prompt version
    response = client.base_client.delete(
        f"/api/v1/tasks/{task.id}/prompts/test_prompt/versions/latest",
        headers=client.authorized_user_api_key_headers,
    )
    assert response.status_code == 204

    # test adding tag to a deleted prompt version
    response = client.base_client.put(
        f"/api/v1/tasks/{task.id}/prompts/test_prompt/versions/1/tags",
        json={"tag": "test_tag"},
        headers=client.authorized_user_api_key_headers,
    )
    assert response.status_code == 409
    assert (
        response.json()["detail"]
        == "Cannot add tag to a deleted version of 'test_prompt'"
    )


@pytest.mark.unit_tests
def test_delete_agentic_prompt_by_tag_route_success(
    client: GenaiEngineTestClientBase,
):
    """Test deleting a tag from an agentic prompt successfully"""
    # Create an agentic task
    task_name = f"agentic_task_{random.random()}"
    status_code, task = client.create_task(task_name, is_agentic=True)
    assert status_code == 200

    # Save a prompt
    prompt_name = "test_prompt"
    prompt_data = {
        "messages": [{"role": "user", "content": "Hello, world!"}],
        "model_name": "gpt-4",
        "model_provider": "openai",
        "config": {
            "temperature": 0.7,
            "max_tokens": 100,
        },
    }

    save_response = client.base_client.post(
        f"/api/v1/tasks/{task.id}/prompts/{prompt_name}",
        json=prompt_data,
        headers=client.authorized_user_api_key_headers,
    )
    assert save_response.status_code == 200

    add_tag_response = client.base_client.put(
        f"/api/v1/tasks/{task.id}/prompts/{prompt_name}/versions/latest/tags",
        json={"tag": "test_tag"},
        headers=client.authorized_user_api_key_headers,
    )
    assert add_tag_response.status_code == 200

    prompt_response = add_tag_response.json()
    assert prompt_response["name"] == prompt_name
    assert prompt_response["messages"] == prompt_data["messages"]
    assert prompt_response["model_name"] == "gpt-4"
    assert prompt_response["model_provider"] == "openai"
    assert prompt_response["version"] == 1
    assert prompt_response["tags"] == ["test_tag"]

    delete_tag_response = client.base_client.delete(
        f"/api/v1/tasks/{task.id}/prompts/{prompt_name}/versions/latest/tags/test_tag",
        headers=client.authorized_user_api_key_headers,
    )
    assert delete_tag_response.status_code == 204

    response = client.base_client.get(
        f"/api/v1/tasks/{task.id}/prompts/{prompt_name}/versions/tags/test_tag",
        headers=client.authorized_user_api_key_headers,
    )
    assert response.status_code == 404
    assert (
        response.json()["detail"]
        == f"Tag 'test_tag' not found for task '{task.id}' and item '{prompt_name}'."
    )


@pytest.mark.unit_tests
def test_delete_agentic_prompt_by_tag_route_errors(
    client: GenaiEngineTestClientBase,
):
    """Test deleting a tag from an agentic prompt route errors"""
    # Create an agentic task
    task_name = f"agentic_task_{random.random()}"
    status_code, task = client.create_task(task_name, is_agentic=True)
    assert status_code == 200

    prompt_name = "test_prompt"

    # test deleting a tag from a prompt that doesn't exist
    response = client.base_client.delete(
        f"/api/v1/tasks/{task.id}/prompts/{prompt_name}/versions/latest/tags/test_tag",
        headers=client.authorized_user_api_key_headers,
    )
    assert response.status_code == 400
    assert (
        response.json()["detail"]
        == f"No matching version of '{prompt_name}' found for task '{task.id}'"
    )

    # Save a prompt
    prompt_data = {
        "messages": [{"role": "user", "content": "Hello, world!"}],
        "model_name": "gpt-4",
        "model_provider": "openai",
        "config": {
            "temperature": 0.7,
            "max_tokens": 100,
        },
    }

    # save a prompt
    save_response = client.base_client.post(
        f"/api/v1/tasks/{task.id}/prompts/{prompt_name}",
        json=prompt_data,
        headers=client.authorized_user_api_key_headers,
    )
    assert save_response.status_code == 200

    # test deleting a tag that doesn't exist from an existing prompt
    response = client.base_client.delete(
        f"/api/v1/tasks/{task.id}/prompts/test_prompt/versions/latest/tags/test_tag",
        headers=client.authorized_user_api_key_headers,
    )
    assert response.status_code == 404
    assert (
        response.json()["detail"]
        == f"Tag 'test_tag' not found for task '{task.id}', item '{prompt_name}' and version 'latest'."
    )


@pytest.mark.unit_tests
def test_soft_delete_agentic_prompt_deletes_tags_successfully(
    client: GenaiEngineTestClientBase,
):
    """Test soft deleting an agentic prompt deletes all tags associated with that version"""
    # Create an agentic task
    task_name = f"agentic_task_{random.random()}"
    status_code, task = client.create_task(task_name, is_agentic=True)
    assert status_code == 200

    # Save a prompt
    prompt_name = "test_prompt"
    prompt_data = {
        "messages": [{"role": "user", "content": "Hello, world!"}],
        "model_name": "gpt-4",
        "model_provider": "openai",
        "config": {
            "temperature": 0.7,
            "max_tokens": 100,
        },
    }

    # save a prompt
    save_response = client.base_client.post(
        f"/api/v1/tasks/{task.id}/prompts/{prompt_name}",
        json=prompt_data,
        headers=client.authorized_user_api_key_headers,
    )
    assert save_response.status_code == 200

    # add a tag to the prompt
    add_tag_response = client.base_client.put(
        f"/api/v1/tasks/{task.id}/prompts/{prompt_name}/versions/latest/tags",
        json={"tag": "test_tag"},
        headers=client.authorized_user_api_key_headers,
    )
    assert add_tag_response.status_code == 200

    # soft delete the prompt version
    response = client.base_client.delete(
        f"/api/v1/tasks/{task.id}/prompts/{prompt_name}/versions/latest",
        headers=client.authorized_user_api_key_headers,
    )
    assert response.status_code == 204

    response = client.base_client.get(
        f"/api/v1/tasks/{task.id}/prompts/{prompt_name}/versions/tags/test_tag",
        headers=client.authorized_user_api_key_headers,
    )
    assert response.status_code == 404
    assert (
        response.json()["detail"]
        == f"Tag 'test_tag' not found for task '{task.id}' and item '{prompt_name}'."
    )


@pytest.mark.unit_tests
def test_malformed_response_format_errors_on_creation(
    client: GenaiEngineTestClientBase,
):
    """Test saving a prompt with a malformed response format errors"""
    # Create an agentic task
    task_name = f"agentic_task_{random.random()}"
    prompt_name = "test_prompt"
    status_code, task = client.create_task(task_name, is_agentic=True)
    assert status_code == 200

    prompt_data = {
        "messages": [{"role": "user", "content": "Test"}],
        "model_name": "gpt-4",
        "model_provider": "openai",
        "config": {},
    }

    json_schema = {
        "name": "test_schema",
        "description": "test schema description",
        "strict": True,
        "schema": {
            "type": "object",
            "properties": {
                "test_prop": {"type": "string", "description": "test prop description"},
            },
            "required": ["test_prop"],
            "additionalProperties": False,
        },
    }

    # test saving a prompt with a json_schema response format without a json_schema object raises an error
    prompt_data["config"]["response_format"] = {"type": "json_schema"}
    save_response = client.base_client.post(
        f"/api/v1/tasks/{task.id}/prompts/{prompt_name}",
        json=prompt_data,
        headers=client.authorized_user_api_key_headers,
    )
    assert save_response.status_code == 400
    assert (
        "json_schema object is required when using type='json_schema'"
        in save_response.json()["detail"]
    )

    # test saving a prompt with a JSON mode response format errors if json_schema is provided
    prompt_data["config"]["response_format"] = {
        "type": "json_object",
        "json_schema": json_schema,
    }
    save_response = client.base_client.post(
        f"/api/v1/tasks/{task.id}/prompts/{prompt_name}",
        json=prompt_data,
        headers=client.authorized_user_api_key_headers,
    )
    assert save_response.status_code == 400
    assert (
        f'response format must only be {{"type": "json_object"}} when using type="json_object"'
        in save_response.json()["detail"]
    )

    # test saving a prompt with a text mode response format errors if json_schema is provided
    prompt_data["config"]["response_format"] = {
        "type": "text",
        "json_schema": json_schema,
    }
    save_response = client.base_client.post(
        f"/api/v1/tasks/{task.id}/prompts/{prompt_name}",
        json=prompt_data,
        headers=client.authorized_user_api_key_headers,
    )
    assert save_response.status_code == 400
    assert (
        f'response format must only be {{"type": "text"}} when using type="text"'
        in save_response.json()["detail"]
    )


@pytest.mark.unit_tests
@pytest.mark.parametrize(
    "messages, expected_variables",
    [
        ([{"role": "user", "content": "Hello, world!"}], []),
        ([{"role": "user", "content": "Hello, {{name}}!"}], ["name"]),
        (
            [
                {
                    "role": "user",
                    "content": "Hello, {{name}}! What is the capital of {{country}}?",
                },
            ],
            ["name", "country"],
        ),
        (
            [
                {"role": "system", "content": "Hello, {{name}}!"},
                {"role": "user", "content": "What is the capital of {{country}}?"},
            ],
            ["name", "country"],
        ),
        (
            [
                {"role": "system", "content": "Hello, {name}!"},
                {"role": "user", "content": "What is the capital of {{country}}?"},
            ],
            ["country"],
        ),
        (
            [
                {
                    "role": "user",
                    "content": "{% if product %}Interested in {{product}}{% endif %}",
                },
            ],
            ["product"],
        ),
        (
            [
                {
                    "role": "system",
                    "content": [{"type": "text", "text": "Hello, {{name}}!"}],
                },
                {
                    "role": "user",
                    "content": [
                        {"type": "text", "text": "What is the capital of {{country}}?"},
                    ],
                },
            ],
            ["name", "country"],
        ),
        (
            [
                {
                    "role": "system",
                    "content": [
                        {"type": "image_url", "image_url": {"url": "{{image_url}}"}},
                    ],
                },
            ],
            [],
        ),
        (
            [
                {
                    "role": "system",
                    "content": [
                        {
                            "type": "input_audio",
                            "input_audio": {
                                "data": "{{audio_data}}",
                                "format": "{{audio_format}}",
                            },
                        },
                    ],
                },
            ],
            [],
        ),
    ],
)
def test_get_unsaved_prompt_variables_list_route_success(
    client: GenaiEngineTestClientBase,
    messages: list,
    expected_variables: list,
):
    """Test getting the list of variables needed from an unsaved prompt's messages route successfully"""
    # Create an agentic task
    task_name = f"agentic_task_{random.random()}"
    status_code, task = client.create_task(task_name, is_agentic=True)
    assert status_code == 200

    message_request = {
        "messages": messages,
    }

    response = client.base_client.post(
        "/api/v1/prompt_variables",
        json=message_request,
        headers=client.authorized_user_api_key_headers,
    )
    assert response.status_code == 200

    response_variables = response.json()["variables"].sort()
    expected_variables = expected_variables.sort()

    assert response_variables == expected_variables


@pytest.mark.unit_tests
@pytest.mark.parametrize(
    "messages",
    [
        ([{"role": "user", "content": "Hello {{ user"}]),
        ([{"role": "user", "content": "{% if user %}Hi {{ user }}"}]),
        ([{"role": "user", "content": "Hello {% user }}"}]),
        ([{"role": "user", "content": "{{ for item in list }}"}]),
        ([{"role": "user", "content": "{{ name | }}"}]),
        ([{"role": "user", "content": "{{ 1 + }}"}]),
    ],
)
def test_get_unsaved_prompt_variables_list_jinja_syntax_errors(
    client: GenaiEngineTestClientBase,
    messages: list,
):
    """
    Test getting the list of variables needed from an unsaved prompt's messages
    raises jinja2 template syntax errors for malformed messages
    """
    # Create an agentic task
    task_name = f"agentic_task_{random.random()}"
    status_code, task = client.create_task(task_name, is_agentic=True)
    assert status_code == 200

    message_request = {
        "messages": messages,
    }

    response = client.base_client.post(
        "/api/v1/prompt_variables",
        json=message_request,
        headers=client.authorized_user_api_key_headers,
    )
    assert response.status_code == 400
    assert (
        "Invalid Jinja2 template syntax in prompt messages" in response.json()["detail"]
    )<|MERGE_RESOLUTION|>--- conflicted
+++ resolved
@@ -1589,9 +1589,10 @@
     )
     assert save_response.status_code == 200
 
-<<<<<<< HEAD
+    if prompt_version == "datetime":
+        prompt_version = save_response.json()["created_at"]
     # Add a tag if testing tag-based version
-    if prompt_version == "tag":
+    elif prompt_version == "tag":
         test_tag = "test_tag"
         tag_response = client.base_client.put(
             f"/api/v1/tasks/{task.id}/prompts/{prompt_name}/versions/1/tags",
@@ -1600,10 +1601,6 @@
         )
         assert tag_response.status_code == 200
         prompt_version = test_tag
-=======
-    if prompt_version == "datetime":
-        prompt_version = save_response.json()["created_at"]
->>>>>>> c56370c7
 
     # Get the prompt using different version formats
     response = client.base_client.delete(
