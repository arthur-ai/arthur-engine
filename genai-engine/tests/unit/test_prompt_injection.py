--- conflicted
+++ resolved
@@ -1,12 +1,7 @@
 from unittest.mock import Mock, patch
 
 import pytest
-<<<<<<< HEAD
 from arthur_common.models.enums import RuleResultEnum
-=======
-
-from schemas.enums import RuleResultEnum
->>>>>>> 588c0d2b
 from schemas.scorer_schemas import RuleScore
 from scorer.checks.prompt_injection.classifier import (
     BinaryPromptInjectionClassifier,
