--- conflicted
+++ resolved
@@ -4,6 +4,7 @@
 from typing import Generator, List
 
 import pytest
+from arthur_common.models.enums import MetricType
 from opentelemetry.proto.collector.trace.v1.trace_service_pb2 import (
     ExportTraceServiceRequest,
 )
@@ -29,7 +30,6 @@
 from repositories.metrics_repository import MetricRepository
 from repositories.span_repository import SpanRepository
 from repositories.tasks_metrics_repository import TasksMetricsRepository
-from schemas.enums import MetricType
 from schemas.internal_schemas import Span as InternalSpan
 from services.trace_ingestion_service import TraceIngestionService
 from tests.clients.base_test_client import override_get_db_session
@@ -393,16 +393,6 @@
     trace_ingestion_service._store_spans(database_spans, commit=True)
 
     # Create metrics and metric results for LLM spans
-<<<<<<< HEAD
-    from db_models.db_models import (
-        DatabaseMetric,
-        DatabaseMetricResult,
-        DatabaseTask,
-        DatabaseTaskToMetrics,
-    )
-    from arthur_common.models.enums import MetricType
-=======
->>>>>>> 6893e6ab
 
     # Create tasks first
     task1 = DatabaseTask(
