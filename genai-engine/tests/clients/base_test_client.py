import os
import random
import urllib
from datetime import datetime
from typing import Any

import httpx
from arthur_common.models.common_schemas import (
    ExamplesConfig,
    KeywordsConfig,
    PIIConfig,
    RegexConfig,
    ToxicityConfig,
    UserPermission,
)
from arthur_common.models.enums import (
    InferenceFeedbackTarget,
    PaginationSortMethod,
    RuleResultEnum,
    RuleScope,
    RuleType,
    TokenUsageScope,
)
from arthur_common.models.request_schemas import (
    ChatDefaultTaskRequest,
    CreateUserRequest,
    FeedbackRequest,
    NewTaskRequest,
    PasswordResetRequest,
    SearchRulesRequest,
    SearchTasksRequest,
)
from arthur_common.models.response_schemas import (
    ApiKeyResponse,
    ChatDefaultTaskResponse,
    ChatDocumentContext,
    ChatResponse,
    ExternalDocument,
    FileUploadResult,
    QueryFeedbackResponse,
    QueryInferencesResponse,
    QuerySpansResponse,
    QueryTracesWithMetricsResponse,
    RuleResponse,
    SearchRulesResponse,
    SearchTasksResponse,
    SpanWithMetricsResponse,
    TaskResponse,
    TokenUsageResponse,
    TraceResponse,
    UserResponse,
    ValidationResult,
)
from pydantic import TypeAdapter
from sqlalchemy.orm import sessionmaker
from weaviate.collections.classes.grpc import HybridFusion, TargetVectorJoinType

from config.database_config import DatabaseConfig
from schemas.enums import (
    RagAPIKeyAuthenticationProviderEnum,
    RagProviderAuthenticationMethodEnum,
    RagProviderEnum,
)
from schemas.request_schemas import (
    ApiKeyRagAuthenticationConfigRequest,
    ApiKeyRagAuthenticationConfigUpdateRequest,
    DatasetUpdateRequest,
    NewDatasetRequest,
    NewDatasetVersionRequest,
    NewDatasetVersionRowRequest,
    NewDatasetVersionUpdateRowRequest,
    RagHybridSearchSettingRequest,
    RagKeywordSearchSettingRequest,
    RagProviderConfigurationRequest,
    RagProviderConfigurationUpdateRequest,
<<<<<<< HEAD
    RagSettingConfigurationRequest,
    RagSettingConfigurationRequestTypes,
=======
    RagProviderTestConfigurationRequest,
>>>>>>> a6080b9c
    RagVectorSimilarityTextSearchSettingRequest,
    WeaviateHybridSearchSettingsConfigurationRequest,
    WeaviateHybridSearchSettingsRequest,
    WeaviateKeywordSearchSettingsRequest,
    WeaviateVectorSimilarityTextSearchSettingsConfigurationRequest,
    WeaviateVectorSimilarityTextSearchSettingsRequest,
)
from schemas.response_schemas import (
    ConnectionCheckResult,
    DatasetResponse,
    DatasetVersionResponse,
    ListDatasetVersionsResponse,
    RagProviderConfigurationResponse,
    RagProviderQueryResponse,
    RagSettingConfigurationResponse,
    SearchDatasetsResponse,
    SearchRagProviderCollectionsResponse,
    SearchRagProviderConfigurationsResponse,
    SessionListResponse,
    SessionTracesResponse,
    SpanListResponse,
    TraceListResponse,
    TraceUserListResponse,
    TraceUserMetadataResponse,
)
from tests.constants import (
    DEFAULT_EXAMPLES,
    DEFAULT_KEYWORDS,
    DEFAULT_REGEX,
    EXAMPLE_PROMPTS,
    EXAMPLE_RESPONSES,
)
from tests.mocks.mock_jwk_client import MockJWKClient
from tests.mocks.mock_keycloak_client import MockAuthClient
from tests.mocks.mock_oauth_client import MockAuthClient
from tests.mocks.mock_scorer_client import MockScorerClient
from utils import constants
from utils.utils import get_env_var

MASTER_API_KEY = (
    "Tests" if "REMOTE_TEST_KEY" not in os.environ else os.environ["REMOTE_TEST_KEY"]
)
os.environ[constants.GENAI_ENGINE_ADMIN_KEY_ENV_VAR] = MASTER_API_KEY
os.environ[constants.GENAI_ENGINE_ENVIRONMENT_ENV_VAR] = "local"
os.environ[constants.GENAI_ENGINE_APP_SECRET_KEY_ENV_VAR] = "abcdef"
os.environ[constants.GENAI_ENGINE_OPENAI_RATE_LIMIT_PERIOD_SECONDS_ENV_VAR] = "60"
os.environ[constants.GENAI_ENGINE_OPENAI_RATE_LIMIT_TOKENS_PER_PERIOD_ENV_VAR] = "5000"
os.environ[constants.GENAI_ENGINE_INGRESS_URI_ENV_VAR] = "http://localhost"
os.environ[constants.ALLOW_ADMIN_KEY_GENERAL_ACCESS_ENV_VAR] = "enabled"
os.environ[constants.GENAI_ENGINE_CHAT_ENABLED_ENV_VAR] = "enabled"
os.environ[constants.TELEMETRY_ENABLED_ENV_VAR] = "False"

MASTER_KEY_AUTHORIZED_HEADERS = {"Authorization": "Bearer %s" % MASTER_API_KEY}
AUTHORIZED_CHAT_HEADERS = {"Authorization": "Bearer %s" % "user_0"}
DATABASE_ENGINE = None


def override_get_scorer_client():
    return MockScorerClient()


def override_get_jwk_client():
    return MockJWKClient()


def override_get_keycloak_client():
    return MockAuthClient()


def override_get_db_session():
    global DATABASE_ENGINE
    if DATABASE_ENGINE is None:
        DATABASE_ENGINE = get_db_engine(DatabaseConfig(TEST_DATABASE=True))

    session = sessionmaker(DATABASE_ENGINE)
    return session()


def override_oauth_client():
    return MockAuthClient()


# Import app after env vars are set
from dependencies import (
    get_db_engine,
    get_db_session,
    get_jwk_client,
    get_keycloak_client,
    get_oauth_client,
    get_scorer_client,
)
from server import get_test_app

app = get_test_app()

app.dependency_overrides[get_db_session] = override_get_db_session
app.dependency_overrides[get_scorer_client] = override_get_scorer_client
app.dependency_overrides[get_jwk_client] = override_get_jwk_client
app.dependency_overrides[get_oauth_client] = override_oauth_client
app.dependency_overrides[get_keycloak_client] = override_get_keycloak_client


class GenaiEngineTestClientBase(httpx.Client):
    def __init__(
        self,
        client: httpx.Client,
        authorized_chat_headers: dict = None,
        create_user_key: bool = True,
        create_org_admin: bool = True,
        auth_server_url: str = "",
    ):
        self.base_client: httpx.Client = client
        self.auth_server_url: str = auth_server_url
        self.authorized_chat_headers: dict = authorized_chat_headers
        self.authorized_user_api_key_headers: dict = None
        self.authorized_org_admin_api_key_headers: dict = {
            "Authorization": "Bearer admin_0",
        }

        if create_user_key:
            # Clear existing keys, create a new one to avoid hitting user key limits
            self.clear_existing_user_keys()
            sc, user_key = self.create_api_key(
                description="TestClient",
                roles=[constants.TASK_ADMIN],
            )
            assert sc == 200
            self.authorized_user_api_key_headers = {
                "Authorization": "Bearer %s" % user_key.key,
            }
        if create_org_admin:
            sc, user_key = self.create_api_key(
                description="OrgAdminClient",
                roles=[
                    constants.ORG_ADMIN,
                ],
            )
            assert sc == 200
            self.authorized_org_admin_api_key_headers = {
                "Authorization": f"Bearer {user_key.key}",
            }

    def get_loggedin_user_headers(self, user_name: str, password: str) -> dict:
        data = {
            "username": user_name,
            "client_id": "arthur-genai-engine",
            "grant_type": "password",
            "client_secret": get_env_var(
                constants.GENAI_ENGINE_AUTH_CLIENT_SECRET_ENV_VAR,
            ),
            "password": password,
        }
        token_resp = self.base_client.post(
            f"{self.auth_server_url}/realms/genai_engine/protocol/openid-connect/token",
            data=data,
        )
        if token_resp.status_code != 200:
            raise AttributeError("Chat token retrival failed")

        return {"Authorization": "Bearer %s" % token_resp.json()["access_token"]}

    def clear_existing_user_keys(self):
        _, keys = self.get_api_keys()
        for key in keys:
            sc = self.deactivate_api_key(key)
            assert sc == 204

    def create_api_key(
        self,
        description: str | None = None,
        roles: list[str] = [constants.TASK_ADMIN],
    ) -> tuple[int, ApiKeyResponse]:
        request = {
            "description": description,
            "roles": roles,
        }
        path = "/auth/api_keys/"
        response = self.base_client.post(
            path,
            json=request,
            headers=MASTER_KEY_AUTHORIZED_HEADERS,
        )
        log_response(response)

        return (
            response.status_code,
            (
                ApiKeyResponse.model_validate(response.json())
                if response.status_code == 200
                else None
            ),
        )

    def deactivate_api_key(self, api_key: ApiKeyResponse) -> int:
        path = f"/auth/api_keys/deactivate/{api_key.id}"
        response = self.base_client.delete(path, headers=MASTER_KEY_AUTHORIZED_HEADERS)
        log_response(response)

        return response.status_code

    def get_api_keys(self) -> tuple[int, list[ApiKeyResponse]]:
        path = "/auth/api_keys/"
        response = self.base_client.get(path, headers=MASTER_KEY_AUTHORIZED_HEADERS)
        log_response(response)

        adapter = TypeAdapter(list[ApiKeyResponse])

        return (
            response.status_code,
            (
                adapter.validate_python(response.json())
                if response.status_code == 200
                else None
            ),
        )

    def get_api_key_by_id(self, api_key_id: str) -> tuple[int, list[ApiKeyResponse]]:
        path = f"/auth/api_keys/{api_key_id}"
        response = self.base_client.get(path, headers=MASTER_KEY_AUTHORIZED_HEADERS)
        log_response(response)

        return (
            response.status_code,
            (
                ApiKeyResponse.model_validate(response.json())
                if response.status_code == 200
                else None
            ),
        )

    def get_task(self, task_id: str) -> tuple[int, TaskResponse]:
        path = f"api/v2/tasks/{task_id}"
        resp = self.base_client.get(path, headers=self.authorized_user_api_key_headers)
        log_response(resp)

        return (
            resp.status_code,
            (
                TaskResponse.model_validate(resp.json())
                if resp.status_code == 200
                else None
            ),
        )

    def search_tasks(
        self,
        sort: PaginationSortMethod = None,
        page: int = None,
        page_size: int = None,
        task_ids: list[str] = None,
        task_name: str = None,
        is_agentic: bool = None,
    ) -> tuple[int, SearchTasksResponse]:
        path = "api/v2/tasks/search?"
        params = get_base_pagination_parameters(
            sort=sort,
            page=page,
            page_size=page_size,
        )
        body = SearchTasksRequest()
        if task_ids:
            body.task_ids = task_ids
        if task_name:
            body.task_name = task_name
        if is_agentic is not None:
            body.is_agentic = is_agentic

        resp = self.base_client.post(
            "{}{}".format(path, urllib.parse.urlencode(params, doseq=True)),
            json=body.model_dump(),
            headers=self.authorized_user_api_key_headers,
        )
        log_response(resp)

        return (
            resp.status_code,
            (
                SearchTasksResponse.model_validate(resp.json())
                if resp.status_code == 200
                else None
            ),
        )

    def search_rules(
        self,
        sort: PaginationSortMethod = None,
        page: int = None,
        page_size: int = None,
        rule_ids: list[str] = None,
        prompt_enabled: bool = None,
        response_enabled: bool = None,
        rule_scopes: list[RuleScope] = None,
        rule_types: list[RuleType] = None,
    ) -> tuple[int, SearchRulesResponse]:
        path = "api/v2/rules/search?"
        params = get_base_pagination_parameters(
            sort=sort,
            page=page,
            page_size=page_size,
        )
        body = SearchRulesRequest()
        if rule_ids:
            body.rule_ids = rule_ids
        if prompt_enabled:
            body.prompt_enabled = prompt_enabled
        if response_enabled:
            body.response_enabled = response_enabled
        if rule_scopes:
            body.rule_scopes = rule_scopes
        if rule_types:
            body.rule_types = rule_types

        resp = self.base_client.post(
            "{}{}".format(path, urllib.parse.urlencode(params, doseq=True)),
            json=body.model_dump(),
            headers=self.authorized_user_api_key_headers,
        )
        log_response(resp)

        return (
            resp.status_code,
            (
                SearchRulesResponse.model_validate(resp.json())
                if resp.status_code == 200
                else None
            ),
        )

    def create_task(
        self,
        name: str = None,
        is_agentic: bool = False,
        empty_rules: bool = False,
        user_id: str = None,
    ) -> tuple[int, TaskResponse]:
        name = name if name else str(random.random())
        request = NewTaskRequest(name=name, is_agentic=is_agentic)

        resp = self.base_client.post(
            "/api/v2/tasks",
            json=request.model_dump(),
            headers=self.authorized_user_api_key_headers,
        )

        log_response(resp)

        if resp.status_code == 200 and empty_rules:
            task = TaskResponse.model_validate(resp.json())
            _, task = self.get_task(task.id)
            rule_ids = [r.id for r in task.rules]
            for id in rule_ids:
                s, _ = self.patch_rule(task.id, id, False)
                assert s == 200

        return (
            resp.status_code,
            (
                TaskResponse.model_validate(resp.json())
                if resp.status_code == 200
                else None
            ),
        )

    def create_task_metric(
        self,
        task_id: str,
        metric_type: str = "QueryRelevance",
        metric_name: str = "Test Metric",
        metric_metadata: str = "Test metric for testing",
        config: dict = None,
        user_id: str = None,
    ) -> tuple[int, dict | None]:
        """Create a metric for a task."""
        request = {
            "type": metric_type,
            "name": metric_name,
            "metric_metadata": metric_metadata,
            "config": config,
        }

        resp = self.base_client.post(
            f"/api/v2/tasks/{task_id}/metrics",
            json=request,
            headers=self.authorized_user_api_key_headers,
        )

        log_response(resp)

        return (
            resp.status_code,
            resp.json() if resp.status_code == 201 else None,
        )

    def update_task_metric(
        self,
        task_id: str,
        metric_id: str,
        enabled: bool,
        user_id: str = None,
    ) -> tuple[int, dict | None]:
        """Update a task metric's enabled status."""
        request = {"enabled": enabled}

        resp = self.base_client.patch(
            f"/api/v2/tasks/{task_id}/metrics/{metric_id}",
            json=request,
            headers=self.authorized_user_api_key_headers,
        )

        log_response(resp)

        return (
            resp.status_code,
            resp.json() if resp.status_code == 200 else None,
        )

    def archive_task_metric(
        self,
        task_id: str,
        metric_id: str,
        user_id: str = None,
    ) -> tuple[int, str | None]:
        """Archive a task metric."""
        resp = self.base_client.delete(
            f"/api/v2/tasks/{task_id}/metrics/{metric_id}",
            headers=self.authorized_user_api_key_headers,
        )

        log_response(resp)

        return (
            resp.status_code,
            resp.text if resp.status_code != 204 else None,
        )

    def create_rule(
        self,
        name: str,
        rule_type: RuleType,
        regex_patterns=DEFAULT_REGEX,
        keywords=DEFAULT_KEYWORDS,
        task_id=None,
        examples=DEFAULT_EXAMPLES,
        prompt_enabled=None,
        response_enabled=None,
        toxicity_threshold=None,
        pii_confidence_threshold=None,
        disabled_pii_entities=None,
        allow_list=None,
        skip_config=False,
        use_org_admin: bool = True,
    ) -> tuple[int, RuleResponse]:
        if not rule_type in RuleType:
            raise ValueError(f"Invalid rule type: {rule_type}")

        rule = {
            "name": name,
            "type": rule_type,
        }

        if rule_type == RuleType.REGEX:
            rule["apply_to_prompt"] = bool(prompt_enabled) or True
            rule["apply_to_response"] = bool(response_enabled) or True
            if not skip_config:
                rule["config"] = RegexConfig(regex_patterns=regex_patterns).model_dump()
        elif rule_type == RuleType.KEYWORD:
            rule["apply_to_prompt"] = bool(prompt_enabled) or True
            rule["apply_to_response"] = bool(response_enabled) or True
            if not skip_config:
                rule["config"] = KeywordsConfig(keywords=keywords).model_dump()
        elif rule_type == RuleType.MODEL_SENSITIVE_DATA:
            rule["apply_to_prompt"] = bool(prompt_enabled) or True
            rule["apply_to_response"] = bool(response_enabled) or False
            if not skip_config:
                rule["config"] = ExamplesConfig(examples=examples).model_dump()
        elif rule_type == RuleType.MODEL_HALLUCINATION_V2:
            rule["apply_to_prompt"] = bool(prompt_enabled) or False
            rule["apply_to_response"] = bool(response_enabled) or True
        elif rule_type == RuleType.PII_DATA:
            rule["apply_to_prompt"] = bool(prompt_enabled) or True
            rule["apply_to_response"] = bool(response_enabled) or True
            if not skip_config:
                rule["config"] = PIIConfig(
                    confidence_threshold=pii_confidence_threshold,
                    disabled_pii_entities=disabled_pii_entities,
                    allow_list=allow_list,
                ).model_dump()
        elif rule_type == RuleType.PROMPT_INJECTION:
            rule["apply_to_prompt"] = True
            rule["apply_to_response"] = False
            if not skip_config:
                rule["config"] = None
        elif rule_type == RuleType.TOXICITY:
            rule["apply_to_prompt"] = bool(prompt_enabled) or True
            rule["apply_to_response"] = bool(response_enabled) or True
            if not skip_config:
                rule["config"] = ToxicityConfig(
                    threshold=toxicity_threshold,
                ).model_dump()

        headers_with_authorization = (self.authorized_user_api_key_headers,)
        if use_org_admin:
            headers_with_authorization = self.authorized_org_admin_api_key_headers
        if not task_id:
            url = "/api/v2/default_rules"
        else:
            url = f"/api/v2/tasks/{task_id}/rules"

        resp = self.base_client.post(
            url,
            json=rule,
            headers=headers_with_authorization,
        )
        log_response(resp)
        return (
            resp.status_code,
            (
                RuleResponse.model_validate(resp.json())
                if resp.status_code == 200
                else resp.json()
            ),
        )

    def patch_rule(
        self,
        task_id: str,
        rule_id: str,
        enabled: bool,
    ) -> tuple[int, TaskResponse]:
        resp = self.base_client.patch(
            f"/api/v2/tasks/{task_id}/rules/{rule_id}",
            json={"enabled": enabled},
            headers=self.authorized_user_api_key_headers,
        )
        log_response(resp)

        return (
            resp.status_code,
            (
                TaskResponse.model_validate(resp.json())
                if resp.status_code == 200
                else None
            ),
        )

    def query_inferences(
        self,
        sort=None,
        page=None,
        task_ids: list[str] = None,
        task_name: str | None = None,
        conversation_id=None,
        inference_id: str | None = None,
        user_id: str | None = None,
        page_size=None,
        start_time=None,
        end_time=None,
        rule_types: list[RuleType] = None,
        rule_statuses: list[RuleResultEnum] = None,
        prompt_results: list[RuleResultEnum] = None,
        response_results: list[RuleResultEnum] = None,
        include_count: bool = True,
    ) -> tuple[int, QueryInferencesResponse]:
        params = {"include_count": include_count}

        if sort is not None:
            params["sort"] = sort
        if page is not None:
            params["page"] = page
        if page_size is not None:
            params["page_size"] = page_size
        if task_ids is not None:
            params["task_ids"] = task_ids
        if task_name:
            params["task_name"] = task_name
        if conversation_id is not None:
            params["conversation_id"] = conversation_id
        if inference_id is not None:
            params["inference_id"] = inference_id
        if user_id is not None:
            params["user_id"] = user_id
        if start_time is not None:
            params["start_time"] = str(start_time)
        if end_time is not None:
            params["end_time"] = str(end_time)
        if rule_types:
            params["rule_types"] = rule_types
        if rule_statuses:
            params["rule_statuses"] = rule_statuses
        if prompt_results:
            params["prompt_statuses"] = prompt_results
        if response_results:
            params["response_statuses"] = response_results

        resp = self.base_client.get(
            f"api/v2/inferences/query?{urllib.parse.urlencode(params, doseq=True)}",
            headers=self.authorized_user_api_key_headers,
        )
        log_response(resp)

        return (
            resp.status_code,
            (
                QueryInferencesResponse.model_validate(resp.json())
                if resp.status_code == 200
                else None
            ),
        )

    def query_all_inferences(self, sort=None) -> QueryInferencesResponse:
        page_size, page = 250, 0
        total_query_resp = QueryInferencesResponse(count=0, inferences=[])
        count = None
        while True:
            status_code, query_resp = self.query_inferences(
                sort=sort,
                page=page,
                page_size=page_size,
            )
            assert status_code == 200
            total_query_resp.inferences.extend(query_resp.inferences)
            total_query_resp.count = query_resp.count
            if not count:
                count = query_resp.count
            else:
                assert count == query_resp.count

            page += 1
            if len(query_resp.inferences) != page_size:
                break

        return total_query_resp

    def create_prompt(
        self,
        prompt: str = None,
        task_id: str = None,
        conversation_id: str = None,
        user_id: str = None,
    ) -> tuple[int, ValidationResult]:
        uri = "/api/v2/validate_prompt"
        if task_id != None:
            uri = f"/api/v2/tasks/{task_id}/validate_prompt"
        if prompt is None:
            prompt = random.choice(EXAMPLE_PROMPTS)

        request_body = {
            "prompt": prompt,
            "conversation_id": conversation_id,
            "user_id": user_id,
        }

        resp = self.base_client.post(
            url=uri,
            json=request_body,
            headers=self.authorized_user_api_key_headers,
        )
        log_response(resp)

        return (
            resp.status_code,
            (
                ValidationResult.model_validate(resp.json())
                if resp.status_code == 200
                else None
            ),
        )

    def create_response(
        self,
        inference_id: str,
        response: str = None,
        task_id: str = None,
        context: str = None,
        model_name: str = None,
    ) -> tuple[int, ValidationResult]:
        uri = "/api/v2/validate_response/"
        if task_id != None:
            uri = f"/api/v2/tasks/{task_id}/validate_response/"

        body = {"response": response if response else random.choice(EXAMPLE_RESPONSES)}
        if context:
            body["context"] = context
        if model_name:
            body["model_name"] = model_name
        resp = self.base_client.post(
            uri + inference_id,
            json=body,
            headers=self.authorized_user_api_key_headers,
        )
        log_response(resp)

        return (
            resp.status_code,
            (
                ValidationResult.model_validate(resp.json())
                if resp.status_code == 200
                else resp.json()
            ),
        )

    def send_chat_feedback(
        self,
        inference_id: str,
        target: str,
        score: int,
        reason: str,
    ) -> int:
        request = FeedbackRequest(target=target, score=score, reason=reason)
        resp = self.base_client.post(
            f"/api/chat/feedback/{inference_id}",
            json=request.model_dump(),
            headers=self.authorized_chat_headers,
        )

        log_response(resp)

        return resp.status_code

    def delete_default_rule(self, rule_id: str) -> int:
        path = f"api/v2/default_rules/{rule_id}"
        resp = self.base_client.delete(
            path,
            headers=self.authorized_org_admin_api_key_headers,
        )

        log_response(resp)

        return resp.status_code

    def delete_task_rule(self, task_id: str, rule_id: str) -> int:
        resp = self.base_client.delete(
            f"/api/v2/tasks/{task_id}/rules/{rule_id}",
            headers=self.authorized_user_api_key_headers,
        )

        log_response(resp)

        return resp.status_code

    def update_configs(self, application_configs: dict, headers: dict | None = None):
        if not headers:
            headers = self.authorized_user_api_key_headers
        uri = "/api/v2/configuration"
        resp = self.base_client.post(
            uri,
            json=application_configs,
            headers=headers,
        )
        log_response(resp)
        return resp

    def get_configs(self, headers: dict | None = None):
        if not headers:
            headers = self.authorized_user_api_key_headers
        uri = "/api/v2/configuration"
        resp = self.base_client.get(
            uri,
            headers=headers,
        )
        log_response(resp)
        return resp

    def upload_file(
        self,
        file_path,
        file_name,
        content_type,
        headers=None,
        is_global=False,
    ) -> tuple[int, FileUploadResult]:
        if headers is None:
            headers = self.authorized_chat_headers
        with open(file_path, "rb") as f:
            path = "/api/chat/files?"
            params = {"is_global": is_global}

            response = self.base_client.post(
                "{}{}".format(path, urllib.parse.urlencode(params)),
                files={"file": (file_name, f, content_type)},
                headers=headers,
            )
            log_response(response)
            return (
                response.status_code,
                (
                    FileUploadResult.model_validate(response.json())
                    if response.status_code == 200
                    else None
                ),
            )

    def delete_file(self, file_id: str, headers=None) -> int:
        resp = self.base_client.delete(
            "/api/chat/files/%s?" % file_id,
            headers=self.authorized_chat_headers if headers is None else headers,
        )

        log_response(resp)

        return resp.status_code

    def get_files(self, headers=None) -> tuple[int, list[ExternalDocument]]:
        if headers is None:
            headers = self.authorized_chat_headers
        path = "/api/chat/files?"
        params = {}

        response = self.base_client.get(
            "{}{}".format(path, urllib.parse.urlencode(params)),
            headers=headers,
        )
        log_response(response)

        adapter = TypeAdapter(list[ExternalDocument])

        return (
            response.status_code,
            (
                adapter.validate_python(response.json())
                if response.status_code == 200
                else None
            ),
        )

    def delete_task(self, task_id: str) -> int:
        resp = self.base_client.delete(
            f"/api/v2/tasks/{task_id}",
            headers=self.authorized_user_api_key_headers,
        )

        log_response(resp)

        return resp.status_code

    def create_dataset(
        self,
        name: str,
        description: str = None,
        metadata: dict = None,
    ) -> tuple[int, DatasetResponse]:
        request = NewDatasetRequest(
            name=name,
            description=description,
            metadata=metadata,
        )

        resp = self.base_client.post(
            "/api/v2/datasets",
            json=request.model_dump(),
            headers=self.authorized_user_api_key_headers,
        )

        log_response(resp)

        return (
            resp.status_code,
            (
                DatasetResponse.model_validate(resp.json())
                if resp.status_code == 200
                else None
            ),
        )

    def get_dataset(self, dataset_id: str) -> tuple[int, DatasetResponse]:
        resp = self.base_client.get(
            f"/api/v2/datasets/{dataset_id}",
            headers=self.authorized_user_api_key_headers,
        )

        log_response(resp)

        return (
            resp.status_code,
            (
                DatasetResponse.model_validate(resp.json())
                if resp.status_code == 200
                else None
            ),
        )

    def update_dataset(
        self,
        dataset_id: str,
        name: str = None,
        description: str = None,
        metadata: dict = None,
    ) -> tuple[int, DatasetResponse]:
        request = DatasetUpdateRequest(
            name=name,
            description=description,
            metadata=metadata,
        )

        resp = self.base_client.patch(
            f"/api/v2/datasets/{dataset_id}",
            json=request.model_dump(),
            headers=self.authorized_user_api_key_headers,
        )

        log_response(resp)

        return (
            resp.status_code,
            (
                DatasetResponse.model_validate(resp.json())
                if resp.status_code == 200
                else None
            ),
        )

    def delete_dataset(self, dataset_id: str) -> int:
        resp = self.base_client.delete(
            f"/api/v2/datasets/{dataset_id}",
            headers=self.authorized_user_api_key_headers,
        )

        log_response(resp)

        return resp.status_code

    def search_datasets(
        self,
        sort: PaginationSortMethod = None,
        page: int = None,
        page_size: int = None,
        dataset_ids: list[str] = None,
        dataset_name: str = None,
    ) -> tuple[int, SearchDatasetsResponse]:
        """Search datasets with optional filters and pagination."""
        path = "api/v2/datasets/search?"
        params = get_base_pagination_parameters(
            sort=sort,
            page=page,
            page_size=page_size,
        )
        if dataset_ids:
            params["dataset_ids"] = dataset_ids
        if dataset_name:
            params["dataset_name"] = dataset_name

        resp = self.base_client.get(
            "{}{}".format(path, urllib.parse.urlencode(params, doseq=True)),
            headers=self.authorized_user_api_key_headers,
        )
        log_response(resp)

        return (
            resp.status_code,
            (
                SearchDatasetsResponse.model_validate(resp.json())
                if resp.status_code == 200
                else None
            ),
        )

    def send_chat(
        self,
        user_prompt: str,
        conversation_id: str,
        file_ids: list[str],
    ) -> tuple[int, ChatResponse]:
        request = {
            "user_prompt": user_prompt,
            "conversation_id": conversation_id,
            "file_ids": file_ids,
        }

        resp = self.base_client.post(
            "/api/chat/",
            json=request,
            headers=self.authorized_chat_headers,
        )

        log_response(resp)

        return (
            resp.status_code,
            (
                ChatResponse.model_validate(resp.json())
                if resp.status_code == 200
                else None
            ),
        )

    def get_inference_document_context(
        self,
        inference_id: str,
    ) -> tuple[int, list[ChatDocumentContext]]:
        resp = self.base_client.get(
            f"/api/chat/context/{inference_id}",
            headers=self.authorized_chat_headers,
        )
        log_response(resp)

        return (
            resp.status_code,
            (
                [ChatDocumentContext.model_validate(i) for i in resp.json()]
                if resp.status_code == 200
                else None
            ),
        )

    def get_token_usage(
        self,
        start_time: datetime = None,
        end_time: datetime = None,
        group_by: list[TokenUsageScope] = None,
        headers: dict[str, str] = MASTER_KEY_AUTHORIZED_HEADERS,
    ) -> tuple[int, list[TokenUsageResponse]]:
        path = "api/v2/usage/tokens?"
        params = {}
        if start_time:
            params["start_time"] = str(start_time)
        if end_time:
            params["end_time"] = str(end_time)
        if group_by:
            params["group_by"] = group_by

        response = self.base_client.get(
            "{}{}".format(path, urllib.parse.urlencode(params, doseq=True)),
            headers=headers,
        )
        log_response(response)

        entries = []
        if response.status_code == 200:
            for entry in response.json():
                entries.append(TokenUsageResponse.model_validate(entry))

        return response.status_code, entries

    def create_user(
        self,
        user_email: str,
        password: str,
        roles: list[str],
        firstName: str,
        lastName: str,
        temporary: bool = True,
    ) -> int:
        path = "users"
        request_body = CreateUserRequest(
            email=user_email,
            password=password,
            temporary=temporary,
            roles=roles,
            firstName=firstName,
            lastName=lastName,
        )
        resp = self.base_client.post(
            path,
            headers=self.authorized_org_admin_api_key_headers,
            data=request_body.model_dump_json(),
        )
        log_response(resp)

        return resp.status_code

    def get_users(self, search_string: str) -> tuple[int, list[UserResponse]]:
        path = "users?"
        params = {}
        if search_string:
            params["search_string"] = str(search_string)
        resp = self.base_client.get(
            "{}{}".format(path, urllib.parse.urlencode(params, doseq=True)),
            headers=self.authorized_org_admin_api_key_headers,
        )
        log_response(resp)

        return (
            resp.status_code,
            (
                [UserResponse.model_validate(i) for i in resp.json()]
                if resp.status_code == 200
                else None
            ),
        )

    def delete_user(self, user_id: str) -> int:
        path = f"users/{user_id}"
        resp = self.base_client.delete(
            path,
            headers=self.authorized_org_admin_api_key_headers,
        )
        log_response(resp)

        return resp.status_code

    def check_user_permission(
        self,
        permission: UserPermission,
        user_headers: dict,
    ) -> int:
        path = "users/permissions/check?"
        params = {"action": permission.action, "resource": permission.resource}

        resp = self.base_client.get(
            "{}{}".format(path, urllib.parse.urlencode(params)),
            headers=user_headers,
        )
        log_response(resp)

        return resp.status_code

    def reset_password(
        self,
        user_id: str,
        new_password: str,
    ) -> tuple[int, dict[str, str] | None]:
        path = f"users/{user_id}/reset_password"
        password_request = PasswordResetRequest(password=new_password)

        resp = self.base_client.post(
            path,
            data=password_request.model_dump_json(),
            headers=self.authorized_chat_headers,
        )

        return resp.status_code, resp.json()

    def post_feedback(
        self,
        target: InferenceFeedbackTarget,
        score: int,
        reason: str | None,
        user_id: str | None,
        inference_id: str,
    ) -> tuple[int, dict[str, Any] | None]:
        path = f"api/v2/feedback/{inference_id}"
        params = FeedbackRequest(
            target=target,
            score=score,
            reason=reason,
            user_id=user_id,
        )
        resp = self.base_client.post(
            path,
            json=params.model_dump(),
            headers=self.authorized_user_api_key_headers,
        )
        log_response(resp)

        return resp.status_code, resp.json()

    def query_feedback(
        self,
        sort: PaginationSortMethod | None = None,
        page: int | None = None,
        page_size: int | None = None,
        start_time: datetime | None = None,
        end_time: datetime | None = None,
        feedback_id: str | list[str] | None = None,
        inference_id: str | list[str] | None = None,
        target: str | list[str] | None = None,
        score: int | list[int] | None = None,
        feedback_user_id: str | None = None,
        conversation_id: str | list[str] | None = None,
        task_id: str | list[str] | None = None,
        inference_user_id: str | None = None,
    ) -> tuple[int, QueryFeedbackResponse | None]:
        path = f"api/v2/feedback/query?"
        params = {}

        if sort is not None:
            params["sort"] = sort
        if page is not None:
            params["page"] = page
        if page_size is not None:
            params["page_size"] = page_size
        if start_time is not None:
            params["start_time"] = str(start_time)
        if end_time is not None:
            params["end_time"] = str(end_time)
        if feedback_id is not None:
            params["feedback_id"] = feedback_id
        if inference_id is not None:
            params["inference_id"] = inference_id
        if target is not None:
            params["target"] = target
        if score is not None:
            params["score"] = score
        if feedback_user_id is not None:
            params["feedback_user_id"] = feedback_user_id
        if conversation_id is not None:
            params["conversation_id"] = conversation_id
        if task_id is not None:
            params["task_id"] = task_id
        if feedback_user_id is not None:
            params["feedback_user_id"] = feedback_user_id
        if inference_user_id is not None:
            params["inference_user_id"] = inference_user_id

        resp = self.base_client.get(
            f"{path}{urllib.parse.urlencode(params, doseq=True)}",
            headers=self.authorized_user_api_key_headers,
        )
        log_response(resp)

        return (
            resp.status_code,
            (
                QueryFeedbackResponse.model_validate(resp.json())
                if resp.status_code == 200
                else None
            ),
        )

    def get_conversations(self, page: int = 1, size: int = 50) -> tuple[int, dict]:
        resp = self.base_client.get(
            f"/api/chat/conversations?page={page}&size={size}",
            headers=self.authorized_chat_headers,
        )

        return resp.status_code, resp.json()

    def get_default_rules(self) -> tuple[int, list[RuleResponse]]:
        uri = "/api/v2/default_rules"
        resp = self.base_client.get(
            url=uri,
            headers=self.authorized_user_api_key_headers,
        )
        log_response(resp)
        data = resp.json()
        if isinstance(data, list):
            loaded_data = [RuleResponse(**x) for x in data]
        else:
            loaded_data = []

        return (resp.status_code, loaded_data)

    def get_chat_default_task(
        self,
        headers: dict | None = None,
    ) -> tuple[int, ChatDefaultTaskResponse]:
        if headers is None:
            headers = self.authorized_chat_headers
        resp = self.base_client.get(
            "/api/chat/default_task",
            headers=headers,
        )
        log_response(resp)

        return (
            resp.status_code,
            (
                ChatDefaultTaskResponse.model_validate(resp.json())
                if resp.status_code == 200
                else None
            ),
        )

    def update_chat_default_task(
        self,
        task_id: str,
        headers: dict | None = None,
    ) -> tuple[int, ChatDefaultTaskResponse]:
        if headers is None:
            headers = self.authorized_chat_headers
        resp = self.base_client.put(
            "/api/chat/default_task",
            json=ChatDefaultTaskRequest(task_id=task_id).model_dump(),
            headers=headers,
        )
        log_response(resp)

        return (
            resp.status_code,
            (
                ChatDefaultTaskResponse.model_validate(resp.json())
                if resp.status_code == 200
                else None
            ),
        )

    def receive_traces(self, trace_data: bytes) -> tuple[int, str]:
        """Send OpenInference trace data to the evaluate endpoint.

        Args:
            trace_data: Raw protobuf trace data in bytes

        Returns:
            tuple[int, str]: Status code and response message
        """
        headers = self.authorized_user_api_key_headers.copy()
        headers["Content-Type"] = "application/x-protobuf"

        resp = self.base_client.post(
            "/v1/traces",
            content=trace_data,
            headers=headers,
        )
        log_response(resp)
        return resp.status_code, resp.text

    def query_traces_with_metrics(
        self,
        task_ids: list[str],
        trace_ids: list[str] | None = None,
        start_time: datetime | None = None,
        end_time: datetime | None = None,
        page: int | None = None,
        page_size: int | None = None,
        sort: str | None = None,
        tool_name: str | None = None,
        span_types: list | None = None,
        # Query relevance filters
        query_relevance_eq: float | None = None,
        query_relevance_gt: float | None = None,
        query_relevance_gte: float | None = None,
        query_relevance_lt: float | None = None,
        query_relevance_lte: float | None = None,
        # Response relevance filters
        response_relevance_eq: float | None = None,
        response_relevance_gt: float | None = None,
        response_relevance_gte: float | None = None,
        response_relevance_lt: float | None = None,
        response_relevance_lte: float | None = None,
        # Tool classification filters
        tool_selection: int | None = None,
        tool_usage: int | None = None,
        # Trace duration filters
        trace_duration_eq: float | None = None,
        trace_duration_gt: float | None = None,
        trace_duration_gte: float | None = None,
        trace_duration_lt: float | None = None,
        trace_duration_lte: float | None = None,
    ) -> tuple[int, QueryTracesWithMetricsResponse | str]:
        """Query traces with metrics for specified task IDs. Computes metrics for all LLM spans in the traces.

        Args:
            task_ids: Task IDs to filter on (required)
            trace_ids: Trace IDs to filter on (optional)
            start_time: Filter by start time
            end_time: Filter by end time
            page: Page number for pagination
            page_size: Number of items per page
            sort: Sort order ("asc" or "desc")
            tool_name: Return only results with this tool name
            span_types: Span types to filter on (optional)
            query_relevance_eq: Query relevance equal to this value
            query_relevance_gt: Query relevance greater than this value
            query_relevance_gte: Query relevance greater than or equal to this value
            query_relevance_lt: Query relevance less than this value
            query_relevance_lte: Query relevance less than or equal to this value
            response_relevance_eq: Response relevance equal to this value
            response_relevance_gt: Response relevance greater than this value
            response_relevance_gte: Response relevance greater than or equal to this value
            response_relevance_lt: Response relevance less than this value
            response_relevance_lte: Response relevance less than or equal to this value
            tool_selection: Tool selection evaluation result (0=INCORRECT, 1=CORRECT, 2=NA)
            tool_usage: Tool usage evaluation result (0=INCORRECT, 1=CORRECT, 2=NA)
            trace_duration_eq: Duration exactly equal to this value (seconds)
            trace_duration_gt: Duration greater than this value (seconds)
            trace_duration_gte: Duration greater than or equal to this value (seconds)
            trace_duration_lt: Duration less than this value (seconds)
            trace_duration_lte: Duration less than or equal to this value (seconds)

        Returns:
            tuple[int, QueryTracesWithMetricsResponse | str]: Status code and response
        """
        params = {"task_ids": task_ids}
        if trace_ids is not None:
            params["trace_ids"] = trace_ids
        if start_time is not None:
            params["start_time"] = str(start_time)
        if end_time is not None:
            params["end_time"] = str(end_time)
        if page is not None:
            params["page"] = page
        if page_size is not None:
            params["page_size"] = page_size
        if sort is not None:
            params["sort"] = sort
        if tool_name is not None:
            params["tool_name"] = tool_name
        if span_types is not None:
            params["span_types"] = span_types
        # Query relevance filters
        if query_relevance_eq is not None:
            params["query_relevance_eq"] = query_relevance_eq
        if query_relevance_gt is not None:
            params["query_relevance_gt"] = query_relevance_gt
        if query_relevance_gte is not None:
            params["query_relevance_gte"] = query_relevance_gte
        if query_relevance_lt is not None:
            params["query_relevance_lt"] = query_relevance_lt
        if query_relevance_lte is not None:
            params["query_relevance_lte"] = query_relevance_lte
        # Response relevance filters
        if response_relevance_eq is not None:
            params["response_relevance_eq"] = response_relevance_eq
        if response_relevance_gt is not None:
            params["response_relevance_gt"] = response_relevance_gt
        if response_relevance_gte is not None:
            params["response_relevance_gte"] = response_relevance_gte
        if response_relevance_lt is not None:
            params["response_relevance_lt"] = response_relevance_lt
        if response_relevance_lte is not None:
            params["response_relevance_lte"] = response_relevance_lte
        # Tool classification filters
        if tool_selection is not None:
            params["tool_selection"] = tool_selection
        if tool_usage is not None:
            params["tool_usage"] = tool_usage
        # Trace duration filters
        if trace_duration_eq is not None:
            params["trace_duration_eq"] = trace_duration_eq
        if trace_duration_gt is not None:
            params["trace_duration_gt"] = trace_duration_gt
        if trace_duration_gte is not None:
            params["trace_duration_gte"] = trace_duration_gte
        if trace_duration_lt is not None:
            params["trace_duration_lt"] = trace_duration_lt
        if trace_duration_lte is not None:
            params["trace_duration_lte"] = trace_duration_lte

        resp = self.base_client.get(
            f"/v1/traces/metrics/?{urllib.parse.urlencode(params, doseq=True)}",
            headers=self.authorized_user_api_key_headers,
        )
        log_response(resp)

        return (
            resp.status_code,
            (
                QueryTracesWithMetricsResponse.model_validate(resp.json())
                if resp.status_code == 200
                else resp.text
            ),
        )

    def query_traces(
        self,
        task_ids: list[str],
        trace_ids: list[str] | None = None,
        start_time: datetime | None = None,
        end_time: datetime | None = None,
        page: int | None = None,
        page_size: int | None = None,
        sort: str | None = None,
        tool_name: str | None = None,
        span_types: list | None = None,
        # Query relevance filters
        query_relevance_eq: float | None = None,
        query_relevance_gt: float | None = None,
        query_relevance_gte: float | None = None,
        query_relevance_lt: float | None = None,
        query_relevance_lte: float | None = None,
        # Response relevance filters
        response_relevance_eq: float | None = None,
        response_relevance_gt: float | None = None,
        response_relevance_gte: float | None = None,
        response_relevance_lt: float | None = None,
        response_relevance_lte: float | None = None,
        # Tool classification filters
        tool_selection: int | None = None,
        tool_usage: int | None = None,
        # Trace duration filters
        trace_duration_eq: float | None = None,
        trace_duration_gt: float | None = None,
        trace_duration_gte: float | None = None,
        trace_duration_lt: float | None = None,
        trace_duration_lte: float | None = None,
    ) -> tuple[int, QueryTracesWithMetricsResponse | str]:
        """Query traces with filters. Task IDs are required. Returns traces with any existing metrics but does not compute new ones.

        Args:
            task_ids: Task IDs to filter on (required)
            trace_ids: Trace IDs to filter on (optional)
            start_time: Filter by start time
            end_time: Filter by end time
            page: Page number for pagination
            page_size: Number of items per page
            sort: Sort order ("asc" or "desc")
            tool_name: Return only results with this tool name
            span_types: Span types to filter on (optional)
            query_relevance_eq: Query relevance equal to this value
            query_relevance_gt: Query relevance greater than this value
            query_relevance_gte: Query relevance greater than or equal to this value
            query_relevance_lt: Query relevance less than this value
            query_relevance_lte: Query relevance less than or equal to this value
            response_relevance_eq: Response relevance equal to this value
            response_relevance_gt: Response relevance greater than this value
            response_relevance_gte: Response relevance greater than or equal to this value
            response_relevance_lt: Response relevance less than this value
            response_relevance_lte: Response relevance less than or equal to this value
            tool_selection: Tool selection evaluation result (0=INCORRECT, 1=CORRECT, 2=NA)
            tool_usage: Tool usage evaluation result (0=INCORRECT, 1=CORRECT, 2=NA)
            trace_duration_eq: Duration exactly equal to this value (seconds)
            trace_duration_gt: Duration greater than this value (seconds)
            trace_duration_gte: Duration greater than or equal to this value (seconds)
            trace_duration_lt: Duration less than this value (seconds)
            trace_duration_lte: Duration less than or equal to this value (seconds)

        Returns:
            tuple[int, QueryTracesWithMetricsResponse | str]: Status code and response
        """
        params = {"task_ids": task_ids}
        if trace_ids is not None:
            params["trace_ids"] = trace_ids
        if start_time is not None:
            params["start_time"] = str(start_time)
        if end_time is not None:
            params["end_time"] = str(end_time)
        if page is not None:
            params["page"] = page
        if page_size is not None:
            params["page_size"] = page_size
        if sort is not None:
            params["sort"] = sort
        if tool_name is not None:
            params["tool_name"] = tool_name
        if span_types is not None:
            params["span_types"] = span_types
        # Query relevance filters
        if query_relevance_eq is not None:
            params["query_relevance_eq"] = query_relevance_eq
        if query_relevance_gt is not None:
            params["query_relevance_gt"] = query_relevance_gt
        if query_relevance_gte is not None:
            params["query_relevance_gte"] = query_relevance_gte
        if query_relevance_lt is not None:
            params["query_relevance_lt"] = query_relevance_lt
        if query_relevance_lte is not None:
            params["query_relevance_lte"] = query_relevance_lte
        # Response relevance filters
        if response_relevance_eq is not None:
            params["response_relevance_eq"] = response_relevance_eq
        if response_relevance_gt is not None:
            params["response_relevance_gt"] = response_relevance_gt
        if response_relevance_gte is not None:
            params["response_relevance_gte"] = response_relevance_gte
        if response_relevance_lt is not None:
            params["response_relevance_lt"] = response_relevance_lt
        if response_relevance_lte is not None:
            params["response_relevance_lte"] = response_relevance_lte
        # Tool classification filters
        if tool_selection is not None:
            params["tool_selection"] = tool_selection
        if tool_usage is not None:
            params["tool_usage"] = tool_usage
        # Trace duration filters
        if trace_duration_eq is not None:
            params["trace_duration_eq"] = trace_duration_eq
        if trace_duration_gt is not None:
            params["trace_duration_gt"] = trace_duration_gt
        if trace_duration_gte is not None:
            params["trace_duration_gte"] = trace_duration_gte
        if trace_duration_lt is not None:
            params["trace_duration_lt"] = trace_duration_lt
        if trace_duration_lte is not None:
            params["trace_duration_lte"] = trace_duration_lte

        resp = self.base_client.get(
            f"/v1/traces/query?{urllib.parse.urlencode(params, doseq=True)}",
            headers=self.authorized_user_api_key_headers,
        )
        log_response(resp)

        return (
            resp.status_code,
            (
                QueryTracesWithMetricsResponse.model_validate(resp.json())
                if resp.status_code == 200
                else resp.text
            ),
        )

    def query_span_metrics(
        self,
        span_id: str,
    ) -> tuple[int, SpanWithMetricsResponse | str]:
        """Compute metrics for a single span. Validates that the span is an LLM span.

        Args:
            span_id: The span ID to compute metrics for

        Returns:
            tuple[int, SpanWithMetricsResponse | str]: Status code and response
        """
        resp = self.base_client.get(
            f"/v1/span/{span_id}/metrics",
            headers=self.authorized_user_api_key_headers,
        )
        log_response(resp)

        return (
            resp.status_code,
            (
                SpanWithMetricsResponse.model_validate(resp.json())
                if resp.status_code == 200
                else resp.text
            ),
        )

    def query_spans(
        self,
        task_ids: list[str],
        span_types: list[str] | None = None,
        start_time: datetime | None = None,
        end_time: datetime | None = None,
        page: int | None = None,
        page_size: int | None = None,
        sort: str | None = None,
    ) -> tuple[int, QuerySpansResponse | str]:
        """Query spans filtered by span type. Task IDs are required. Returns spans with any existing metrics but does not compute new ones.

        Args:
            task_ids: Task IDs to filter on (required)
            span_types: Span types to filter on (optional)
            start_time: Filter by start time
            end_time: Filter by end time
            page: Page number for pagination
            page_size: Number of items per page
            sort: Sort order ("asc" or "desc")

        Returns:
            tuple[int, QuerySpansResponse | str]: Status code and response
        """
        params = {"task_ids": task_ids}
        if span_types is not None:
            params["span_types"] = span_types
        if start_time is not None:
            params["start_time"] = str(start_time)
        if end_time is not None:
            params["end_time"] = str(end_time)
        if page is not None:
            params["page"] = page
        if page_size is not None:
            params["page_size"] = page_size
        if sort is not None:
            params["sort"] = sort

        resp = self.base_client.get(
            f"/v1/spans/query?{urllib.parse.urlencode(params, doseq=True)}",
            headers=self.authorized_user_api_key_headers,
        )
        log_response(resp)

        return (
            resp.status_code,
            (
                QuerySpansResponse.model_validate(resp.json())
                if resp.status_code == 200
                else resp.text
            ),
        )

    # ============================================================================
    # NEW TRACE API METHODS (/api/v1/ endpoints)
    # ============================================================================

    def trace_api_receive_traces(self, trace_data: bytes) -> tuple[int, str]:
        """Send OpenInference trace data to the new trace API endpoint.

        Args:
            trace_data: Raw protobuf trace data in bytes

        Returns:
            tuple[int, str]: Status code and response message
        """
        headers = self.authorized_user_api_key_headers.copy()
        headers["Content-Type"] = "application/x-protobuf"

        resp = self.base_client.post(
            "/api/v1/traces",
            content=trace_data,
            headers=headers,
        )
        log_response(resp)
        return resp.status_code, resp.text

    def trace_api_list_traces_metadata(
        self,
        task_ids: list[str],
        trace_ids: list[str] | None = None,
        start_time: datetime | None = None,
        end_time: datetime | None = None,
        page: int | None = None,
        page_size: int | None = None,
        sort: str | None = None,
        tool_name: str | None = None,
        span_types: list | None = None,
        user_ids: list[str] | None = None,
        # Query relevance filters
        query_relevance_eq: float | None = None,
        query_relevance_gt: float | None = None,
        query_relevance_gte: float | None = None,
        query_relevance_lt: float | None = None,
        query_relevance_lte: float | None = None,
        # Response relevance filters
        response_relevance_eq: float | None = None,
        response_relevance_gt: float | None = None,
        response_relevance_gte: float | None = None,
        response_relevance_lt: float | None = None,
        response_relevance_lte: float | None = None,
        # Tool classification filters
        tool_selection: int | None = None,
        tool_usage: int | None = None,
        # Trace duration filters
        trace_duration_eq: float | None = None,
        trace_duration_gt: float | None = None,
        trace_duration_gte: float | None = None,
        trace_duration_lt: float | None = None,
        trace_duration_lte: float | None = None,
    ) -> tuple[int, TraceListResponse | str]:
        """Get lightweight trace metadata for browsing/filtering operations.

        Returns:
            tuple[int, TraceListResponse | str]: Status code and response
        """
        params = {"task_ids": task_ids}
        if trace_ids is not None:
            params["trace_ids"] = trace_ids
        if start_time is not None:
            params["start_time"] = str(start_time)
        if end_time is not None:
            params["end_time"] = str(end_time)
        if page is not None:
            params["page"] = page
        if page_size is not None:
            params["page_size"] = page_size
        if sort is not None:
            params["sort"] = sort
        if tool_name is not None:
            params["tool_name"] = tool_name
        if span_types is not None:
            params["span_types"] = span_types
        if user_ids is not None:
            params["user_ids"] = user_ids
        # Query relevance filters
        if query_relevance_eq is not None:
            params["query_relevance_eq"] = query_relevance_eq
        if query_relevance_gt is not None:
            params["query_relevance_gt"] = query_relevance_gt
        if query_relevance_gte is not None:
            params["query_relevance_gte"] = query_relevance_gte
        if query_relevance_lt is not None:
            params["query_relevance_lt"] = query_relevance_lt
        if query_relevance_lte is not None:
            params["query_relevance_lte"] = query_relevance_lte
        # Response relevance filters
        if response_relevance_eq is not None:
            params["response_relevance_eq"] = response_relevance_eq
        if response_relevance_gt is not None:
            params["response_relevance_gt"] = response_relevance_gt
        if response_relevance_gte is not None:
            params["response_relevance_gte"] = response_relevance_gte
        if response_relevance_lt is not None:
            params["response_relevance_lt"] = response_relevance_lt
        if response_relevance_lte is not None:
            params["response_relevance_lte"] = response_relevance_lte
        # Tool classification filters
        if tool_selection is not None:
            params["tool_selection"] = tool_selection
        if tool_usage is not None:
            params["tool_usage"] = tool_usage
        # Trace duration filters
        if trace_duration_eq is not None:
            params["trace_duration_eq"] = trace_duration_eq
        if trace_duration_gt is not None:
            params["trace_duration_gt"] = trace_duration_gt
        if trace_duration_gte is not None:
            params["trace_duration_gte"] = trace_duration_gte
        if trace_duration_lt is not None:
            params["trace_duration_lt"] = trace_duration_lt
        if trace_duration_lte is not None:
            params["trace_duration_lte"] = trace_duration_lte

        resp = self.base_client.get(
            f"/api/v1/traces?{urllib.parse.urlencode(params, doseq=True)}",
            headers=self.authorized_user_api_key_headers,
        )

        # below filled in
        log_response(resp)

        return (
            resp.status_code,
            (
                TraceListResponse.model_validate(resp.json())
                if resp.status_code == 200
                else resp.text
            ),
        )

    def trace_api_get_trace_by_id(
        self,
        trace_id: str,
    ) -> tuple[int, TraceResponse | str]:
        """Get complete trace tree with existing metrics (no computation).

        Args:
            trace_id: The trace ID to retrieve

        Returns:
            tuple[int, TraceResponse | str]: Status code and response
        """
        resp = self.base_client.get(
            f"/api/v1/traces/{trace_id}",
            headers=self.authorized_user_api_key_headers,
        )
        log_response(resp)

        return (
            resp.status_code,
            (
                TraceResponse.model_validate(resp.json())
                if resp.status_code == 200
                else resp.text
            ),
        )

    def trace_api_compute_trace_metrics(
        self,
        trace_id: str,
    ) -> tuple[int, TraceResponse | str]:
        """Compute all missing metrics for trace spans on-demand.

        Args:
            trace_id: The trace ID to compute metrics for

        Returns:
            tuple[int, TraceResponse | str]: Status code and response
        """
        resp = self.base_client.get(
            f"/api/v1/traces/{trace_id}/metrics",
            headers=self.authorized_user_api_key_headers,
        )
        log_response(resp)

        return (
            resp.status_code,
            (
                TraceResponse.model_validate(resp.json())
                if resp.status_code == 200
                else resp.text
            ),
        )

    def trace_api_list_spans_metadata(
        self,
        task_ids: list[str],
        trace_ids: list[str] | None = None,
        span_types: list[str] | None = None,
        start_time: datetime | None = None,
        end_time: datetime | None = None,
        page: int | None = None,
        page_size: int | None = None,
        sort: str | None = None,
        tool_name: str | None = None,
        # Query relevance filters
        query_relevance_eq: float | None = None,
        query_relevance_gt: float | None = None,
        query_relevance_gte: float | None = None,
        query_relevance_lt: float | None = None,
        query_relevance_lte: float | None = None,
        # Response relevance filters
        response_relevance_eq: float | None = None,
        response_relevance_gt: float | None = None,
        response_relevance_gte: float | None = None,
        response_relevance_lt: float | None = None,
        response_relevance_lte: float | None = None,
        # Tool classification filters
        tool_selection: int | None = None,
        tool_usage: int | None = None,
        # Trace duration filters
        trace_duration_eq: float | None = None,
        trace_duration_gt: float | None = None,
        trace_duration_gte: float | None = None,
        trace_duration_lt: float | None = None,
        trace_duration_lte: float | None = None,
    ) -> tuple[int, SpanListResponse | str]:
        """Get lightweight span metadata with comprehensive filtering support.

        Args:
            task_ids: Task IDs to filter on (required)
            trace_ids: Trace IDs to filter on (optional)
            span_types: Span types to filter on (optional)
            start_time: Filter by start time
            end_time: Filter by end time
            page: Page number for pagination
            page_size: Number of items per page
            sort: Sort order ("asc" or "desc")
            tool_name: Return only results with this tool name
            query_relevance_eq: Query relevance equal to this value
            query_relevance_gt: Query relevance greater than this value
            query_relevance_gte: Query relevance greater than or equal to this value
            query_relevance_lt: Query relevance less than this value
            query_relevance_lte: Query relevance less than or equal to this value
            response_relevance_eq: Response relevance equal to this value
            response_relevance_gt: Response relevance greater than this value
            response_relevance_gte: Response relevance greater than or equal to this value
            response_relevance_lt: Response relevance less than this value
            response_relevance_lte: Response relevance less than or equal to this value
            tool_selection: Tool selection evaluation result (0=INCORRECT, 1=CORRECT, 2=NA)
            tool_usage: Tool usage evaluation result (0=INCORRECT, 1=CORRECT, 2=NA)
            trace_duration_eq: Duration exactly equal to this value (seconds)
            trace_duration_gt: Duration greater than this value (seconds)
            trace_duration_gte: Duration greater than or equal to this value (seconds)
            trace_duration_lt: Duration less than this value (seconds)
            trace_duration_lte: Duration less than or equal to this value (seconds)

        Returns:
            tuple[int, SpanListResponse | str]: Status code and response
        """
        params = {"task_ids": task_ids}
        if trace_ids is not None:
            params["trace_ids"] = trace_ids
        if span_types is not None:
            params["span_types"] = span_types
        if start_time is not None:
            params["start_time"] = str(start_time)
        if end_time is not None:
            params["end_time"] = str(end_time)
        if page is not None:
            params["page"] = page
        if page_size is not None:
            params["page_size"] = page_size
        if sort is not None:
            params["sort"] = sort
        if tool_name is not None:
            params["tool_name"] = tool_name
        # Query relevance filters
        if query_relevance_eq is not None:
            params["query_relevance_eq"] = query_relevance_eq
        if query_relevance_gt is not None:
            params["query_relevance_gt"] = query_relevance_gt
        if query_relevance_gte is not None:
            params["query_relevance_gte"] = query_relevance_gte
        if query_relevance_lt is not None:
            params["query_relevance_lt"] = query_relevance_lt
        if query_relevance_lte is not None:
            params["query_relevance_lte"] = query_relevance_lte
        # Response relevance filters
        if response_relevance_eq is not None:
            params["response_relevance_eq"] = response_relevance_eq
        if response_relevance_gt is not None:
            params["response_relevance_gt"] = response_relevance_gt
        if response_relevance_gte is not None:
            params["response_relevance_gte"] = response_relevance_gte
        if response_relevance_lt is not None:
            params["response_relevance_lt"] = response_relevance_lt
        if response_relevance_lte is not None:
            params["response_relevance_lte"] = response_relevance_lte
        # Tool classification filters
        if tool_selection is not None:
            params["tool_selection"] = tool_selection
        if tool_usage is not None:
            params["tool_usage"] = tool_usage
        # Trace duration filters
        if trace_duration_eq is not None:
            params["trace_duration_eq"] = trace_duration_eq
        if trace_duration_gt is not None:
            params["trace_duration_gt"] = trace_duration_gt
        if trace_duration_gte is not None:
            params["trace_duration_gte"] = trace_duration_gte
        if trace_duration_lt is not None:
            params["trace_duration_lt"] = trace_duration_lt
        if trace_duration_lte is not None:
            params["trace_duration_lte"] = trace_duration_lte

        resp = self.base_client.get(
            f"/api/v1/traces/spans?{urllib.parse.urlencode(params, doseq=True)}",
            headers=self.authorized_user_api_key_headers,
        )
        log_response(resp)

        return (
            resp.status_code,
            (
                SpanListResponse.model_validate(resp.json())
                if resp.status_code == 200
                else resp.text
            ),
        )

    def trace_api_get_span_by_id(
        self,
        span_id: str,
    ) -> tuple[int, SpanWithMetricsResponse | str]:
        """Get single span with existing metrics (no computation).

        Args:
            span_id: The span ID to retrieve

        Returns:
            tuple[int, SpanWithMetricsResponse | str]: Status code and response
        """
        resp = self.base_client.get(
            f"/api/v1/traces/spans/{span_id}",
            headers=self.authorized_user_api_key_headers,
        )
        log_response(resp)

        return (
            resp.status_code,
            (
                SpanWithMetricsResponse.model_validate(resp.json())
                if resp.status_code == 200
                else resp.text
            ),
        )

    def trace_api_compute_span_metrics(
        self,
        span_id: str,
    ) -> tuple[int, SpanWithMetricsResponse | str]:
        """Compute all missing metrics for a single span on-demand.

        Args:
            span_id: The span ID to compute metrics for

        Returns:
            tuple[int, SpanWithMetricsResponse | str]: Status code and response
        """
        resp = self.base_client.get(
            f"/api/v1/traces/spans/{span_id}/metrics",
            headers=self.authorized_user_api_key_headers,
        )
        log_response(resp)

        return (
            resp.status_code,
            (
                SpanWithMetricsResponse.model_validate(resp.json())
                if resp.status_code == 200
                else resp.text
            ),
        )

    def trace_api_list_sessions_metadata(
        self,
        task_ids: list[str],
        start_time: datetime | None = None,
        end_time: datetime | None = None,
        page: int | None = None,
        page_size: int | None = None,
        sort: str | None = None,
        user_ids: list[str] | None = None,
    ) -> tuple[int, SessionListResponse | str]:
        """Get session metadata with pagination and filtering.

        Args:
            task_ids: Task IDs to filter on (required)
            start_time: Filter by start time
            end_time: Filter by end time
            page: Page number for pagination
            page_size: Number of items per page
            sort: Sort order ("asc" or "desc")

        Returns:
            tuple[int, SessionListResponse | str]: Status code and response
        """
        params = {"task_ids": task_ids}
        if start_time is not None:
            params["start_time"] = str(start_time)
        if end_time is not None:
            params["end_time"] = str(end_time)
        if page is not None:
            params["page"] = page
        if page_size is not None:
            params["page_size"] = page_size
        if sort is not None:
            params["sort"] = sort
        if user_ids is not None:
            params["user_ids"] = user_ids

        resp = self.base_client.get(
            f"/api/v1/traces/sessions?{urllib.parse.urlencode(params, doseq=True)}",
            headers=self.authorized_user_api_key_headers,
        )
        log_response(resp)

        return (
            resp.status_code,
            (
                SessionListResponse.model_validate(resp.json())
                if resp.status_code == 200
                else resp.text
            ),
        )

    def trace_api_get_user_details(
        self,
        user_id: str,
        task_ids: list[str],
    ) -> tuple[int, TraceUserMetadataResponse | str]:
        """Get detailed information for a single user.

        Args:
            user_id: User ID to get details for
            task_ids: Task IDs to filter on (required)

        Returns:
            tuple[int, TraceUserMetadataResponse | str]: Status code and response
        """
        params = {"task_ids": task_ids}

        resp = self.base_client.get(
            f"/api/v1/traces/users/{user_id}?{urllib.parse.urlencode(params, doseq=True)}",
            headers=self.authorized_user_api_key_headers,
        )
        log_response(resp)

        return (
            resp.status_code,
            (
                TraceUserMetadataResponse.model_validate(resp.json())
                if resp.status_code == 200
                else resp.text
            ),
        )

    def trace_api_get_session_traces(
        self,
        session_id: str,
        page: int | None = None,
        page_size: int | None = None,
        sort: str | None = None,
    ) -> tuple[int, SessionTracesResponse | str]:
        """Get all traces in a session with existing metrics (no computation).

        Args:
            session_id: The session ID to retrieve traces for
            page: Page number for pagination
            page_size: Number of items per page
            sort: Sort order ("asc" or "desc")

        Returns:
            tuple[int, SessionTracesResponse | str]: Status code and response
        """
        params = {}
        if page is not None:
            params["page"] = page
        if page_size is not None:
            params["page_size"] = page_size
        if sort is not None:
            params["sort"] = sort

        query_string = (
            f"?{urllib.parse.urlencode(params, doseq=True)}" if params else ""
        )
        resp = self.base_client.get(
            f"/api/v1/traces/sessions/{session_id}{query_string}",
            headers=self.authorized_user_api_key_headers,
        )
        log_response(resp)

        return (
            resp.status_code,
            (
                SessionTracesResponse.model_validate(resp.json())
                if resp.status_code == 200
                else resp.text
            ),
        )

    def trace_api_compute_session_metrics(
        self,
        session_id: str,
        page: int | None = None,
        page_size: int | None = None,
        sort: str | None = None,
    ) -> tuple[int, SessionTracesResponse | str]:
        """Get all traces in a session and compute missing metrics.

        Args:
            session_id: The session ID to compute metrics for
            page: Page number for pagination
            page_size: Number of items per page
            sort: Sort order ("asc" or "desc")

        Returns:
            tuple[int, SessionTracesResponse | str]: Status code and response
        """
        params = {}
        if page is not None:
            params["page"] = page
        if page_size is not None:
            params["page_size"] = page_size
        if sort is not None:
            params["sort"] = sort

        query_string = (
            f"?{urllib.parse.urlencode(params, doseq=True)}" if params else ""
        )
        resp = self.base_client.get(
            f"/api/v1/traces/sessions/{session_id}/metrics{query_string}",
            headers=self.authorized_user_api_key_headers,
        )
        log_response(resp)

        return (
            resp.status_code,
            (
                SessionTracesResponse.model_validate(resp.json())
                if resp.status_code == 200
                else resp.text
            ),
        )

    def trace_api_list_users_metadata(
        self,
        task_ids: list[str],
        start_time: datetime | None = None,
        end_time: datetime | None = None,
        page: int | None = None,
        page_size: int | None = None,
        sort: str | None = None,
    ):
        """List user metadata via Trace API.

        Args:
            task_ids: List of task IDs to filter on
            start_time: Optional start time filter
            end_time: Optional end time filter
            page: Page number for pagination
            page_size: Number of items per page
            sort: Sort order ("asc" or "desc")

        Returns:
            tuple[int, TraceUserListResponse | str]: Status code and response
        """

        params = {"task_ids": task_ids}
        if start_time is not None:
            params["start_time"] = start_time.isoformat()
        if end_time is not None:
            params["end_time"] = end_time.isoformat()
        if page is not None:
            params["page"] = page
        if page_size is not None:
            params["page_size"] = page_size
        if sort is not None:
            params["sort"] = sort

        query_string = (
            f"?{urllib.parse.urlencode(params, doseq=True)}" if params else ""
        )
        resp = self.base_client.get(
            f"/api/v1/traces/users{query_string}",
            headers=self.authorized_user_api_key_headers,
        )
        log_response(resp)

        return (
            resp.status_code,
            (
                TraceUserListResponse.model_validate(resp.json())
                if resp.status_code == 200
                else resp.text
            ),
        )

    def create_dataset_version(
        self,
        dataset_id: str,
        rows_to_add: list[NewDatasetVersionRowRequest] = None,
        rows_to_delete: list[str] = None,
        rows_to_update: list[NewDatasetVersionUpdateRowRequest] = None,
    ) -> tuple[int, DatasetVersionResponse]:
        """Create a new dataset version."""
        if rows_to_add is None:
            rows_to_add = []
        if rows_to_delete is None:
            rows_to_delete = []
        if rows_to_update is None:
            rows_to_update = []

        request = NewDatasetVersionRequest(
            rows_to_add=rows_to_add,
            rows_to_delete=rows_to_delete,
            rows_to_update=rows_to_update,
        )

        resp = self.base_client.post(
            f"/api/v2/datasets/{dataset_id}/versions",
            data=request.model_dump_json(),
            headers=self.authorized_user_api_key_headers,
        )

        log_response(resp)

        return (
            resp.status_code,
            (
                DatasetVersionResponse.model_validate(resp.json())
                if resp.status_code == 200
                else None
            ),
        )

    def get_dataset_version(
        self,
        dataset_id: str,
        version_number: int,
        page: int = None,
        page_size: int = None,
    ) -> tuple[int, DatasetVersionResponse]:
        """Get a dataset version."""
        path = f"/api/v2/datasets/{dataset_id}/versions/{version_number}"
        params = {}
        if page is not None:
            params["page"] = page
        if page_size is not None:
            params["page_size"] = page_size

        url = path
        if params:
            url = f"{path}?{urllib.parse.urlencode(params)}"

        resp = self.base_client.get(
            url,
            headers=self.authorized_user_api_key_headers,
        )

        log_response(resp)

        return (
            resp.status_code,
            (
                DatasetVersionResponse.model_validate(resp.json())
                if resp.status_code == 200
                else None
            ),
        )

    def get_dataset_versions(
        self,
        dataset_id: str,
        page: int = None,
        page_size: int = None,
        latest_version_only: bool = False,
    ) -> tuple[int, ListDatasetVersionsResponse]:
        """Get dataset versions for a dataset."""
        path = f"/api/v2/datasets/{dataset_id}/versions"
        params = {}
        if page is not None:
            params["page"] = page
        if page_size is not None:
            params["page_size"] = page_size
        if latest_version_only:
            params["latest_version_only"] = latest_version_only

        url = path
        if params:
            url = f"{path}?{urllib.parse.urlencode(params)}"

        resp = self.base_client.get(
            url,
            headers=self.authorized_user_api_key_headers,
        )

        log_response(resp)

        return (
            resp.status_code,
            (
                ListDatasetVersionsResponse.model_validate(resp.json())
                if resp.status_code == 200
                else None
            ),
        )

    def create_rag_provider(
        self,
        task_id: str,
        name: str,
        description: str = None,
        authentication_method: RagProviderAuthenticationMethodEnum = RagProviderAuthenticationMethodEnum.API_KEY_AUTHENTICATION,
        api_key: str = "test-api-key",
        host_url: str = "https://test-weaviate.example.com",
        rag_provider: RagAPIKeyAuthenticationProviderEnum = RagAPIKeyAuthenticationProviderEnum.WEAVIATE,
    ) -> tuple[int, RagProviderConfigurationResponse]:
        """Create a new RAG provider configuration."""
        auth_config = ApiKeyRagAuthenticationConfigRequest(
            api_key=api_key,
            host_url=host_url,
            rag_provider=rag_provider,
        )

        request = RagProviderConfigurationRequest(
            name=name,
            description=description,
            authentication_method=authentication_method,
            authentication_config=auth_config,
        )

        resp = self.base_client.post(
            f"/api/v1/tasks/{task_id}/rag_providers",
            data=request.model_dump_json(),
            headers=self.authorized_user_api_key_headers,
        )

        log_response(resp)

        return (
            resp.status_code,
            (
                RagProviderConfigurationResponse.model_validate(resp.json())
                if resp.status_code == 200
                else None
            ),
        )

    def get_rag_provider(
        self,
        provider_id: str,
    ) -> tuple[int, RagProviderConfigurationResponse]:
        """Get a RAG provider configuration by ID."""
        resp = self.base_client.get(
            f"/api/v1/rag_providers/{provider_id}",
            headers=self.authorized_user_api_key_headers,
        )

        log_response(resp)

        return (
            resp.status_code,
            (
                RagProviderConfigurationResponse.model_validate(resp.json())
                if resp.status_code == 200
                else None
            ),
        )

    def update_rag_provider(
        self,
        provider_id: str,
        name: str = None,
        description: str = None,
        authentication_method: RagProviderAuthenticationMethodEnum = None,
        api_key: str = None,
        host_url: str = None,
        rag_provider: RagAPIKeyAuthenticationProviderEnum = None,
    ) -> tuple[int, RagProviderConfigurationResponse]:
        """Update a RAG provider configuration."""
        auth_config = None
        if any([api_key, host_url, rag_provider]):
            auth_config = ApiKeyRagAuthenticationConfigUpdateRequest(
                api_key=api_key,
                host_url=host_url,
                rag_provider=rag_provider,
            )

        request = RagProviderConfigurationUpdateRequest(
            name=name,
            description=description,
            authentication_method=authentication_method,
            authentication_config=auth_config,
        )

        resp = self.base_client.patch(
            f"/api/v1/rag_providers/{provider_id}",
            data=request.model_dump_json(),
            headers=self.authorized_user_api_key_headers,
        )

        log_response(resp)

        return (
            resp.status_code,
            (
                RagProviderConfigurationResponse.model_validate(resp.json())
                if resp.status_code == 200
                else None
            ),
        )

    def delete_rag_provider(self, provider_id: str) -> int:
        """Delete a RAG provider configuration."""
        resp = self.base_client.delete(
            f"/api/v1/rag_providers/{provider_id}",
            headers=self.authorized_user_api_key_headers,
        )

        log_response(resp)

        return resp.status_code

    def search_rag_providers(
        self,
        task_id: str,
        sort: PaginationSortMethod = None,
        page: int = None,
        page_size: int = None,
        config_name: str = None,
        authentication_method: RagProviderAuthenticationMethodEnum = None,
        rag_provider_name: RagAPIKeyAuthenticationProviderEnum = None,
    ) -> tuple[int, SearchRagProviderConfigurationsResponse]:
        """Search RAG provider configurations for a task."""
        path = f"api/v1/tasks/{task_id}/rag_providers"
        params = get_base_pagination_parameters(
            sort=sort,
            page=page,
            page_size=page_size,
        )
        if config_name:
            params["config_name"] = config_name
        if authentication_method:
            params["authentication_method"] = authentication_method
        if rag_provider_name:
            params["rag_provider_name"] = rag_provider_name

        resp = self.base_client.get(
            "{}{}".format(
                path,
                "?" + urllib.parse.urlencode(params, doseq=True) if params else "",
            ),
            headers=self.authorized_user_api_key_headers,
        )
        log_response(resp)

        return (
            resp.status_code,
            (
                SearchRagProviderConfigurationsResponse.model_validate(resp.json())
                if resp.status_code == 200
                else None
            ),
        )

    def test_rag_provider_connection(
        self,
        task_id: str,
        authentication_method: RagProviderAuthenticationMethodEnum = RagProviderAuthenticationMethodEnum.API_KEY_AUTHENTICATION,
        api_key: str = "test-api-key",
        host_url: str = "https://test-weaviate.example.com",
        rag_provider: RagAPIKeyAuthenticationProviderEnum = RagAPIKeyAuthenticationProviderEnum.WEAVIATE,
    ) -> tuple[int, ConnectionCheckResult]:
        """Test a RAG provider connection configuration."""
        auth_config = ApiKeyRagAuthenticationConfigRequest(
            api_key=api_key,
            host_url=host_url,
            rag_provider=rag_provider,
            authentication_method=authentication_method,
        )

        request = RagProviderTestConfigurationRequest(
            authentication_config=auth_config,
        )

        resp = self.base_client.post(
            f"/api/v1/tasks/{task_id}/rag_providers/test_connection",
            data=request.model_dump_json(),
            headers=self.authorized_user_api_key_headers,
        )

        log_response(resp)

        return (
            resp.status_code,
            (
                ConnectionCheckResult.model_validate(resp.json())
                if resp.status_code == 200
                else None
            ),
        )

    def execute_similarity_text_search(
        self,
        provider_id: str,
        query: str,
        collection_name: str,
        certainty: float = None,
        limit: int = None,
        include_vector: bool = False,
        offset: int = None,
        distance: float = None,
        auto_limit: int = None,
        move_to: dict = None,
        move_away: dict = None,
    ) -> tuple[int, RagProviderQueryResponse]:
        """Execute a similarity text search on a RAG provider."""
        weaviate_settings = WeaviateVectorSimilarityTextSearchSettingsRequest(
            rag_provider=RagProviderEnum.WEAVIATE,
            collection_name=collection_name,
            query=query,
            certainty=certainty,
            limit=limit,
            include_vector=include_vector,
            offset=offset,
            distance=distance,
            auto_limit=auto_limit,
            move_to=move_to,
            move_away=move_away,
        )

        request = RagVectorSimilarityTextSearchSettingRequest(
            settings=weaviate_settings,
        )

        resp = self.base_client.post(
            f"/api/v1/rag_providers/{provider_id}/similarity_text_search",
            data=request.model_dump_json(),
            headers=self.authorized_user_api_key_headers,
        )

        log_response(resp)

        return (
            resp.status_code,
            (
                RagProviderQueryResponse.model_validate(resp.json())
                if resp.status_code == 200
                else None
            ),
        )

    def execute_keyword_search(
        self,
        provider_id: str,
        query: str,
        collection_name: str,
        limit: int = None,
        include_vector: bool = False,
        offset: int = None,
        auto_limit: int = None,
        minimum_match_or_operator: int = None,
        and_operator: bool = None,
    ) -> tuple[int, RagProviderQueryResponse]:
        """Execute a keyword search on a RAG provider."""
        weaviate_settings = WeaviateKeywordSearchSettingsRequest(
            rag_provider=RagProviderEnum.WEAVIATE,
            collection_name=collection_name,
            query=query,
            limit=limit,
            include_vector=include_vector,
            offset=offset,
            auto_limit=auto_limit,
            minimum_match_or_operator=minimum_match_or_operator,
            and_operator=and_operator,
        )

        request = RagKeywordSearchSettingRequest(
            settings=weaviate_settings,
        )

        resp = self.base_client.post(
            f"/api/v1/rag_providers/{provider_id}/keyword_search",
            data=request.model_dump_json(),
            headers=self.authorized_user_api_key_headers,
        )

        log_response(resp)

        return (
            resp.status_code,
            (
                RagProviderQueryResponse.model_validate(resp.json())
                if resp.status_code == 200
                else None
            ),
        )

    def execute_hybrid_search(
        self,
        provider_id: str,
        query: str,
        collection_name: str,
        alpha: float = None,
        limit: int = None,
        include_vector: bool = False,
        offset: int = None,
        query_properties: list[str] = None,
        fusion_type: HybridFusion = None,
        max_vector_distance: float = None,
        minimum_match_or_operator: int = None,
        and_operator: bool = None,
        target_vector: TargetVectorJoinType = None,
    ) -> tuple[int, RagProviderQueryResponse]:
        """Execute a hybrid search on a RAG provider."""
        # Build settings dict, only including non-None values
        settings_dict = {
            "rag_provider": RagProviderEnum.WEAVIATE,
            "collection_name": collection_name,
            "query": query,
            "include_vector": include_vector,
        }
        if alpha is not None:
            settings_dict["alpha"] = alpha
        if limit is not None:
            settings_dict["limit"] = limit
        if offset is not None:
            settings_dict["offset"] = offset
        if query_properties is not None:
            settings_dict["query_properties"] = query_properties
        if fusion_type is not None:
            settings_dict["fusion_type"] = fusion_type
        if max_vector_distance is not None:
            settings_dict["max_vector_distance"] = max_vector_distance
        if minimum_match_or_operator is not None:
            settings_dict["minimum_match_or_operator"] = minimum_match_or_operator
        if and_operator is not None:
            settings_dict["and_operator"] = and_operator
        if target_vector is not None:
            settings_dict["target_vector"] = target_vector

        weaviate_settings = WeaviateHybridSearchSettingsRequest(**settings_dict)

        request = RagHybridSearchSettingRequest(
            settings=weaviate_settings,
        )

        resp = self.base_client.post(
            f"/api/v1/rag_providers/{provider_id}/hybrid_search",
            data=request.model_dump_json(),
            headers=self.authorized_user_api_key_headers,
        )

        log_response(resp)

        return (
            resp.status_code,
            (
                RagProviderQueryResponse.model_validate(resp.json())
                if resp.status_code == 200
                else None
            ),
        )

    def list_rag_provider_collections(
        self,
        provider_id: str,
    ) -> tuple[int, SearchRagProviderCollectionsResponse]:
        """List collections for a RAG provider."""
        resp = self.base_client.get(
            f"/api/v1/rag_providers/{provider_id}/collections",
            headers=self.authorized_user_api_key_headers,
        )

        log_response(resp)

        return (
            resp.status_code,
            (
                SearchRagProviderCollectionsResponse.model_validate(resp.json())
                if resp.status_code == 200
                else None
            ),
        )

    def create_rag_provider_settings(
        self,
        task_id: str,
        name: str,
        settings: RagSettingConfigurationRequestTypes,
        description: str = None,
        tags: list[str] = None,
    ) -> tuple[int, RagSettingConfigurationResponse]:
        """Create a new RAG provider settings configuration."""

        request = RagSettingConfigurationRequest(
            name=name,
            description=description,
            tags=tags,
            settings=settings,
        )

        resp = self.base_client.post(
            f"/api/v1/tasks/{task_id}/rag_provider_settings",
            data=request.model_dump_json(),
            headers=self.authorized_user_api_key_headers,
        )

        log_response(resp)

        return (
            resp.status_code,
            (
                RagSettingConfigurationResponse.model_validate(resp.json())
                if resp.status_code == 200
                else None
            ),
        )

    def get_rag_provider_settings(
        self,
        setting_configuration_id: str,
    ) -> tuple[int, RagSettingConfigurationResponse]:
        """Get a RAG provider settings configuration by ID."""
        resp = self.base_client.get(
            f"/api/v1/rag_provider_settings/{setting_configuration_id}",
            headers=self.authorized_user_api_key_headers,
        )

        log_response(resp)

        return (
            resp.status_code,
            (
                RagSettingConfigurationResponse.model_validate(resp.json())
                if resp.status_code == 200
                else None
            ),
        )

    def delete_rag_provider_settings(self, setting_configuration_id: str) -> int:
        """Delete a RAG provider settings configuration."""
        resp = self.base_client.delete(
            f"/api/v1/rag_provider_settings/{setting_configuration_id}",
            headers=self.authorized_user_api_key_headers,
        )

        log_response(resp)

        return resp.status_code

    def create_rag_provider_settings_hybrid(
        self,
        task_id: str,
        name: str,
        collection_name: str,
        description: str = None,
        tags: list[str] = None,
        alpha: float = 0.7,
        limit: int = None,
        include_vector: bool = False,
        offset: int = None,
        auto_limit: int = None,
    ) -> tuple[int, RagSettingConfigurationResponse]:
        """Create a new RAG provider settings configuration with hybrid search."""
        settings = WeaviateHybridSearchSettingsConfigurationRequest(
            rag_provider=RagProviderEnum.WEAVIATE,
            collection_name=collection_name,
            alpha=alpha,
            limit=limit,
            include_vector=include_vector,
            offset=offset,
            auto_limit=auto_limit,
        )

        request = RagSettingConfigurationRequest(
            name=name,
            description=description,
            tags=tags,
            settings=settings,
        )

        resp = self.base_client.post(
            f"/api/v1/tasks/{task_id}/rag_provider_settings",
            data=request.model_dump_json(),
            headers=self.authorized_user_api_key_headers,
        )

        log_response(resp)

        return (
            resp.status_code,
            (
                RagSettingConfigurationResponse.model_validate(resp.json())
                if resp.status_code == 200
                else None
            ),
        )

    def create_rag_provider_settings_vector_similarity(
        self,
        task_id: str,
        name: str,
        collection_name: str,
        description: str = None,
        tags: list[str] = None,
        certainty: float = None,
        distance: float = None,
        limit: int = None,
        include_vector: bool = False,
        offset: int = None,
        auto_limit: int = None,
    ) -> tuple[int, RagSettingConfigurationResponse]:
        """Create a new RAG provider settings configuration with vector similarity search."""
        settings = WeaviateVectorSimilarityTextSearchSettingsConfigurationRequest(
            rag_provider=RagProviderEnum.WEAVIATE,
            collection_name=collection_name,
            certainty=certainty,
            distance=distance,
            limit=limit,
            include_vector=include_vector,
            offset=offset,
            auto_limit=auto_limit,
        )

        request = RagSettingConfigurationRequest(
            name=name,
            description=description,
            tags=tags,
            settings=settings,
        )

        resp = self.base_client.post(
            f"/api/v1/tasks/{task_id}/rag_provider_settings",
            data=request.model_dump_json(),
            headers=self.authorized_user_api_key_headers,
        )

        log_response(resp)

        return (
            resp.status_code,
            (
                RagSettingConfigurationResponse.model_validate(resp.json())
                if resp.status_code == 200
                else None
            ),
        )


def get_base_pagination_parameters(
    sort: PaginationSortMethod = None,
    page: int = None,
    page_size: int = None,
) -> dict:
    params = {}
    if sort is not None:
        params["sort"] = sort
    if page is not None:
        params["page"] = page
    if page_size is not None:
        params["page_size"] = page_size

    return params


def log_response(response: httpx.Response):
    print("Response:")
    print("\t", response.request.method, response.url, response.status_code)
    if constants.RESPONSE_TRACE_ID_HEADER in response.headers:
        print(
            f"\tResponse trace id: {response.headers[constants.RESPONSE_TRACE_ID_HEADER]}",
        )<|MERGE_RESOLUTION|>--- conflicted
+++ resolved
@@ -73,12 +73,9 @@
     RagKeywordSearchSettingRequest,
     RagProviderConfigurationRequest,
     RagProviderConfigurationUpdateRequest,
-<<<<<<< HEAD
+    RagProviderTestConfigurationRequest,
     RagSettingConfigurationRequest,
     RagSettingConfigurationRequestTypes,
-=======
-    RagProviderTestConfigurationRequest,
->>>>>>> a6080b9c
     RagVectorSimilarityTextSearchSettingRequest,
     WeaviateHybridSearchSettingsConfigurationRequest,
     WeaviateHybridSearchSettingsRequest,
