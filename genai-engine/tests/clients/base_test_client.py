import os
import random
import urllib
from datetime import datetime
from typing import Any

import httpx
from arthur_common.models.common_schemas import (
    ExamplesConfig,
    KeywordsConfig,
    PIIConfig,
    RegexConfig,
    ToxicityConfig,
    UserPermission,
)
from arthur_common.models.enums import (
    InferenceFeedbackTarget,
    PaginationSortMethod,
    RuleResultEnum,
    RuleScope,
    RuleType,
    TokenUsageScope,
)
from arthur_common.models.request_schemas import (
    ChatDefaultTaskRequest,
    CreateUserRequest,
    FeedbackRequest,
    NewTaskRequest,
    PasswordResetRequest,
    SearchRulesRequest,
    SearchTasksRequest,
)
from arthur_common.models.response_schemas import (
    ApiKeyResponse,
    ChatDefaultTaskResponse,
    ChatDocumentContext,
    ChatResponse,
    ExternalDocument,
    FileUploadResult,
    QueryFeedbackResponse,
    QueryInferencesResponse,
    QuerySpansResponse,
    QueryTracesWithMetricsResponse,
    RuleResponse,
    SearchRulesResponse,
    SearchTasksResponse,
    SpanWithMetricsResponse,
    TaskResponse,
    TokenUsageResponse,
    TraceResponse,
    UserResponse,
    ValidationResult,
)
from pydantic import TypeAdapter
from sqlalchemy.orm import sessionmaker

from config.database_config import DatabaseConfig
from schemas.response_schemas import (
    SessionListResponse,
    SessionTracesResponse,
    SpanListResponse,
    TraceListResponse,
)
from tests.constants import (
    DEFAULT_EXAMPLES,
    DEFAULT_KEYWORDS,
    DEFAULT_REGEX,
    EXAMPLE_PROMPTS,
    EXAMPLE_RESPONSES,
)
from tests.mocks.mock_jwk_client import MockJWKClient
from tests.mocks.mock_keycloak_client import MockAuthClient
from tests.mocks.mock_oauth_client import MockAuthClient
from tests.mocks.mock_scorer_client import MockScorerClient
from utils import constants
from utils.utils import get_env_var

MASTER_API_KEY = (
    "Tests" if "REMOTE_TEST_KEY" not in os.environ else os.environ["REMOTE_TEST_KEY"]
)
os.environ[constants.GENAI_ENGINE_ADMIN_KEY_ENV_VAR] = MASTER_API_KEY
os.environ[constants.GENAI_ENGINE_ENVIRONMENT_ENV_VAR] = "local"
os.environ[constants.GENAI_ENGINE_APP_SECRET_KEY_ENV_VAR] = "abcdef"
os.environ[constants.GENAI_ENGINE_OPENAI_RATE_LIMIT_PERIOD_SECONDS_ENV_VAR] = "60"
os.environ[constants.GENAI_ENGINE_OPENAI_RATE_LIMIT_TOKENS_PER_PERIOD_ENV_VAR] = "5000"
os.environ[constants.GENAI_ENGINE_INGRESS_URI_ENV_VAR] = "http://localhost"
os.environ[constants.ALLOW_ADMIN_KEY_GENERAL_ACCESS_ENV_VAR] = "enabled"
os.environ[constants.GENAI_ENGINE_CHAT_ENABLED_ENV_VAR] = "enabled"
os.environ[constants.TELEMETRY_ENABLED_ENV_VAR] = "False"

MASTER_KEY_AUTHORIZED_HEADERS = {"Authorization": "Bearer %s" % MASTER_API_KEY}
AUTHORIZED_CHAT_HEADERS = {"Authorization": "Bearer %s" % "user_0"}
DATABASE_ENGINE = None


def override_get_scorer_client():
    return MockScorerClient()


def override_get_jwk_client():
    return MockJWKClient()


def override_get_keycloak_client():
    return MockAuthClient()


def override_get_db_session():
    global DATABASE_ENGINE
    if DATABASE_ENGINE is None:
        DATABASE_ENGINE = get_db_engine(DatabaseConfig(TEST_DATABASE=True))

    session = sessionmaker(DATABASE_ENGINE)
    return session()


def override_oauth_client():
    return MockAuthClient()


# Import app after env vars are set
from dependencies import (
    get_db_engine,
    get_db_session,
    get_jwk_client,
    get_keycloak_client,
    get_oauth_client,
    get_scorer_client,
)
from server import get_test_app

app = get_test_app()

app.dependency_overrides[get_db_session] = override_get_db_session
app.dependency_overrides[get_scorer_client] = override_get_scorer_client
app.dependency_overrides[get_jwk_client] = override_get_jwk_client
app.dependency_overrides[get_oauth_client] = override_oauth_client
app.dependency_overrides[get_keycloak_client] = override_get_keycloak_client


class GenaiEngineTestClientBase(httpx.Client):
    def __init__(
        self,
        client: httpx.Client,
        authorized_chat_headers: dict = None,
        create_user_key: bool = True,
        create_org_admin: bool = True,
        auth_server_url: str = "",
    ):
        self.base_client: httpx.Client = client
        self.auth_server_url: str = auth_server_url
        self.authorized_chat_headers: dict = authorized_chat_headers
        self.authorized_user_api_key_headers: dict = None
        self.authorized_org_admin_api_key_headers: dict = {
            "Authorization": "Bearer admin_0",
        }

        if create_user_key:
            # Clear existing keys, create a new one to avoid hitting user key limits
            self.clear_existing_user_keys()
            sc, user_key = self.create_api_key(
                description="TestClient",
                roles=[constants.TASK_ADMIN],
            )
            assert sc == 200
            self.authorized_user_api_key_headers = {
                "Authorization": "Bearer %s" % user_key.key,
            }
        if create_org_admin:
            sc, user_key = self.create_api_key(
                description="OrgAdminClient",
                roles=[
                    constants.ORG_ADMIN,
                ],
            )
            assert sc == 200
            self.authorized_org_admin_api_key_headers = {
                "Authorization": f"Bearer {user_key.key}",
            }

    def get_loggedin_user_headers(self, user_name: str, password: str) -> dict:
        data = {
            "username": user_name,
            "client_id": "arthur-genai-engine",
            "grant_type": "password",
            "client_secret": get_env_var(
                constants.GENAI_ENGINE_AUTH_CLIENT_SECRET_ENV_VAR,
            ),
            "password": password,
        }
        token_resp = self.base_client.post(
            f"{self.auth_server_url}/realms/genai_engine/protocol/openid-connect/token",
            data=data,
        )
        if token_resp.status_code != 200:
            raise AttributeError("Chat token retrival failed")

        return {"Authorization": "Bearer %s" % token_resp.json()["access_token"]}

    def clear_existing_user_keys(self):
        _, keys = self.get_api_keys()
        for key in keys:
            sc = self.deactivate_api_key(key)
            assert sc == 204

    def create_api_key(
        self,
        description: str | None = None,
        roles: list[str] = [constants.TASK_ADMIN],
    ) -> tuple[int, ApiKeyResponse]:
        request = {
            "description": description,
            "roles": roles,
        }
        path = "/auth/api_keys/"
        response = self.base_client.post(
            path,
            json=request,
            headers=MASTER_KEY_AUTHORIZED_HEADERS,
        )
        log_response(response)

        return (
            response.status_code,
            (
                ApiKeyResponse.model_validate(response.json())
                if response.status_code == 200
                else None
            ),
        )

    def deactivate_api_key(self, api_key: ApiKeyResponse) -> int:
        path = f"/auth/api_keys/deactivate/{api_key.id}"
        response = self.base_client.delete(path, headers=MASTER_KEY_AUTHORIZED_HEADERS)
        log_response(response)

        return response.status_code

    def get_api_keys(self) -> tuple[int, list[ApiKeyResponse]]:
        path = "/auth/api_keys/"
        response = self.base_client.get(path, headers=MASTER_KEY_AUTHORIZED_HEADERS)
        log_response(response)

        adapter = TypeAdapter(list[ApiKeyResponse])

        return (
            response.status_code,
            (
                adapter.validate_python(response.json())
                if response.status_code == 200
                else None
            ),
        )

    def get_api_key_by_id(self, api_key_id: str) -> tuple[int, list[ApiKeyResponse]]:
        path = f"/auth/api_keys/{api_key_id}"
        response = self.base_client.get(path, headers=MASTER_KEY_AUTHORIZED_HEADERS)
        log_response(response)

        return (
            response.status_code,
            (
                ApiKeyResponse.model_validate(response.json())
                if response.status_code == 200
                else None
            ),
        )

    def get_task(self, task_id: str) -> tuple[int, TaskResponse]:
        path = f"api/v2/tasks/{task_id}"
        resp = self.base_client.get(path, headers=self.authorized_user_api_key_headers)
        log_response(resp)

        return (
            resp.status_code,
            (
                TaskResponse.model_validate(resp.json())
                if resp.status_code == 200
                else None
            ),
        )

    def search_tasks(
        self,
        sort: PaginationSortMethod = None,
        page: int = None,
        page_size: int = None,
        task_ids: list[str] = None,
        task_name: str = None,
        is_agentic: bool = None,
    ) -> tuple[int, SearchTasksResponse]:
        path = "api/v2/tasks/search?"
        params = get_base_pagination_parameters(
            sort=sort,
            page=page,
            page_size=page_size,
        )
        body = SearchTasksRequest()
        if task_ids:
            body.task_ids = task_ids
        if task_name:
            body.task_name = task_name
        if is_agentic is not None:
            body.is_agentic = is_agentic

        resp = self.base_client.post(
            "{}{}".format(path, urllib.parse.urlencode(params, doseq=True)),
            json=body.model_dump(),
            headers=self.authorized_user_api_key_headers,
        )
        log_response(resp)

        return (
            resp.status_code,
            (
                SearchTasksResponse.model_validate(resp.json())
                if resp.status_code == 200
                else None
            ),
        )

    def search_rules(
        self,
        sort: PaginationSortMethod = None,
        page: int = None,
        page_size: int = None,
        rule_ids: list[str] = None,
        prompt_enabled: bool = None,
        response_enabled: bool = None,
        rule_scopes: list[RuleScope] = None,
        rule_types: list[RuleType] = None,
    ) -> tuple[int, SearchRulesResponse]:
        path = "api/v2/rules/search?"
        params = get_base_pagination_parameters(
            sort=sort,
            page=page,
            page_size=page_size,
        )
        body = SearchRulesRequest()
        if rule_ids:
            body.rule_ids = rule_ids
        if prompt_enabled:
            body.prompt_enabled = prompt_enabled
        if response_enabled:
            body.response_enabled = response_enabled
        if rule_scopes:
            body.rule_scopes = rule_scopes
        if rule_types:
            body.rule_types = rule_types

        resp = self.base_client.post(
            "{}{}".format(path, urllib.parse.urlencode(params, doseq=True)),
            json=body.model_dump(),
            headers=self.authorized_user_api_key_headers,
        )
        log_response(resp)

        return (
            resp.status_code,
            (
                SearchRulesResponse.model_validate(resp.json())
                if resp.status_code == 200
                else None
            ),
        )

    def create_task(
        self,
        name: str = None,
        is_agentic: bool = False,
        empty_rules: bool = False,
        user_id: str = None,
    ) -> tuple[int, TaskResponse]:
        name = name if name else str(random.random())
        request = NewTaskRequest(name=name, is_agentic=is_agentic)

        resp = self.base_client.post(
            "/api/v2/tasks",
            json=request.model_dump(),
            headers=self.authorized_user_api_key_headers,
        )

        log_response(resp)

        if resp.status_code == 200 and empty_rules:
            task = TaskResponse.model_validate(resp.json())
            _, task = self.get_task(task.id)
            rule_ids = [r.id for r in task.rules]
            for id in rule_ids:
                s, _ = self.patch_rule(task.id, id, False)
                assert s == 200

        return (
            resp.status_code,
            (
                TaskResponse.model_validate(resp.json())
                if resp.status_code == 200
                else None
            ),
        )

    def create_task_metric(
        self,
        task_id: str,
        metric_type: str = "QueryRelevance",
        metric_name: str = "Test Metric",
        metric_metadata: str = "Test metric for testing",
        config: dict = None,
        user_id: str = None,
    ) -> tuple[int, dict | None]:
        """Create a metric for a task."""
        request = {
            "type": metric_type,
            "name": metric_name,
            "metric_metadata": metric_metadata,
            "config": config,
        }

        resp = self.base_client.post(
            f"/api/v2/tasks/{task_id}/metrics",
            json=request,
            headers=self.authorized_user_api_key_headers,
        )

        log_response(resp)

        return (
            resp.status_code,
            resp.json() if resp.status_code == 201 else None,
        )

    def update_task_metric(
        self,
        task_id: str,
        metric_id: str,
        enabled: bool,
        user_id: str = None,
    ) -> tuple[int, dict | None]:
        """Update a task metric's enabled status."""
        request = {"enabled": enabled}

        resp = self.base_client.patch(
            f"/api/v2/tasks/{task_id}/metrics/{metric_id}",
            json=request,
            headers=self.authorized_user_api_key_headers,
        )

        log_response(resp)

        return (
            resp.status_code,
            resp.json() if resp.status_code == 200 else None,
        )

    def archive_task_metric(
        self,
        task_id: str,
        metric_id: str,
        user_id: str = None,
    ) -> tuple[int, str | None]:
        """Archive a task metric."""
        resp = self.base_client.delete(
            f"/api/v2/tasks/{task_id}/metrics/{metric_id}",
            headers=self.authorized_user_api_key_headers,
        )

        log_response(resp)

        return (
            resp.status_code,
            resp.text if resp.status_code != 204 else None,
        )

    def create_rule(
        self,
        name: str,
        rule_type: RuleType,
        regex_patterns=DEFAULT_REGEX,
        keywords=DEFAULT_KEYWORDS,
        task_id=None,
        examples=DEFAULT_EXAMPLES,
        prompt_enabled=None,
        response_enabled=None,
        toxicity_threshold=None,
        pii_confidence_threshold=None,
        disabled_pii_entities=None,
        allow_list=None,
        skip_config=False,
        use_org_admin: bool = True,
    ) -> tuple[int, RuleResponse]:
        if not rule_type in RuleType:
            raise ValueError(f"Invalid rule type: {rule_type}")

        rule = {
            "name": name,
            "type": rule_type,
        }

        if rule_type == RuleType.REGEX:
            rule["apply_to_prompt"] = bool(prompt_enabled) or True
            rule["apply_to_response"] = bool(response_enabled) or True
            if not skip_config:
                rule["config"] = RegexConfig(regex_patterns=regex_patterns).model_dump()
        elif rule_type == RuleType.KEYWORD:
            rule["apply_to_prompt"] = bool(prompt_enabled) or True
            rule["apply_to_response"] = bool(response_enabled) or True
            if not skip_config:
                rule["config"] = KeywordsConfig(keywords=keywords).model_dump()
        elif rule_type == RuleType.MODEL_SENSITIVE_DATA:
            rule["apply_to_prompt"] = bool(prompt_enabled) or True
            rule["apply_to_response"] = bool(response_enabled) or False
            if not skip_config:
                rule["config"] = ExamplesConfig(examples=examples).model_dump()
        elif rule_type == RuleType.MODEL_HALLUCINATION_V2:
            rule["apply_to_prompt"] = bool(prompt_enabled) or False
            rule["apply_to_response"] = bool(response_enabled) or True
        elif rule_type == RuleType.PII_DATA:
            rule["apply_to_prompt"] = bool(prompt_enabled) or True
            rule["apply_to_response"] = bool(response_enabled) or True
            if not skip_config:
                rule["config"] = PIIConfig(
                    confidence_threshold=pii_confidence_threshold,
                    disabled_pii_entities=disabled_pii_entities,
                    allow_list=allow_list,
                ).model_dump()
        elif rule_type == RuleType.PROMPT_INJECTION:
            rule["apply_to_prompt"] = True
            rule["apply_to_response"] = False
            if not skip_config:
                rule["config"] = None
        elif rule_type == RuleType.TOXICITY:
            rule["apply_to_prompt"] = bool(prompt_enabled) or True
            rule["apply_to_response"] = bool(response_enabled) or True
            if not skip_config:
                rule["config"] = ToxicityConfig(
                    threshold=toxicity_threshold,
                ).model_dump()

        headers_with_authorization = (self.authorized_user_api_key_headers,)
        if use_org_admin:
            headers_with_authorization = self.authorized_org_admin_api_key_headers
        if not task_id:
            url = "/api/v2/default_rules"
        else:
            url = f"/api/v2/tasks/{task_id}/rules"

        resp = self.base_client.post(
            url,
            json=rule,
            headers=headers_with_authorization,
        )
        log_response(resp)
        return (
            resp.status_code,
            (
                RuleResponse.model_validate(resp.json())
                if resp.status_code == 200
                else resp.json()
            ),
        )

    def patch_rule(
        self,
        task_id: str,
        rule_id: str,
        enabled: bool,
    ) -> tuple[int, TaskResponse]:
        resp = self.base_client.patch(
            f"/api/v2/tasks/{task_id}/rules/{rule_id}",
            json={"enabled": enabled},
            headers=self.authorized_user_api_key_headers,
        )
        log_response(resp)

        return (
            resp.status_code,
            (
                TaskResponse.model_validate(resp.json())
                if resp.status_code == 200
                else None
            ),
        )

    def query_inferences(
        self,
        sort=None,
        page=None,
        task_ids: list[str] = None,
        task_name: str | None = None,
        conversation_id=None,
        inference_id: str | None = None,
        user_id: str | None = None,
        page_size=None,
        start_time=None,
        end_time=None,
        rule_types: list[RuleType] = None,
        rule_statuses: list[RuleResultEnum] = None,
        prompt_results: list[RuleResultEnum] = None,
        response_results: list[RuleResultEnum] = None,
        include_count: bool = True,
    ) -> tuple[int, QueryInferencesResponse]:
        params = {"include_count": include_count}

        if sort is not None:
            params["sort"] = sort
        if page is not None:
            params["page"] = page
        if page_size is not None:
            params["page_size"] = page_size
        if task_ids is not None:
            params["task_ids"] = task_ids
        if task_name:
            params["task_name"] = task_name
        if conversation_id is not None:
            params["conversation_id"] = conversation_id
        if inference_id is not None:
            params["inference_id"] = inference_id
        if user_id is not None:
            params["user_id"] = user_id
        if start_time is not None:
            params["start_time"] = str(start_time)
        if end_time is not None:
            params["end_time"] = str(end_time)
        if rule_types:
            params["rule_types"] = rule_types
        if rule_statuses:
            params["rule_statuses"] = rule_statuses
        if prompt_results:
            params["prompt_statuses"] = prompt_results
        if response_results:
            params["response_statuses"] = response_results

        resp = self.base_client.get(
            f"api/v2/inferences/query?{urllib.parse.urlencode(params, doseq=True)}",
            headers=self.authorized_user_api_key_headers,
        )
        log_response(resp)

        return (
            resp.status_code,
            (
                QueryInferencesResponse.model_validate(resp.json())
                if resp.status_code == 200
                else None
            ),
        )

    def query_all_inferences(self, sort=None) -> QueryInferencesResponse:
        page_size, page = 250, 0
        total_query_resp = QueryInferencesResponse(count=0, inferences=[])
        count = None
        while True:
            status_code, query_resp = self.query_inferences(
                sort=sort,
                page=page,
                page_size=page_size,
            )
            assert status_code == 200
            total_query_resp.inferences.extend(query_resp.inferences)
            total_query_resp.count = query_resp.count
            if not count:
                count = query_resp.count
            else:
                assert count == query_resp.count

            page += 1
            if len(query_resp.inferences) != page_size:
                break

        return total_query_resp

    def create_prompt(
        self,
        prompt: str = None,
        task_id: str = None,
        conversation_id: str = None,
        user_id: str = None,
    ) -> tuple[int, ValidationResult]:
        uri = "/api/v2/validate_prompt"
        if task_id != None:
            uri = f"/api/v2/tasks/{task_id}/validate_prompt"
        if prompt is None:
            prompt = random.choice(EXAMPLE_PROMPTS)
        resp = self.base_client.post(
            url=uri,
            json={
                "prompt": prompt,
                "conversation_id": conversation_id,
                "user_id": user_id,
            },
            headers=self.authorized_user_api_key_headers,
        )
        log_response(resp)

        return (
            resp.status_code,
            (
                ValidationResult.model_validate(resp.json())
                if resp.status_code == 200
                else None
            ),
        )

    def create_response(
        self,
        inference_id: str,
        response: str = None,
        task_id: str = None,
        context: str = None,
    ) -> tuple[int, ValidationResult]:
        uri = "/api/v2/validate_response/"
        if task_id != None:
            uri = f"/api/v2/tasks/{task_id}/validate_response/"

        body = {"response": response if response else random.choice(EXAMPLE_RESPONSES)}
        if context:
            body["context"] = context
        resp = self.base_client.post(
            uri + inference_id,
            json=body,
            headers=self.authorized_user_api_key_headers,
        )
        log_response(resp)

        return (
            resp.status_code,
            (
                ValidationResult.model_validate(resp.json())
                if resp.status_code == 200
                else resp.json()
            ),
        )

    def send_chat_feedback(
        self,
        inference_id: str,
        target: str,
        score: int,
        reason: str,
    ) -> int:
        request = FeedbackRequest(target=target, score=score, reason=reason)
        resp = self.base_client.post(
            f"/api/chat/feedback/{inference_id}",
            json=request.model_dump(),
            headers=self.authorized_chat_headers,
        )

        log_response(resp)

        return resp.status_code

    def delete_default_rule(self, rule_id: str) -> int:
        path = f"api/v2/default_rules/{rule_id}"
        resp = self.base_client.delete(
            path,
            headers=self.authorized_org_admin_api_key_headers,
        )

        log_response(resp)

        return resp.status_code

    def delete_task_rule(self, task_id: str, rule_id: str) -> int:
        resp = self.base_client.delete(
            f"/api/v2/tasks/{task_id}/rules/{rule_id}",
            headers=self.authorized_user_api_key_headers,
        )

        log_response(resp)

        return resp.status_code

    def update_configs(self, application_configs: dict, headers: dict | None = None):
        if not headers:
            headers = self.authorized_user_api_key_headers
        uri = "/api/v2/configuration"
        resp = self.base_client.post(
            uri,
            json=application_configs,
            headers=headers,
        )
        log_response(resp)
        return resp

    def get_configs(self, headers: dict | None = None):
        if not headers:
            headers = self.authorized_user_api_key_headers
        uri = "/api/v2/configuration"
        resp = self.base_client.get(
            uri,
            headers=headers,
        )
        log_response(resp)
        return resp

    def upload_file(
        self,
        file_path,
        file_name,
        content_type,
        headers=None,
        is_global=False,
    ) -> tuple[int, FileUploadResult]:
        if headers is None:
            headers = self.authorized_chat_headers
        with open(file_path, "rb") as f:
            path = "/api/chat/files?"
            params = {"is_global": is_global}

            response = self.base_client.post(
                "{}{}".format(path, urllib.parse.urlencode(params)),
                files={"file": (file_name, f, content_type)},
                headers=headers,
            )
            log_response(response)
            return (
                response.status_code,
                (
                    FileUploadResult.model_validate(response.json())
                    if response.status_code == 200
                    else None
                ),
            )

    def delete_file(self, file_id: str, headers=None) -> int:
        resp = self.base_client.delete(
            "/api/chat/files/%s?" % file_id,
            headers=self.authorized_chat_headers if headers is None else headers,
        )

        log_response(resp)

        return resp.status_code

    def get_files(self, headers=None) -> tuple[int, list[ExternalDocument]]:
        if headers is None:
            headers = self.authorized_chat_headers
        path = "/api/chat/files?"
        params = {}

        response = self.base_client.get(
            "{}{}".format(path, urllib.parse.urlencode(params)),
            headers=headers,
        )
        log_response(response)

        adapter = TypeAdapter(list[ExternalDocument])

        return (
            response.status_code,
            (
                adapter.validate_python(response.json())
                if response.status_code == 200
                else None
            ),
        )

    def delete_task(self, task_id: str) -> int:
        resp = self.base_client.delete(
            f"/api/v2/tasks/{task_id}",
            headers=self.authorized_user_api_key_headers,
        )

        log_response(resp)

        return resp.status_code

    def send_chat(
        self,
        user_prompt: str,
        conversation_id: str,
        file_ids: list[str],
    ) -> tuple[int, ChatResponse]:
        request = {
            "user_prompt": user_prompt,
            "conversation_id": conversation_id,
            "file_ids": file_ids,
        }

        resp = self.base_client.post(
            "/api/chat/",
            json=request,
            headers=self.authorized_chat_headers,
        )

        log_response(resp)

        return (
            resp.status_code,
            (
                ChatResponse.model_validate(resp.json())
                if resp.status_code == 200
                else None
            ),
        )

    def get_inference_document_context(
        self,
        inference_id: str,
    ) -> tuple[int, list[ChatDocumentContext]]:
        resp = self.base_client.get(
            f"/api/chat/context/{inference_id}",
            headers=self.authorized_chat_headers,
        )
        log_response(resp)

        return (
            resp.status_code,
            (
                [ChatDocumentContext.model_validate(i) for i in resp.json()]
                if resp.status_code == 200
                else None
            ),
        )

    def get_token_usage(
        self,
        start_time: datetime = None,
        end_time: datetime = None,
        group_by: list[TokenUsageScope] = None,
        headers: dict[str, str] = MASTER_KEY_AUTHORIZED_HEADERS,
    ) -> tuple[int, list[TokenUsageResponse]]:
        path = "api/v2/usage/tokens?"
        params = {}
        if start_time:
            params["start_time"] = str(start_time)
        if end_time:
            params["end_time"] = str(end_time)
        if group_by:
            params["group_by"] = group_by

        response = self.base_client.get(
            "{}{}".format(path, urllib.parse.urlencode(params, doseq=True)),
            headers=headers,
        )
        log_response(response)

        entries = []
        if response.status_code == 200:
            for entry in response.json():
                entries.append(TokenUsageResponse.model_validate(entry))

        return response.status_code, entries

    def create_user(
        self,
        user_email: str,
        password: str,
        roles: list[str],
        firstName: str,
        lastName: str,
        temporary: bool = True,
    ) -> int:
        path = "users"
        request_body = CreateUserRequest(
            email=user_email,
            password=password,
            temporary=temporary,
            roles=roles,
            firstName=firstName,
            lastName=lastName,
        )
        resp = self.base_client.post(
            path,
            headers=self.authorized_org_admin_api_key_headers,
            data=request_body.model_dump_json(),
        )
        log_response(resp)

        return resp.status_code

    def get_users(self, search_string: str) -> tuple[int, list[UserResponse]]:
        path = "users?"
        params = {}
        if search_string:
            params["search_string"] = str(search_string)
        resp = self.base_client.get(
            "{}{}".format(path, urllib.parse.urlencode(params, doseq=True)),
            headers=self.authorized_org_admin_api_key_headers,
        )
        log_response(resp)

        return (
            resp.status_code,
            (
                [UserResponse.model_validate(i) for i in resp.json()]
                if resp.status_code == 200
                else None
            ),
        )

    def delete_user(self, user_id: str) -> int:
        path = f"users/{user_id}"
        resp = self.base_client.delete(
            path,
            headers=self.authorized_org_admin_api_key_headers,
        )
        log_response(resp)

        return resp.status_code

    def check_user_permission(
        self,
        permission: UserPermission,
        user_headers: dict,
    ) -> int:
        path = "users/permissions/check?"
        params = {"action": permission.action, "resource": permission.resource}

        resp = self.base_client.get(
            "{}{}".format(path, urllib.parse.urlencode(params)),
            headers=user_headers,
        )
        log_response(resp)

        return resp.status_code

    def reset_password(
        self,
        user_id: str,
        new_password: str,
    ) -> tuple[int, dict[str, str] | None]:
        path = f"users/{user_id}/reset_password"
        password_request = PasswordResetRequest(password=new_password)

        resp = self.base_client.post(
            path,
            data=password_request.model_dump_json(),
            headers=self.authorized_chat_headers,
        )

        return resp.status_code, resp.json()

    def post_feedback(
        self,
        target: InferenceFeedbackTarget,
        score: int,
        reason: str | None,
        user_id: str | None,
        inference_id: str,
    ) -> tuple[int, dict[str, Any] | None]:
        path = f"api/v2/feedback/{inference_id}"
        params = FeedbackRequest(
            target=target,
            score=score,
            reason=reason,
            user_id=user_id,
        )
        resp = self.base_client.post(
            path,
            json=params.model_dump(),
            headers=self.authorized_user_api_key_headers,
        )
        log_response(resp)

        return resp.status_code, resp.json()

    def query_feedback(
        self,
        sort: PaginationSortMethod | None = None,
        page: int | None = None,
        page_size: int | None = None,
        start_time: datetime | None = None,
        end_time: datetime | None = None,
        feedback_id: str | list[str] | None = None,
        inference_id: str | list[str] | None = None,
        target: str | list[str] | None = None,
        score: int | list[int] | None = None,
        feedback_user_id: str | None = None,
        conversation_id: str | list[str] | None = None,
        task_id: str | list[str] | None = None,
        inference_user_id: str | None = None,
    ) -> tuple[int, QueryFeedbackResponse | None]:
        path = f"api/v2/feedback/query?"
        params = {}

        if sort is not None:
            params["sort"] = sort
        if page is not None:
            params["page"] = page
        if page_size is not None:
            params["page_size"] = page_size
        if start_time is not None:
            params["start_time"] = str(start_time)
        if end_time is not None:
            params["end_time"] = str(end_time)
        if feedback_id is not None:
            params["feedback_id"] = feedback_id
        if inference_id is not None:
            params["inference_id"] = inference_id
        if target is not None:
            params["target"] = target
        if score is not None:
            params["score"] = score
        if feedback_user_id is not None:
            params["feedback_user_id"] = feedback_user_id
        if conversation_id is not None:
            params["conversation_id"] = conversation_id
        if task_id is not None:
            params["task_id"] = task_id
        if feedback_user_id is not None:
            params["feedback_user_id"] = feedback_user_id
        if inference_user_id is not None:
            params["inference_user_id"] = inference_user_id

        resp = self.base_client.get(
            f"{path}{urllib.parse.urlencode(params, doseq=True)}",
            headers=self.authorized_user_api_key_headers,
        )
        log_response(resp)

        return (
            resp.status_code,
            (
                QueryFeedbackResponse.model_validate(resp.json())
                if resp.status_code == 200
                else None
            ),
        )

    def get_conversations(self, page: int = 1, size: int = 50) -> tuple[int, dict]:
        resp = self.base_client.get(
            f"/api/chat/conversations?page={page}&size={size}",
            headers=self.authorized_chat_headers,
        )

        return resp.status_code, resp.json()

    def get_default_rules(self) -> tuple[int, list[RuleResponse]]:
        uri = "/api/v2/default_rules"
        resp = self.base_client.get(
            url=uri,
            headers=self.authorized_user_api_key_headers,
        )
        log_response(resp)
        data = resp.json()
        if isinstance(data, list):
            loaded_data = [RuleResponse(**x) for x in data]
        else:
            loaded_data = []

        return (resp.status_code, loaded_data)

    def get_chat_default_task(
        self,
        headers: dict | None = None,
    ) -> tuple[int, ChatDefaultTaskResponse]:
        if headers is None:
            headers = self.authorized_chat_headers
        resp = self.base_client.get(
            "/api/chat/default_task",
            headers=headers,
        )
        log_response(resp)

        return (
            resp.status_code,
            (
                ChatDefaultTaskResponse.model_validate(resp.json())
                if resp.status_code == 200
                else None
            ),
        )

    def update_chat_default_task(
        self,
        task_id: str,
        headers: dict | None = None,
    ) -> tuple[int, ChatDefaultTaskResponse]:
        if headers is None:
            headers = self.authorized_chat_headers
        resp = self.base_client.put(
            "/api/chat/default_task",
            json=ChatDefaultTaskRequest(task_id=task_id).model_dump(),
            headers=headers,
        )
        log_response(resp)

        return (
            resp.status_code,
            (
                ChatDefaultTaskResponse.model_validate(resp.json())
                if resp.status_code == 200
                else None
            ),
        )

    def receive_traces(self, trace_data: bytes) -> tuple[int, str]:
        """Send OpenInference trace data to the evaluate endpoint.

        Args:
            trace_data: Raw protobuf trace data in bytes

        Returns:
            tuple[int, str]: Status code and response message
        """
        headers = self.authorized_user_api_key_headers.copy()
        headers["Content-Type"] = "application/x-protobuf"

        resp = self.base_client.post(
            "/v1/traces",
            content=trace_data,
            headers=headers,
        )
        log_response(resp)
        return resp.status_code, resp.text

    def query_traces_with_metrics(
        self,
        task_ids: list[str],
        trace_ids: list[str] | None = None,
        start_time: datetime | None = None,
        end_time: datetime | None = None,
        page: int | None = None,
        page_size: int | None = None,
        sort: str | None = None,
        tool_name: str | None = None,
        span_types: list | None = None,
        # Query relevance filters
        query_relevance_eq: float | None = None,
        query_relevance_gt: float | None = None,
        query_relevance_gte: float | None = None,
        query_relevance_lt: float | None = None,
        query_relevance_lte: float | None = None,
        # Response relevance filters
        response_relevance_eq: float | None = None,
        response_relevance_gt: float | None = None,
        response_relevance_gte: float | None = None,
        response_relevance_lt: float | None = None,
        response_relevance_lte: float | None = None,
        # Tool classification filters
        tool_selection: int | None = None,
        tool_usage: int | None = None,
        # Trace duration filters
        trace_duration_eq: float | None = None,
        trace_duration_gt: float | None = None,
        trace_duration_gte: float | None = None,
        trace_duration_lt: float | None = None,
        trace_duration_lte: float | None = None,
    ) -> tuple[int, QueryTracesWithMetricsResponse | str]:
        """Query traces with metrics for specified task IDs. Computes metrics for all LLM spans in the traces.

        Args:
            task_ids: Task IDs to filter on (required)
            trace_ids: Trace IDs to filter on (optional)
            start_time: Filter by start time
            end_time: Filter by end time
            page: Page number for pagination
            page_size: Number of items per page
            sort: Sort order ("asc" or "desc")
            tool_name: Return only results with this tool name
            span_types: Span types to filter on (optional)
            query_relevance_eq: Query relevance equal to this value
            query_relevance_gt: Query relevance greater than this value
            query_relevance_gte: Query relevance greater than or equal to this value
            query_relevance_lt: Query relevance less than this value
            query_relevance_lte: Query relevance less than or equal to this value
            response_relevance_eq: Response relevance equal to this value
            response_relevance_gt: Response relevance greater than this value
            response_relevance_gte: Response relevance greater than or equal to this value
            response_relevance_lt: Response relevance less than this value
            response_relevance_lte: Response relevance less than or equal to this value
            tool_selection: Tool selection evaluation result (0=INCORRECT, 1=CORRECT, 2=NA)
            tool_usage: Tool usage evaluation result (0=INCORRECT, 1=CORRECT, 2=NA)
            trace_duration_eq: Duration exactly equal to this value (seconds)
            trace_duration_gt: Duration greater than this value (seconds)
            trace_duration_gte: Duration greater than or equal to this value (seconds)
            trace_duration_lt: Duration less than this value (seconds)
            trace_duration_lte: Duration less than or equal to this value (seconds)

        Returns:
            tuple[int, QueryTracesWithMetricsResponse | str]: Status code and response
        """
        params = {"task_ids": task_ids}
        if trace_ids is not None:
            params["trace_ids"] = trace_ids
        if start_time is not None:
            params["start_time"] = str(start_time)
        if end_time is not None:
            params["end_time"] = str(end_time)
        if page is not None:
            params["page"] = page
        if page_size is not None:
            params["page_size"] = page_size
        if sort is not None:
            params["sort"] = sort
        if tool_name is not None:
            params["tool_name"] = tool_name
        if span_types is not None:
            params["span_types"] = span_types
        # Query relevance filters
        if query_relevance_eq is not None:
            params["query_relevance_eq"] = query_relevance_eq
        if query_relevance_gt is not None:
            params["query_relevance_gt"] = query_relevance_gt
        if query_relevance_gte is not None:
            params["query_relevance_gte"] = query_relevance_gte
        if query_relevance_lt is not None:
            params["query_relevance_lt"] = query_relevance_lt
        if query_relevance_lte is not None:
            params["query_relevance_lte"] = query_relevance_lte
        # Response relevance filters
        if response_relevance_eq is not None:
            params["response_relevance_eq"] = response_relevance_eq
        if response_relevance_gt is not None:
            params["response_relevance_gt"] = response_relevance_gt
        if response_relevance_gte is not None:
            params["response_relevance_gte"] = response_relevance_gte
        if response_relevance_lt is not None:
            params["response_relevance_lt"] = response_relevance_lt
        if response_relevance_lte is not None:
            params["response_relevance_lte"] = response_relevance_lte
        # Tool classification filters
        if tool_selection is not None:
            params["tool_selection"] = tool_selection
        if tool_usage is not None:
            params["tool_usage"] = tool_usage
        # Trace duration filters
        if trace_duration_eq is not None:
            params["trace_duration_eq"] = trace_duration_eq
        if trace_duration_gt is not None:
            params["trace_duration_gt"] = trace_duration_gt
        if trace_duration_gte is not None:
            params["trace_duration_gte"] = trace_duration_gte
        if trace_duration_lt is not None:
            params["trace_duration_lt"] = trace_duration_lt
        if trace_duration_lte is not None:
            params["trace_duration_lte"] = trace_duration_lte

        resp = self.base_client.get(
            f"/v1/traces/metrics/?{urllib.parse.urlencode(params, doseq=True)}",
            headers=self.authorized_user_api_key_headers,
        )
        log_response(resp)

        return (
            resp.status_code,
            (
                QueryTracesWithMetricsResponse.model_validate(resp.json())
                if resp.status_code == 200
                else resp.text
            ),
        )

    def query_traces(
        self,
        task_ids: list[str],
        trace_ids: list[str] | None = None,
        start_time: datetime | None = None,
        end_time: datetime | None = None,
        page: int | None = None,
        page_size: int | None = None,
        sort: str | None = None,
        tool_name: str | None = None,
        span_types: list | None = None,
        # Query relevance filters
        query_relevance_eq: float | None = None,
        query_relevance_gt: float | None = None,
        query_relevance_gte: float | None = None,
        query_relevance_lt: float | None = None,
        query_relevance_lte: float | None = None,
        # Response relevance filters
        response_relevance_eq: float | None = None,
        response_relevance_gt: float | None = None,
        response_relevance_gte: float | None = None,
        response_relevance_lt: float | None = None,
        response_relevance_lte: float | None = None,
        # Tool classification filters
        tool_selection: int | None = None,
        tool_usage: int | None = None,
        # Trace duration filters
        trace_duration_eq: float | None = None,
        trace_duration_gt: float | None = None,
        trace_duration_gte: float | None = None,
        trace_duration_lt: float | None = None,
        trace_duration_lte: float | None = None,
    ) -> tuple[int, QueryTracesWithMetricsResponse | str]:
        """Query traces with filters. Task IDs are required. Returns traces with any existing metrics but does not compute new ones.

        Args:
            task_ids: Task IDs to filter on (required)
            trace_ids: Trace IDs to filter on (optional)
            start_time: Filter by start time
            end_time: Filter by end time
            page: Page number for pagination
            page_size: Number of items per page
            sort: Sort order ("asc" or "desc")
            tool_name: Return only results with this tool name
            span_types: Span types to filter on (optional)
            query_relevance_eq: Query relevance equal to this value
            query_relevance_gt: Query relevance greater than this value
            query_relevance_gte: Query relevance greater than or equal to this value
            query_relevance_lt: Query relevance less than this value
            query_relevance_lte: Query relevance less than or equal to this value
            response_relevance_eq: Response relevance equal to this value
            response_relevance_gt: Response relevance greater than this value
            response_relevance_gte: Response relevance greater than or equal to this value
            response_relevance_lt: Response relevance less than this value
            response_relevance_lte: Response relevance less than or equal to this value
            tool_selection: Tool selection evaluation result (0=INCORRECT, 1=CORRECT, 2=NA)
            tool_usage: Tool usage evaluation result (0=INCORRECT, 1=CORRECT, 2=NA)
            trace_duration_eq: Duration exactly equal to this value (seconds)
            trace_duration_gt: Duration greater than this value (seconds)
            trace_duration_gte: Duration greater than or equal to this value (seconds)
            trace_duration_lt: Duration less than this value (seconds)
            trace_duration_lte: Duration less than or equal to this value (seconds)

        Returns:
            tuple[int, QueryTracesWithMetricsResponse | str]: Status code and response
        """
        params = {"task_ids": task_ids}
        if trace_ids is not None:
            params["trace_ids"] = trace_ids
        if start_time is not None:
            params["start_time"] = str(start_time)
        if end_time is not None:
            params["end_time"] = str(end_time)
        if page is not None:
            params["page"] = page
        if page_size is not None:
            params["page_size"] = page_size
        if sort is not None:
            params["sort"] = sort
        if tool_name is not None:
            params["tool_name"] = tool_name
        if span_types is not None:
            params["span_types"] = span_types
        # Query relevance filters
        if query_relevance_eq is not None:
            params["query_relevance_eq"] = query_relevance_eq
        if query_relevance_gt is not None:
            params["query_relevance_gt"] = query_relevance_gt
        if query_relevance_gte is not None:
            params["query_relevance_gte"] = query_relevance_gte
        if query_relevance_lt is not None:
            params["query_relevance_lt"] = query_relevance_lt
        if query_relevance_lte is not None:
            params["query_relevance_lte"] = query_relevance_lte
        # Response relevance filters
        if response_relevance_eq is not None:
            params["response_relevance_eq"] = response_relevance_eq
        if response_relevance_gt is not None:
            params["response_relevance_gt"] = response_relevance_gt
        if response_relevance_gte is not None:
            params["response_relevance_gte"] = response_relevance_gte
        if response_relevance_lt is not None:
            params["response_relevance_lt"] = response_relevance_lt
        if response_relevance_lte is not None:
            params["response_relevance_lte"] = response_relevance_lte
        # Tool classification filters
        if tool_selection is not None:
            params["tool_selection"] = tool_selection
        if tool_usage is not None:
            params["tool_usage"] = tool_usage
        # Trace duration filters
        if trace_duration_eq is not None:
            params["trace_duration_eq"] = trace_duration_eq
        if trace_duration_gt is not None:
            params["trace_duration_gt"] = trace_duration_gt
        if trace_duration_gte is not None:
            params["trace_duration_gte"] = trace_duration_gte
        if trace_duration_lt is not None:
            params["trace_duration_lt"] = trace_duration_lt
        if trace_duration_lte is not None:
            params["trace_duration_lte"] = trace_duration_lte

        resp = self.base_client.get(
            f"/v1/traces/query?{urllib.parse.urlencode(params, doseq=True)}",
            headers=self.authorized_user_api_key_headers,
        )
        log_response(resp)

        return (
            resp.status_code,
            (
                QueryTracesWithMetricsResponse.model_validate(resp.json())
                if resp.status_code == 200
                else resp.text
            ),
        )

    def query_span_metrics(
        self,
        span_id: str,
    ) -> tuple[int, SpanWithMetricsResponse | str]:
        """Compute metrics for a single span. Validates that the span is an LLM span.

        Args:
            span_id: The span ID to compute metrics for

        Returns:
            tuple[int, SpanWithMetricsResponse | str]: Status code and response
        """
        resp = self.base_client.get(
            f"/v1/span/{span_id}/metrics",
            headers=self.authorized_user_api_key_headers,
        )
        log_response(resp)

        return (
            resp.status_code,
            (
                SpanWithMetricsResponse.model_validate(resp.json())
                if resp.status_code == 200
                else resp.text
            ),
        )

    def query_spans(
        self,
        task_ids: list[str],
        span_types: list[str] | None = None,
        start_time: datetime | None = None,
        end_time: datetime | None = None,
        page: int | None = None,
        page_size: int | None = None,
        sort: str | None = None,
    ) -> tuple[int, QuerySpansResponse | str]:
        """Query spans filtered by span type. Task IDs are required. Returns spans with any existing metrics but does not compute new ones.

        Args:
            task_ids: Task IDs to filter on (required)
            span_types: Span types to filter on (optional)
            start_time: Filter by start time
            end_time: Filter by end time
            page: Page number for pagination
            page_size: Number of items per page
            sort: Sort order ("asc" or "desc")

        Returns:
            tuple[int, QuerySpansResponse | str]: Status code and response
        """
        params = {"task_ids": task_ids}
        if span_types is not None:
            params["span_types"] = span_types
        if start_time is not None:
            params["start_time"] = str(start_time)
        if end_time is not None:
            params["end_time"] = str(end_time)
        if page is not None:
            params["page"] = page
        if page_size is not None:
            params["page_size"] = page_size
        if sort is not None:
            params["sort"] = sort

        resp = self.base_client.get(
            f"/v1/spans/query?{urllib.parse.urlencode(params, doseq=True)}",
            headers=self.authorized_user_api_key_headers,
        )
        log_response(resp)

        return (
            resp.status_code,
            (
                QuerySpansResponse.model_validate(resp.json())
                if resp.status_code == 200
                else resp.text
            ),
        )

    # ============================================================================
    # NEW TRACE API METHODS (/api/v1/ endpoints)
    # ============================================================================

    def trace_api_receive_traces(self, trace_data: bytes) -> tuple[int, str]:
        """Send OpenInference trace data to the new trace API endpoint.

        Args:
            trace_data: Raw protobuf trace data in bytes

        Returns:
            tuple[int, str]: Status code and response message
        """
        headers = self.authorized_user_api_key_headers.copy()
        headers["Content-Type"] = "application/x-protobuf"

        resp = self.base_client.post(
            "/api/v1/traces",
            content=trace_data,
            headers=headers,
        )
        log_response(resp)
        return resp.status_code, resp.text

    def trace_api_list_traces_metadata(
        self,
        task_ids: list[str],
        trace_ids: list[str] | None = None,
        start_time: datetime | None = None,
        end_time: datetime | None = None,
        page: int | None = None,
        page_size: int | None = None,
        sort: str | None = None,
        tool_name: str | None = None,
        span_types: list | None = None,
        # Query relevance filters
        query_relevance_eq: float | None = None,
        query_relevance_gt: float | None = None,
        query_relevance_gte: float | None = None,
        query_relevance_lt: float | None = None,
        query_relevance_lte: float | None = None,
        # Response relevance filters
        response_relevance_eq: float | None = None,
        response_relevance_gt: float | None = None,
        response_relevance_gte: float | None = None,
        response_relevance_lt: float | None = None,
        response_relevance_lte: float | None = None,
        # Tool classification filters
        tool_selection: int | None = None,
        tool_usage: int | None = None,
        # Trace duration filters
        trace_duration_eq: float | None = None,
        trace_duration_gt: float | None = None,
        trace_duration_gte: float | None = None,
        trace_duration_lt: float | None = None,
        trace_duration_lte: float | None = None,
    ) -> tuple[int, TraceListResponse | str]:
        """Get lightweight trace metadata for browsing/filtering operations.

        Returns:
            tuple[int, TraceListResponse | str]: Status code and response
        """
        params = {"task_ids": task_ids}
        if trace_ids is not None:
            params["trace_ids"] = trace_ids
        if start_time is not None:
            params["start_time"] = str(start_time)
        if end_time is not None:
            params["end_time"] = str(end_time)
        if page is not None:
            params["page"] = page
        if page_size is not None:
            params["page_size"] = page_size
        if sort is not None:
            params["sort"] = sort
        if tool_name is not None:
            params["tool_name"] = tool_name
        if span_types is not None:
            params["span_types"] = span_types
        # Query relevance filters
        if query_relevance_eq is not None:
            params["query_relevance_eq"] = query_relevance_eq
        if query_relevance_gt is not None:
            params["query_relevance_gt"] = query_relevance_gt
        if query_relevance_gte is not None:
            params["query_relevance_gte"] = query_relevance_gte
        if query_relevance_lt is not None:
            params["query_relevance_lt"] = query_relevance_lt
        if query_relevance_lte is not None:
            params["query_relevance_lte"] = query_relevance_lte
        # Response relevance filters
        if response_relevance_eq is not None:
            params["response_relevance_eq"] = response_relevance_eq
        if response_relevance_gt is not None:
            params["response_relevance_gt"] = response_relevance_gt
        if response_relevance_gte is not None:
            params["response_relevance_gte"] = response_relevance_gte
        if response_relevance_lt is not None:
            params["response_relevance_lt"] = response_relevance_lt
        if response_relevance_lte is not None:
            params["response_relevance_lte"] = response_relevance_lte
        # Tool classification filters
        if tool_selection is not None:
            params["tool_selection"] = tool_selection
        if tool_usage is not None:
            params["tool_usage"] = tool_usage
        # Trace duration filters
        if trace_duration_eq is not None:
            params["trace_duration_eq"] = trace_duration_eq
        if trace_duration_gt is not None:
            params["trace_duration_gt"] = trace_duration_gt
        if trace_duration_gte is not None:
            params["trace_duration_gte"] = trace_duration_gte
        if trace_duration_lt is not None:
            params["trace_duration_lt"] = trace_duration_lt
        if trace_duration_lte is not None:
            params["trace_duration_lte"] = trace_duration_lte

        resp = self.base_client.get(
            f"/api/v1/traces?{urllib.parse.urlencode(params, doseq=True)}",
            headers=self.authorized_user_api_key_headers,
        )
        log_response(resp)

        return (
            resp.status_code,
            (
                TraceListResponse.model_validate(resp.json())
                if resp.status_code == 200
                else resp.text
            ),
        )

    def trace_api_get_trace_by_id(
        self,
        trace_id: str,
    ) -> tuple[int, TraceResponse | str]:
        """Get complete trace tree with existing metrics (no computation).

        Args:
            trace_id: The trace ID to retrieve

        Returns:
            tuple[int, TraceResponse | str]: Status code and response
        """
        resp = self.base_client.get(
            f"/api/v1/traces/{trace_id}",
            headers=self.authorized_user_api_key_headers,
        )
        log_response(resp)

        return (
            resp.status_code,
            (
                TraceResponse.model_validate(resp.json())
                if resp.status_code == 200
                else resp.text
            ),
        )

    def trace_api_compute_trace_metrics(
        self,
        trace_id: str,
    ) -> tuple[int, TraceResponse | str]:
        """Compute all missing metrics for trace spans on-demand.

        Args:
            trace_id: The trace ID to compute metrics for

        Returns:
            tuple[int, TraceResponse | str]: Status code and response
        """
        resp = self.base_client.get(
            f"/api/v1/traces/{trace_id}/metrics",
            headers=self.authorized_user_api_key_headers,
        )
        log_response(resp)

        return (
            resp.status_code,
            (
                TraceResponse.model_validate(resp.json())
                if resp.status_code == 200
                else resp.text
            ),
        )

    def trace_api_list_spans_metadata(
        self,
        task_ids: list[str],
<<<<<<< HEAD
        trace_ids: list[str] | None = None,
=======
>>>>>>> 7d5ec3b3
        span_types: list[str] | None = None,
        start_time: datetime | None = None,
        end_time: datetime | None = None,
        page: int | None = None,
        page_size: int | None = None,
        sort: str | None = None,
<<<<<<< HEAD
        tool_name: str | None = None,
        # Query relevance filters
        query_relevance_eq: float | None = None,
        query_relevance_gt: float | None = None,
        query_relevance_gte: float | None = None,
        query_relevance_lt: float | None = None,
        query_relevance_lte: float | None = None,
        # Response relevance filters
        response_relevance_eq: float | None = None,
        response_relevance_gt: float | None = None,
        response_relevance_gte: float | None = None,
        response_relevance_lt: float | None = None,
        response_relevance_lte: float | None = None,
        # Tool classification filters
        tool_selection: int | None = None,
        tool_usage: int | None = None,
        # Trace duration filters
        trace_duration_eq: float | None = None,
        trace_duration_gt: float | None = None,
        trace_duration_gte: float | None = None,
        trace_duration_lt: float | None = None,
        trace_duration_lte: float | None = None,
    ) -> tuple[int, SpanListResponse | str]:
        """Get lightweight span metadata with comprehensive filtering support.

        Args:
            task_ids: Task IDs to filter on (required)
            trace_ids: Trace IDs to filter on (optional)
=======
    ) -> tuple[int, SpanListResponse | str]:
        """Get lightweight span metadata for browsing/filtering operations.

        Args:
            task_ids: Task IDs to filter on (required)
>>>>>>> 7d5ec3b3
            span_types: Span types to filter on (optional)
            start_time: Filter by start time
            end_time: Filter by end time
            page: Page number for pagination
            page_size: Number of items per page
            sort: Sort order ("asc" or "desc")
<<<<<<< HEAD
            tool_name: Return only results with this tool name
            query_relevance_eq: Query relevance equal to this value
            query_relevance_gt: Query relevance greater than this value
            query_relevance_gte: Query relevance greater than or equal to this value
            query_relevance_lt: Query relevance less than this value
            query_relevance_lte: Query relevance less than or equal to this value
            response_relevance_eq: Response relevance equal to this value
            response_relevance_gt: Response relevance greater than this value
            response_relevance_gte: Response relevance greater than or equal to this value
            response_relevance_lt: Response relevance less than this value
            response_relevance_lte: Response relevance less than or equal to this value
            tool_selection: Tool selection evaluation result (0=INCORRECT, 1=CORRECT, 2=NA)
            tool_usage: Tool usage evaluation result (0=INCORRECT, 1=CORRECT, 2=NA)
            trace_duration_eq: Duration exactly equal to this value (seconds)
            trace_duration_gt: Duration greater than this value (seconds)
            trace_duration_gte: Duration greater than or equal to this value (seconds)
            trace_duration_lt: Duration less than this value (seconds)
            trace_duration_lte: Duration less than or equal to this value (seconds)
=======
>>>>>>> 7d5ec3b3

        Returns:
            tuple[int, SpanListResponse | str]: Status code and response
        """
        params = {"task_ids": task_ids}
<<<<<<< HEAD
        if trace_ids is not None:
            params["trace_ids"] = trace_ids
=======
>>>>>>> 7d5ec3b3
        if span_types is not None:
            params["span_types"] = span_types
        if start_time is not None:
            params["start_time"] = str(start_time)
        if end_time is not None:
            params["end_time"] = str(end_time)
        if page is not None:
            params["page"] = page
        if page_size is not None:
            params["page_size"] = page_size
        if sort is not None:
            params["sort"] = sort
<<<<<<< HEAD
        if tool_name is not None:
            params["tool_name"] = tool_name
        # Query relevance filters
        if query_relevance_eq is not None:
            params["query_relevance_eq"] = query_relevance_eq
        if query_relevance_gt is not None:
            params["query_relevance_gt"] = query_relevance_gt
        if query_relevance_gte is not None:
            params["query_relevance_gte"] = query_relevance_gte
        if query_relevance_lt is not None:
            params["query_relevance_lt"] = query_relevance_lt
        if query_relevance_lte is not None:
            params["query_relevance_lte"] = query_relevance_lte
        # Response relevance filters
        if response_relevance_eq is not None:
            params["response_relevance_eq"] = response_relevance_eq
        if response_relevance_gt is not None:
            params["response_relevance_gt"] = response_relevance_gt
        if response_relevance_gte is not None:
            params["response_relevance_gte"] = response_relevance_gte
        if response_relevance_lt is not None:
            params["response_relevance_lt"] = response_relevance_lt
        if response_relevance_lte is not None:
            params["response_relevance_lte"] = response_relevance_lte
        # Tool classification filters
        if tool_selection is not None:
            params["tool_selection"] = tool_selection
        if tool_usage is not None:
            params["tool_usage"] = tool_usage
        # Trace duration filters
        if trace_duration_eq is not None:
            params["trace_duration_eq"] = trace_duration_eq
        if trace_duration_gt is not None:
            params["trace_duration_gt"] = trace_duration_gt
        if trace_duration_gte is not None:
            params["trace_duration_gte"] = trace_duration_gte
        if trace_duration_lt is not None:
            params["trace_duration_lt"] = trace_duration_lt
        if trace_duration_lte is not None:
            params["trace_duration_lte"] = trace_duration_lte
=======
>>>>>>> 7d5ec3b3

        resp = self.base_client.get(
            f"/api/v1/spans?{urllib.parse.urlencode(params, doseq=True)}",
            headers=self.authorized_user_api_key_headers,
        )
        log_response(resp)

        return (
            resp.status_code,
            (
                SpanListResponse.model_validate(resp.json())
                if resp.status_code == 200
                else resp.text
            ),
        )

    def trace_api_get_span_by_id(
        self,
        span_id: str,
    ) -> tuple[int, SpanWithMetricsResponse | str]:
        """Get single span with existing metrics (no computation).

        Args:
            span_id: The span ID to retrieve

        Returns:
            tuple[int, SpanWithMetricsResponse | str]: Status code and response
        """
        resp = self.base_client.get(
            f"/api/v1/spans/{span_id}",
            headers=self.authorized_user_api_key_headers,
        )
        log_response(resp)

        return (
            resp.status_code,
            (
                SpanWithMetricsResponse.model_validate(resp.json())
                if resp.status_code == 200
                else resp.text
            ),
        )

    def trace_api_compute_span_metrics(
        self,
        span_id: str,
    ) -> tuple[int, SpanWithMetricsResponse | str]:
        """Compute all missing metrics for a single span on-demand.

        Args:
            span_id: The span ID to compute metrics for

        Returns:
            tuple[int, SpanWithMetricsResponse | str]: Status code and response
        """
        resp = self.base_client.get(
            f"/api/v1/spans/{span_id}/metrics",
            headers=self.authorized_user_api_key_headers,
        )
        log_response(resp)

        return (
            resp.status_code,
            (
                SpanWithMetricsResponse.model_validate(resp.json())
                if resp.status_code == 200
                else resp.text
            ),
        )

    def trace_api_list_sessions_metadata(
        self,
        task_ids: list[str],
        start_time: datetime | None = None,
        end_time: datetime | None = None,
        page: int | None = None,
        page_size: int | None = None,
        sort: str | None = None,
    ) -> tuple[int, SessionListResponse | str]:
        """Get session metadata with pagination and filtering.

        Args:
            task_ids: Task IDs to filter on (required)
            start_time: Filter by start time
            end_time: Filter by end time
            page: Page number for pagination
            page_size: Number of items per page
            sort: Sort order ("asc" or "desc")

        Returns:
            tuple[int, SessionListResponse | str]: Status code and response
        """
        params = {"task_ids": task_ids}
        if start_time is not None:
            params["start_time"] = str(start_time)
        if end_time is not None:
            params["end_time"] = str(end_time)
        if page is not None:
            params["page"] = page
        if page_size is not None:
            params["page_size"] = page_size
        if sort is not None:
            params["sort"] = sort

        resp = self.base_client.get(
            f"/api/v1/sessions?{urllib.parse.urlencode(params, doseq=True)}",
            headers=self.authorized_user_api_key_headers,
        )
        log_response(resp)

        return (
            resp.status_code,
            (
                SessionListResponse.model_validate(resp.json())
                if resp.status_code == 200
                else resp.text
            ),
        )

    def trace_api_get_session_traces(
        self,
        session_id: str,
        page: int | None = None,
        page_size: int | None = None,
        sort: str | None = None,
    ) -> tuple[int, SessionTracesResponse | str]:
        """Get all traces in a session with existing metrics (no computation).

        Args:
            session_id: The session ID to retrieve traces for
            page: Page number for pagination
            page_size: Number of items per page
            sort: Sort order ("asc" or "desc")

        Returns:
            tuple[int, SessionTracesResponse | str]: Status code and response
        """
        params = {}
        if page is not None:
            params["page"] = page
        if page_size is not None:
            params["page_size"] = page_size
        if sort is not None:
            params["sort"] = sort

        query_string = (
            f"?{urllib.parse.urlencode(params, doseq=True)}" if params else ""
        )
        resp = self.base_client.get(
            f"/api/v1/sessions/{session_id}{query_string}",
            headers=self.authorized_user_api_key_headers,
        )
        log_response(resp)

        return (
            resp.status_code,
            (
                SessionTracesResponse.model_validate(resp.json())
                if resp.status_code == 200
                else resp.text
            ),
        )

    def trace_api_compute_session_metrics(
        self,
        session_id: str,
        page: int | None = None,
        page_size: int | None = None,
        sort: str | None = None,
    ) -> tuple[int, SessionTracesResponse | str]:
        """Get all traces in a session and compute missing metrics.

        Args:
            session_id: The session ID to compute metrics for
            page: Page number for pagination
            page_size: Number of items per page
            sort: Sort order ("asc" or "desc")

        Returns:
            tuple[int, SessionTracesResponse | str]: Status code and response
        """
        params = {}
        if page is not None:
            params["page"] = page
        if page_size is not None:
            params["page_size"] = page_size
        if sort is not None:
            params["sort"] = sort

        query_string = (
            f"?{urllib.parse.urlencode(params, doseq=True)}" if params else ""
        )
        resp = self.base_client.get(
            f"/api/v1/sessions/{session_id}/metrics{query_string}",
            headers=self.authorized_user_api_key_headers,
        )
        log_response(resp)

        return (
            resp.status_code,
            (
                SessionTracesResponse.model_validate(resp.json())
                if resp.status_code == 200
                else resp.text
            ),
        )


def get_base_pagination_parameters(
    sort: PaginationSortMethod = None,
    page: int = None,
    page_size: int = None,
) -> dict:
    params = {}
    if sort is not None:
        params["sort"] = sort
    if page is not None:
        params["page"] = page
    if page_size is not None:
        params["page_size"] = page_size

    return params


def log_response(response: httpx.Response):
    print("Response:")
    print("\t", response.request.method, response.url, response.status_code)
    if constants.RESPONSE_TRACE_ID_HEADER in response.headers:
        print(
            f"\tResponse trace id: {response.headers[constants.RESPONSE_TRACE_ID_HEADER]}",
        )<|MERGE_RESOLUTION|>--- conflicted
+++ resolved
@@ -48,6 +48,7 @@
     TaskResponse,
     TokenUsageResponse,
     TraceResponse,
+    TraceResponse,
     UserResponse,
     ValidationResult,
 )
@@ -55,6 +56,12 @@
 from sqlalchemy.orm import sessionmaker
 
 from config.database_config import DatabaseConfig
+from schemas.response_schemas import (
+    SessionListResponse,
+    SessionTracesResponse,
+    SpanListResponse,
+    TraceListResponse,
+)
 from schemas.response_schemas import (
     SessionListResponse,
     SessionTracesResponse,
@@ -1749,17 +1756,13 @@
     def trace_api_list_spans_metadata(
         self,
         task_ids: list[str],
-<<<<<<< HEAD
         trace_ids: list[str] | None = None,
-=======
->>>>>>> 7d5ec3b3
         span_types: list[str] | None = None,
         start_time: datetime | None = None,
         end_time: datetime | None = None,
         page: int | None = None,
         page_size: int | None = None,
         sort: str | None = None,
-<<<<<<< HEAD
         tool_name: str | None = None,
         # Query relevance filters
         query_relevance_eq: float | None = None,
@@ -1788,20 +1791,12 @@
         Args:
             task_ids: Task IDs to filter on (required)
             trace_ids: Trace IDs to filter on (optional)
-=======
-    ) -> tuple[int, SpanListResponse | str]:
-        """Get lightweight span metadata for browsing/filtering operations.
-
-        Args:
-            task_ids: Task IDs to filter on (required)
->>>>>>> 7d5ec3b3
             span_types: Span types to filter on (optional)
             start_time: Filter by start time
             end_time: Filter by end time
             page: Page number for pagination
             page_size: Number of items per page
             sort: Sort order ("asc" or "desc")
-<<<<<<< HEAD
             tool_name: Return only results with this tool name
             query_relevance_eq: Query relevance equal to this value
             query_relevance_gt: Query relevance greater than this value
@@ -1820,18 +1815,13 @@
             trace_duration_gte: Duration greater than or equal to this value (seconds)
             trace_duration_lt: Duration less than this value (seconds)
             trace_duration_lte: Duration less than or equal to this value (seconds)
-=======
->>>>>>> 7d5ec3b3
 
         Returns:
             tuple[int, SpanListResponse | str]: Status code and response
         """
         params = {"task_ids": task_ids}
-<<<<<<< HEAD
         if trace_ids is not None:
             params["trace_ids"] = trace_ids
-=======
->>>>>>> 7d5ec3b3
         if span_types is not None:
             params["span_types"] = span_types
         if start_time is not None:
@@ -1844,7 +1834,6 @@
             params["page_size"] = page_size
         if sort is not None:
             params["sort"] = sort
-<<<<<<< HEAD
         if tool_name is not None:
             params["tool_name"] = tool_name
         # Query relevance filters
@@ -1885,8 +1874,6 @@
             params["trace_duration_lt"] = trace_duration_lt
         if trace_duration_lte is not None:
             params["trace_duration_lte"] = trace_duration_lte
-=======
->>>>>>> 7d5ec3b3
 
         resp = self.base_client.get(
             f"/api/v1/spans?{urllib.parse.urlencode(params, doseq=True)}",
