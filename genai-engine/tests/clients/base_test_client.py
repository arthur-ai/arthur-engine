--- conflicted
+++ resolved
@@ -55,7 +55,6 @@
 from sqlalchemy.orm import sessionmaker
 
 from config.database_config import DatabaseConfig
-<<<<<<< HEAD
 from schemas.request_schemas import (
     DatasetUpdateRequest,
     NewDatasetRequest,
@@ -68,13 +67,10 @@
     DatasetVersionResponse,
     ListDatasetVersionsResponse,
     SearchDatasetsResponse,
-=======
-from schemas.response_schemas import (
     SessionListResponse,
     SessionTracesResponse,
     SpanListResponse,
     TraceListResponse,
->>>>>>> 923d0bdd
 )
 from tests.constants import (
     DEFAULT_EXAMPLES,
@@ -1695,35 +1691,6 @@
             ),
         )
 
-<<<<<<< HEAD
-    def create_dataset_version(
-        self,
-        dataset_id: str,
-        rows_to_add: list[NewDatasetVersionRowRequest] = None,
-        rows_to_delete: list[str] = None,
-        rows_to_update: list[NewDatasetVersionUpdateRowRequest] = None,
-    ) -> tuple[int, DatasetVersionResponse]:
-        """Create a new dataset version."""
-        if rows_to_add is None:
-            rows_to_add = []
-        if rows_to_delete is None:
-            rows_to_delete = []
-        if rows_to_update is None:
-            rows_to_update = []
-
-        request = NewDatasetVersionRequest(
-            rows_to_add=rows_to_add,
-            rows_to_delete=rows_to_delete,
-            rows_to_update=rows_to_update,
-        )
-
-        resp = self.base_client.post(
-            f"/api/v2/datasets/{dataset_id}/versions",
-            data=request.model_dump_json(),
-            headers=self.authorized_user_api_key_headers,
-        )
-
-=======
     # ============================================================================
     # NEW TRACE API METHODS (/api/v1/ endpoints)
     # ============================================================================
@@ -1846,6 +1813,8 @@
             f"/api/v1/traces?{urllib.parse.urlencode(params, doseq=True)}",
             headers=self.authorized_user_api_key_headers,
         )
+
+        # below filled in
         log_response(resp)
 
         return (
@@ -1900,30 +1869,11 @@
             f"/api/v1/traces/{trace_id}/metrics",
             headers=self.authorized_user_api_key_headers,
         )
->>>>>>> 923d0bdd
-        log_response(resp)
-
-        return (
-            resp.status_code,
-            (
-<<<<<<< HEAD
-                DatasetVersionResponse.model_validate(resp.json())
-                if resp.status_code == 200
-                else None
-            ),
-        )
-
-    def get_dataset_version(
-        self,
-        dataset_id: str,
-        version_number: int,
-        page: int = None,
-        page_size: int = None,
-    ) -> tuple[int, DatasetVersionResponse]:
-        """Get a dataset version."""
-        path = f"/api/v2/datasets/{dataset_id}/versions/{version_number}"
-        params = {}
-=======
+        log_response(resp)
+
+        return (
+            resp.status_code,
+            (
                 TraceResponse.model_validate(resp.json())
                 if resp.status_code == 200
                 else resp.text
@@ -1961,23 +1911,10 @@
             params["start_time"] = str(start_time)
         if end_time is not None:
             params["end_time"] = str(end_time)
->>>>>>> 923d0bdd
         if page is not None:
             params["page"] = page
         if page_size is not None:
             params["page_size"] = page_size
-<<<<<<< HEAD
-
-        url = path
-        if params:
-            url = f"{path}?{urllib.parse.urlencode(params)}"
-
-        resp = self.base_client.get(
-            url,
-            headers=self.authorized_user_api_key_headers,
-        )
-
-=======
         if sort is not None:
             params["sort"] = sort
 
@@ -2039,30 +1976,11 @@
             f"/api/v1/spans/{span_id}/metrics",
             headers=self.authorized_user_api_key_headers,
         )
->>>>>>> 923d0bdd
-        log_response(resp)
-
-        return (
-            resp.status_code,
-            (
-<<<<<<< HEAD
-                DatasetVersionResponse.model_validate(resp.json())
-                if resp.status_code == 200
-                else None
-            ),
-        )
-
-    def get_dataset_versions(
-        self,
-        dataset_id: str,
-        page: int = None,
-        page_size: int = None,
-        latest_version_only: bool = False,
-    ) -> tuple[int, ListDatasetVersionsResponse]:
-        """Get dataset versions for a dataset."""
-        path = f"/api/v2/datasets/{dataset_id}/versions"
-        params = {}
-=======
+        log_response(resp)
+
+        return (
+            resp.status_code,
+            (
                 SpanWithMetricsResponse.model_validate(resp.json())
                 if resp.status_code == 200
                 else resp.text
@@ -2096,25 +2014,10 @@
             params["start_time"] = str(start_time)
         if end_time is not None:
             params["end_time"] = str(end_time)
->>>>>>> 923d0bdd
         if page is not None:
             params["page"] = page
         if page_size is not None:
             params["page_size"] = page_size
-<<<<<<< HEAD
-        if latest_version_only:
-            params["latest_version_only"] = latest_version_only
-
-        url = path
-        if params:
-            url = f"{path}?{urllib.parse.urlencode(params)}"
-
-        resp = self.base_client.get(
-            url,
-            headers=self.authorized_user_api_key_headers,
-        )
-
-=======
         if sort is not None:
             params["sort"] = sort
 
@@ -2210,21 +2113,124 @@
             f"/api/v1/sessions/{session_id}/metrics{query_string}",
             headers=self.authorized_user_api_key_headers,
         )
->>>>>>> 923d0bdd
-        log_response(resp)
-
-        return (
-            resp.status_code,
-            (
-<<<<<<< HEAD
+        log_response(resp)
+
+        return (
+            resp.status_code,
+            (
+                SessionTracesResponse.model_validate(resp.json())
+                if resp.status_code == 200
+                else resp.text
+            ),
+        )
+
+    def create_dataset_version(
+        self,
+        dataset_id: str,
+        rows_to_add: list[NewDatasetVersionRowRequest] = None,
+        rows_to_delete: list[str] = None,
+        rows_to_update: list[NewDatasetVersionUpdateRowRequest] = None,
+    ) -> tuple[int, DatasetVersionResponse]:
+        """Create a new dataset version."""
+        if rows_to_add is None:
+            rows_to_add = []
+        if rows_to_delete is None:
+            rows_to_delete = []
+        if rows_to_update is None:
+            rows_to_update = []
+
+        request = NewDatasetVersionRequest(
+            rows_to_add=rows_to_add,
+            rows_to_delete=rows_to_delete,
+            rows_to_update=rows_to_update,
+        )
+
+        resp = self.base_client.post(
+            f"/api/v2/datasets/{dataset_id}/versions",
+            data=request.model_dump_json(),
+            headers=self.authorized_user_api_key_headers,
+        )
+
+        log_response(resp)
+
+        return (
+            resp.status_code,
+            (
+                DatasetVersionResponse.model_validate(resp.json())
+                if resp.status_code == 200
+                else None
+            ),
+        )
+
+    def get_dataset_version(
+        self,
+        dataset_id: str,
+        version_number: int,
+        page: int = None,
+        page_size: int = None,
+    ) -> tuple[int, DatasetVersionResponse]:
+        """Get a dataset version."""
+        path = f"/api/v2/datasets/{dataset_id}/versions/{version_number}"
+        params = {}
+        if page is not None:
+            params["page"] = page
+        if page_size is not None:
+            params["page_size"] = page_size
+
+        url = path
+        if params:
+            url = f"{path}?{urllib.parse.urlencode(params)}"
+
+        resp = self.base_client.get(
+            url,
+            headers=self.authorized_user_api_key_headers,
+        )
+
+        log_response(resp)
+
+        return (
+            resp.status_code,
+            (
+                DatasetVersionResponse.model_validate(resp.json())
+                if resp.status_code == 200
+                else None
+            ),
+        )
+
+    def get_dataset_versions(
+        self,
+        dataset_id: str,
+        page: int = None,
+        page_size: int = None,
+        latest_version_only: bool = False,
+    ) -> tuple[int, ListDatasetVersionsResponse]:
+        """Get dataset versions for a dataset."""
+        path = f"/api/v2/datasets/{dataset_id}/versions"
+        params = {}
+        if page is not None:
+            params["page"] = page
+        if page_size is not None:
+            params["page_size"] = page_size
+        if latest_version_only:
+            params["latest_version_only"] = latest_version_only
+
+        url = path
+        if params:
+            url = f"{path}?{urllib.parse.urlencode(params)}"
+
+        resp = self.base_client.get(
+            url,
+            headers=self.authorized_user_api_key_headers,
+        )
+
+        log_response(resp)
+
+        return (
+            resp.status_code,
+            (
                 ListDatasetVersionsResponse.model_validate(resp.json())
                 if resp.status_code == 200
                 else None
-=======
-                SessionTracesResponse.model_validate(resp.json())
-                if resp.status_code == 200
-                else resp.text
->>>>>>> 923d0bdd
             ),
         )
 
