--- conflicted
+++ resolved
@@ -37,19 +37,11 @@
   const amplitudeApiKey = env.AMPLITUDE_API_KEY;
 
   return {
-<<<<<<< HEAD
-    plugins: [
-      injectMeticulousRecordingScript(mode, recordingToken),
-      react(),
-      tailwindcss(),
-    ],
+    plugins: [injectMeticulousRecordingScript(mode, recordingToken), react(), tailwindcss()],
     define: {
       // Map AMPLITUDE_API_KEY from .env.local to VITE_AMPLITUDE_TOKEN for client-side access
       "import.meta.env.VITE_AMPLITUDE_TOKEN": JSON.stringify(amplitudeApiKey || ""),
     },
-=======
-    plugins: [injectMeticulousRecordingScript(mode, recordingToken), react(), tailwindcss()],
->>>>>>> d2062f3b
     server: {
       port: 3000,
       host: true, // Allow external connections
