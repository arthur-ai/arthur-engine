--- conflicted
+++ resolved
@@ -31,173 +31,6 @@
 
 function App() {
   return (
-<<<<<<< HEAD
-    <AuthProvider>
-      <Router>
-        <div className="min-h-screen bg-gray-50">
-          <Routes>
-            {/* Public routes */}
-            <Route path="/login" element={<LoginPage />} />
-
-            {/* Protected routes */}
-            <Route
-              path="/"
-              element={
-                <ProtectedRoute>
-                  <AllTasks />
-                </ProtectedRoute>
-              }
-            />
-
-            {/* Task routes with layout */}
-            <Route path="/tasks/:id" element={<TaskRedirect />} />
-
-            <Route
-              path="/tasks/:id/task-details"
-              element={
-                <ProtectedRoute>
-                  <TaskLayout>
-                    <TaskDetailContent />
-                  </TaskLayout>
-                </ProtectedRoute>
-              }
-            />
-
-            <Route
-              path="/tasks/:id/model-providers"
-              element={
-                <ProtectedRoute>
-                  <TaskLayout>
-                    <ModelProviders />
-                  </TaskLayout>
-                </ProtectedRoute>
-              }
-            />
-
-            <Route
-              path="/tasks/:id/agent-experiments"
-              element={
-                <ProtectedRoute>
-                  <TaskLayout>
-                    <ComingSoon
-                      featureName="Agent Experiments"
-                      description="Test and optimize agent-based task execution strategies."
-                    />
-                  </TaskLayout>
-                </ProtectedRoute>
-              }
-            />
-
-            <Route
-              path="/tasks/:id/datasets"
-              element={
-                <ProtectedRoute>
-                  <TaskLayout>
-                    <ComingSoon
-                      featureName="Datasets"
-                      description="Create and manage datasets for training and evaluation."
-                    />
-                  </TaskLayout>
-                </ProtectedRoute>
-              }
-            />
-
-            <Route
-              path="/tasks/:id/evaluators"
-              element={
-                <ProtectedRoute>
-                  <TaskLayout>
-                    <ComingSoon
-                      featureName="Evaluators"
-                      description="Manage and configure evaluation methods for your tasks."
-                    />
-                  </TaskLayout>
-                </ProtectedRoute>
-              }
-            />
-
-            <Route
-              path="/tasks/:id/playgrounds/prompts"
-              element={
-                <ProtectedRoute>
-                  <TaskLayout>
-                    <PromptsPlayground />
-                  </TaskLayout>
-                </ProtectedRoute>
-              }
-            />
-
-            <Route
-              path="/tasks/:id/playgrounds/retrievals"
-              element={
-                <ProtectedRoute>
-                  <TaskLayout>
-                    <WeaviateRetrievalsPlayground />
-                  </TaskLayout>
-                </ProtectedRoute>
-              }
-            />
-
-            <Route
-              path="/tasks/:id/prompt-experiments"
-              element={
-                <ProtectedRoute>
-                  <TaskLayout>
-                    <ComingSoon
-                      featureName="Prompt Experiments"
-                      description="Test and compare different prompt variations and their effectiveness."
-                    />
-                  </TaskLayout>
-                </ProtectedRoute>
-              }
-            />
-
-            <Route
-              path="/tasks/:id/rag-experiments"
-              element={
-                <ProtectedRoute>
-                  <TaskLayout>
-                    <ComingSoon
-                      featureName="RAG Experiments"
-                      description="Experiment with different retrieval-augmented generation configurations."
-                    />
-                  </TaskLayout>
-                </ProtectedRoute>
-              }
-            />
-
-            <Route
-              path="/tasks/:id/retrievals"
-              element={
-                <ProtectedRoute>
-                  <TaskLayout>
-                    <ComingSoon
-                      featureName="Retrievals"
-                      description="Monitor and analyze retrieval operations and their performance."
-                    />
-                  </TaskLayout>
-                </ProtectedRoute>
-              }
-            />
-
-            <Route
-              path="/tasks/:id/traces"
-              element={
-                <ProtectedRoute>
-                  <TaskLayout>
-                    <TracesView />
-                  </TaskLayout>
-                </ProtectedRoute>
-              }
-            />
-
-            {/* Redirect root to tasks */}
-            <Route path="*" element={<Navigate to="/" replace />} />
-          </Routes>
-        </div>
-      </Router>
-    </AuthProvider>
-=======
     <QueryClientProvider client={queryClient}>
       <AuthProvider>
         <Router>
@@ -230,6 +63,17 @@
                 }
               />
 
+                <Route
+                  path="/tasks/:id/model-providers"
+                  element={
+                    <ProtectedRoute>
+                      <TaskLayout>
+                        <ModelProviders />
+                      </TaskLayout>
+                    </ProtectedRoute>
+                  }
+                />
+
               <Route
                 path="/tasks/:id/agent-experiments"
                 element={
@@ -362,7 +206,6 @@
         </Router>
       </AuthProvider>
     </QueryClientProvider>
->>>>>>> bcc2c943
   );
 }
 
