--- conflicted
+++ resolved
@@ -14,11 +14,8 @@
 import React, { useCallback, useState } from "react";
 
 import MessageComponent from "./MessageComponent";
-<<<<<<< HEAD
 import OutputField from "./OutputField";
-=======
 import ModelParamsDialog from "./ModelParamsDialog";
->>>>>>> b2de2264
 import { PromptComponentProps } from "./types";
 import { providerEnum } from "./types";
 
