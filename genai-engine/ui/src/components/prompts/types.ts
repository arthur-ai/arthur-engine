--- conflicted
+++ resolved
@@ -87,17 +87,11 @@
       type: "updateTool";
       payload: { parentId: string; toolId: string; tool: Partial<PromptTool> };
     }
-<<<<<<< HEAD
-  | { type: "expandTools"; payload: { parentId: string } };
-=======
-  | { type: "expandTools"; 
-      payload: { parentId: string } 
-    }
+  | { type: "expandTools"; payload: { parentId: string } }
   | {
       type: "updateToolChoice";
       payload: { promptId: string; toolChoice: string };
     };
->>>>>>> 2fac09f4
 
 // The id is used in the FE, but may not need to be stored in BE.
 type MessageType = {
@@ -138,12 +132,7 @@
   outputField: string; // The actual output content
   responseFormat: string | undefined;
   tools: PromptTool[];
-<<<<<<< HEAD
-  // toolChoice: ?; // TODO
-=======
   toolChoice: string; // "auto", "none", "required", or tool ID
-  // responseFormat: ?; // TODO
->>>>>>> 2fac09f4
   // tags: Array<string>; // TODO
 };
 
