import ArrowBackIcon from "@mui/icons-material/ArrowBack";
import ContentCopyIcon from "@mui/icons-material/ContentCopy";
import DeleteIcon from "@mui/icons-material/Delete";
import InfoOutlinedIcon from "@mui/icons-material/InfoOutlined";
import OpenInFullIcon from "@mui/icons-material/OpenInFull";
<<<<<<< HEAD
import LaunchIcon from "@mui/icons-material/Launch";
import { Box, Typography, Chip, LinearProgress, Card, CardContent, Tooltip, Button, Dialog, DialogTitle, DialogContent, DialogContentText, DialogActions, IconButton } from "@mui/material";
=======
import { Box, Typography, Chip, LinearProgress, Card, CardContent, Tooltip, Button, Dialog, DialogTitle, DialogContent, DialogContentText, DialogActions, Link } from "@mui/material";
>>>>>>> 90ae4e9a
import React, { useEffect, useState } from "react";
import { useParams, useNavigate, Link as RouterLink } from "react-router-dom";

import { CreateExperimentModal, ExperimentFormData } from "./CreateExperimentModal";
import { ExperimentResultsTable } from "./ExperimentResultsTable";
import { PromptVersionDrawer } from "./PromptVersionDrawer";

import { getContentHeight } from "@/constants/layout";
import { usePromptExperiment, useCreateExperiment, useDeleteExperiment } from "@/hooks/usePromptExperiments";
import { useCreateNotebookMutation, useAttachExperimentToNotebookMutation } from "@/hooks/useNotebooks";
import type { PromptExperimentDetail } from "@/lib/api-client/api-client";
import { formatUTCTimestamp, formatTimestampDuration, formatCurrency } from "@/utils/formatters";

interface PromptVersionDetails {
  prompt_key?: string | null; // Format: "saved:name:version" or "unsaved:auto_name"
  prompt_type?: string | null; // "saved" or "unsaved"
  prompt_name?: string | null; // For saved prompts or auto_name for unsaved
  prompt_version?: string | null; // For saved prompts only
  eval_results: Array<{
    eval_name: string;
    eval_version: string;
    pass_count: number;
    total_count: number;
  }>;
}

export const ExperimentDetailView: React.FC = () => {
  const { id: taskId, experimentId } = useParams<{ id: string; experimentId: string }>();
  const navigate = useNavigate();
  const [isModalOpen, setIsModalOpen] = useState(false);
  const [isDeleteDialogOpen, setIsDeleteDialogOpen] = useState(false);
  const [isDeleting, setIsDeleting] = useState(false);
  const [drawerOpen, setDrawerOpen] = useState(false);
  const [selectedPrompt, setSelectedPrompt] = useState<PromptVersionDetails | null>(null);
  const [refreshTrigger, setRefreshTrigger] = useState(0);

  // Disable query when deleting to prevent refetch attempts
  const { experiment, isLoading, error, refetch } = usePromptExperiment(experimentId, !isDeleting);
  const createExperiment = useCreateExperiment(taskId);
  const deleteExperiment = useDeleteExperiment();
  const createNotebook = useCreateNotebookMutation(taskId);
  const attachExperimentToNotebook = useAttachExperimentToNotebookMutation();

  const handlePromptClick = (promptSummary: PromptVersionDetails) => {
    setSelectedPrompt(promptSummary);
    setDrawerOpen(true);
  };

  const handleDrawerClose = () => {
    setDrawerOpen(false);
  };

  const handleOpenInNotebook = async (promptName: string, promptVersion: string, event: React.MouseEvent) => {
    // Prevent the card click event from firing
    event.stopPropagation();

    if (!experiment || !experimentId || !taskId) return;

    try {
      // Check if experiment already has a notebook
      if (experiment.notebook_id) {
        // Navigate to existing notebook with experiment config loaded
        navigate(`/tasks/${taskId}/playgrounds/prompts?notebookId=${experiment.notebook_id}&experimentId=${experimentId}`);
      } else {
        // Create a new notebook with the experiment name
        const notebook = await createNotebook.mutateAsync({
          name: `${experiment.name} - Notebook`,
          description: `Notebook for experiment: ${experiment.name}`,
        });

        // Attach the experiment to the newly created notebook
        await attachExperimentToNotebook.mutateAsync({
          experimentId,
          notebookId: notebook.id,
        });

        // Navigate to the new notebook with experiment config
        navigate(`/tasks/${taskId}/playgrounds/prompts?notebookId=${notebook.id}&experimentId=${experimentId}`);
      }
    } catch (error) {
      console.error("Failed to open in notebook:", error);
    }
  };


  // Refetch data when window gains focus (but not if we're deleting)
  useEffect(() => {
    const handleFocus = () => {
      if (!isDeleting) {
        refetch();
      }
    };

    window.addEventListener("focus", handleFocus);
    return () => {
      window.removeEventListener("focus", handleFocus);
    };
  }, [refetch, isDeleting]);

  // Auto-refresh when experiment is running (but not if we're deleting)
  useEffect(() => {
    // Check if experiment is in a running state (queued or running)
    const isExperimentRunning = experiment?.status === "running" || experiment?.status === "queued";

    if (!isExperimentRunning || isDeleting) {
      return;
    }

    // Set up interval to refresh every 1 second
    const intervalId = setInterval(() => {
      if (!isDeleting) {
        refetch();
        setRefreshTrigger((prev) => prev + 1);
      }
    }, 1000);

    // Clean up interval when component unmounts or experiment stops running
    return () => {
      clearInterval(intervalId);
    };
  }, [experiment?.status, refetch, isDeleting]);

  const getStatusColor = (status: PromptExperimentDetail["status"]): "default" | "primary" | "info" | "success" | "error" => {
    switch (status) {
      case "queued":
        return "default";
      case "running":
        return "primary";
      case "completed":
        return "success";
      case "failed":
        return "error";
      default:
        return "default";
    }
  };

  const getStatusLabel = (status: PromptExperimentDetail["status"]): string => {
    return status.charAt(0).toUpperCase() + status.slice(1);
  };

  const handleCreateFromExisting = () => {
    setIsModalOpen(true);
  };

  const handleCloseModal = () => {
    setIsModalOpen(false);
  };

  const handleDeleteClick = () => {
    setIsDeleteDialogOpen(true);
  };

  const handleDeleteCancel = () => {
    setIsDeleteDialogOpen(false);
  };

  const handleDeleteConfirm = async () => {
    if (!experimentId) return;

    try {
      setIsDeleting(true);
      await deleteExperiment.mutateAsync(experimentId);
      setIsDeleteDialogOpen(false);
      // Navigate back to experiments list after successful deletion
      navigate(`/tasks/${taskId}/prompt-experiments`);
    } catch (err) {
      console.error("Failed to delete experiment:", err);
      setIsDeleting(false);
      // Keep dialog open on error so user can see the error
    }
  };

  const handleSubmitExperiment = async (data: ExperimentFormData): Promise<{ id: string }> => {
    // Validate that datasetVersion is a number
    if (typeof data.datasetVersion !== "number") {
      throw new Error("Dataset version must be selected");
    }

    try {
      // Transform prompt variable mappings to API format
      const promptVariableMapping = Object.entries(data.promptVariableMappings || {}).map(([varName, columnName]) => ({
        variable_name: varName,
        source: {
          type: "dataset_column" as const,
          dataset_column: {
            name: columnName,
          },
        },
      }));

      // Transform eval variable mappings to API format
      const evalList = data.evaluators.map((evaluator) => {
        const evalMapping = data.evalVariableMappings?.find((m) => m.evalName === evaluator.name && m.evalVersion === evaluator.version);

        const variableMapping = evalMapping
          ? Object.entries(evalMapping.mappings).map(([varName, mapping]) => {
              if (mapping.sourceType === "dataset_column") {
                return {
                  variable_name: varName,
                  source: {
                    type: "dataset_column" as const,
                    dataset_column: {
                      name: mapping.datasetColumn || "",
                    },
                  },
                };
              } else {
                return {
                  variable_name: varName,
                  source: {
                    type: "experiment_output" as const,
                    experiment_output: {
                      json_path: mapping.jsonPath || null,
                    },
                  },
                };
              }
            })
          : [];

        return {
          name: evaluator.name,
          version: evaluator.version,
          variable_mapping: variableMapping,
        };
      });

      const result = await createExperiment.mutateAsync({
        name: data.name,
        description: data.description,
        dataset_ref: {
          id: data.datasetId,
          version: data.datasetVersion,
        },
        prompt_ref: {
          name: data.promptVersions[0].promptName,
          version_list: data.promptVersions.map((pv) => pv.version),
          variable_mapping: promptVariableMapping,
        },
        eval_list: evalList,
        dataset_row_filter: data.datasetRowFilter && data.datasetRowFilter.length > 0 ? data.datasetRowFilter : undefined,
      });
      handleCloseModal();
      return { id: result.id };
    } catch (err) {
      console.error("Failed to create experiment:", err);
      throw err;
    }
  };

  const getStatusChipSx = (color: "default" | "primary" | "info" | "success" | "error") => {
    const colorMap = {
      default: { color: "text.secondary", borderColor: "text.secondary" },
      primary: { color: "primary.main", borderColor: "primary.main" },
      info: { color: "info.main", borderColor: "info.main" },
      success: { color: "success.main", borderColor: "success.main" },
      error: { color: "error.main", borderColor: "error.main" },
    };
    return {
      backgroundColor: "transparent",
      color: colorMap[color].color,
      borderColor: colorMap[color].borderColor,
      borderWidth: 1,
      borderStyle: "solid",
    };
  };

  if (isLoading) {
    return (
      <Box className="flex items-center justify-center h-full">
        <Typography>Loading experiment...</Typography>
      </Box>
    );
  }

  if (error || !experiment) {
    return (
      <Box className="flex items-center justify-center h-full">
        <Typography color="error">{error?.message || "Experiment not found"}</Typography>
      </Box>
    );
  }

  return (
    <Box className="w-full overflow-auto" style={{ height: getContentHeight() }}>
      <Box className="p-6">
        {/* Breadcrumb / Back Button */}
        <Box className="mb-4">
          <Box
            className="flex items-center gap-2 text-gray-600 hover:text-gray-900 cursor-pointer w-fit"
            onClick={() => navigate(`/tasks/${taskId}/prompt-experiments`)}
          >
            <ArrowBackIcon fontSize="small" />
            <Typography variant="body2" className="font-medium">
              Back to Experiments
            </Typography>
          </Box>
        </Box>

        {/* Header Section */}
        <Box className="mb-6">
          <Box className="flex items-center justify-between mb-2">
            <Box className="flex items-center gap-3">
              <Typography variant="h4" className="font-semibold text-gray-900">
                {experiment.name}
              </Typography>
              <Chip label={getStatusLabel(experiment.status)} size="small" sx={getStatusChipSx(getStatusColor(experiment.status))} />
            </Box>
            <Box className="flex items-center gap-2">
              <Button variant="outlined" startIcon={<ContentCopyIcon />} onClick={handleCreateFromExisting}>
                Copy to new experiment
              </Button>
              <Button variant="outlined" color="error" startIcon={<DeleteIcon />} onClick={handleDeleteClick}>
                Delete
              </Button>
            </Box>
          </Box>
          {experiment.description && (
            <Typography variant="body1" className="text-gray-600 mb-4">
              {experiment.description}
            </Typography>
          )}
          <Box className="flex gap-6 text-sm text-gray-600">
            <Box>
              <span className="font-medium">Created:</span> {formatUTCTimestamp(experiment.created_at)}
            </Box>
            <Box>
              <span className="font-medium">Finished:</span> {formatUTCTimestamp(experiment.finished_at)}
            </Box>
            {experiment.finished_at &&
              (() => {
                const duration = formatTimestampDuration(experiment.created_at, experiment.finished_at);
                return duration ? (
                  <Box>
                    <span className="font-medium">Duration:</span> {duration}
                  </Box>
                ) : null;
              })()}
            <Box>
              <span className="font-medium">Prompts:</span> {experiment.prompt_configs.length} prompt{experiment.prompt_configs.length > 1 ? 's' : ''}
            </Box>
            <Box>
              <span className="font-medium">Dataset:</span>{" "}
              <Link
                component={RouterLink}
                to={`/tasks/${taskId}/datasets/${experiment.dataset_ref.id}?version=${experiment.dataset_ref.version}`}
                underline="hover"
                sx={{ cursor: "pointer" }}
              >
                {experiment.dataset_ref.name} (v{experiment.dataset_ref.version})
              </Link>
            </Box>
            {experiment.total_cost && (
              <Box>
                <span className="font-medium">Total Cost:</span> {formatCurrency(parseFloat(experiment.total_cost))}
              </Box>
            )}
          </Box>

          {/* Dataset Row Filter Section */}
          {experiment.dataset_row_filter && experiment.dataset_row_filter.length > 0 && (
            <Box className="mt-4 p-3 bg-blue-50 border border-blue-200 rounded">
              <Box className="flex items-center gap-2 mb-2">
                <Typography variant="body2" className="font-medium text-gray-900">
                  Dataset Row Filter Applied
                </Typography>
                <Tooltip
                  title="This experiment only includes dataset rows that match ALL of the following conditions."
                  arrow
                  placement="right"
                >
                  <InfoOutlinedIcon
                    sx={{
                      fontSize: 16,
                      color: "text.secondary",
                      cursor: "help",
                    }}
                  />
                </Tooltip>
              </Box>
              <Box className="flex flex-wrap gap-2">
                {experiment.dataset_row_filter.map((filter, index) => (
                  <Chip
                    key={index}
                    label={`${filter.column_name} = "${filter.column_value}"`}
                    size="small"
                    variant="outlined"
                    sx={{
                      backgroundColor: "white",
                      borderColor: "#3b82f6",
                      color: "#1e40af",
                    }}
                  />
                ))}
              </Box>
            </Box>
          )}
        </Box>

        {/* Overall Prompt Performance Section */}
        <Box className="mb-6">
          <Box className="flex items-center gap-2 mb-4">
            <Typography variant="h5" className="font-semibold text-gray-900">
              Overall Prompt Performance
            </Typography>
            <Tooltip
              title="Each tile shows the evaluation results for a specific prompt version. The progress bars indicate how many test cases passed for each evaluator."
              arrow
              placement="right"
            >
              <InfoOutlinedIcon
                sx={{
                  fontSize: 20,
                  color: "text.secondary",
                  cursor: "help",
                }}
              />
            </Tooltip>
          </Box>

          {experiment.summary_results.prompt_eval_summaries.length === 0 ? (
            <Box className="p-6 bg-gray-50 border border-gray-200 rounded">
              <Typography variant="body1" className="text-gray-600 italic">
                Overall performance will be shown when the experiment finishes executing test cases.
              </Typography>
            </Box>
          ) : (
            <Box className="grid grid-cols-1 md:grid-cols-2 lg:grid-cols-3 xl:grid-cols-3 2xl:grid-cols-4 gap-4">
              {(() => {
                const sortedSummaries = [...experiment.summary_results.prompt_eval_summaries].sort((a, b) => {
                  // Calculate total passes for each prompt
                  const totalPassesA = a.eval_results.reduce((sum, evalResult) => sum + evalResult.pass_count, 0);
                  const totalPassesB = b.eval_results.reduce((sum, evalResult) => sum + evalResult.pass_count, 0);

                  // Sort by total passes descending
                  if (totalPassesB !== totalPassesA) {
                    return totalPassesB - totalPassesA;
                  }

                  // If tied, sort by version descending (higher version first)
                  return parseInt(b.prompt_version) - parseInt(a.prompt_version);
                });

                // Find the max total passes to identify best performing prompts
                const maxTotalPasses =
                  sortedSummaries.length > 0
                    ? Math.max(...sortedSummaries.map((summary) => summary.eval_results.reduce((sum, evalResult) => sum + evalResult.pass_count, 0)))
                    : 0;

                return sortedSummaries.map((promptSummary) => {
                  const totalPasses = promptSummary.eval_results.reduce((sum, evalResult) => sum + evalResult.pass_count, 0);
                  const isBestPerforming = totalPasses === maxTotalPasses;

                  // Get display name for prompt
                  const promptDisplayName = (promptSummary.prompt_type === "saved" || !promptSummary.prompt_type)
                    ? `${promptSummary.prompt_name} (v${promptSummary.prompt_version})`
                    : promptSummary.prompt_name || "Unsaved Prompt";

                  return (
                    <Card
                      key={promptSummary.prompt_key || `${promptSummary.prompt_name}-${promptSummary.prompt_version}`}
                      elevation={1}
                      onClick={() => handlePromptClick(promptSummary)}
                      sx={{ cursor: "pointer", "&:hover": { boxShadow: 3 }, position: "relative" }}
                    >
                      <CardContent sx={{ position: "relative", paddingBottom: "40px !important", minHeight: "200px" }}>
                        <Box className="flex items-center gap-2 mb-3">
                          <Typography variant="subtitle1" className="font-medium text-gray-800 truncate flex-1 min-w-0">
                            Prompt: {promptDisplayName}
                          </Typography>
                          {promptSummary.prompt_type === "unsaved" && (
                            <Chip label="Unsaved" size="small" sx={{ backgroundColor: "#fff3e0", color: "#f57c00", fontWeight: 600 }} className="shrink-0" />
                          )}
                          {isBestPerforming && <Chip label="Best" size="small" color="success" sx={{ fontWeight: 600 }} className="shrink-0" />}
                        </Box>

                        <Box className="space-y-3">
                          {promptSummary.eval_results.map((evalResult) => {
                            const percentage = (evalResult.pass_count / evalResult.total_count) * 100;

                            return (
                              <Box key={`${evalResult.eval_name}-${evalResult.eval_version}`}>
                                <Box className="flex justify-between items-center mb-1">
                                  <Typography variant="caption" className="font-medium text-gray-700">
                                    {evalResult.eval_name} (v{evalResult.eval_version})
                                  </Typography>
                                  <Typography variant="caption" className="text-gray-600">
                                    {percentage.toFixed(0)}%
                                  </Typography>
                                </Box>
                                <LinearProgress
                                  variant="determinate"
                                  value={percentage}
                                  className="h-2 rounded"
                                  sx={{
                                    backgroundColor: "#ef4444",
                                    "& .MuiLinearProgress-bar": {
                                      backgroundColor: "#10b981",
                                    },
                                  }}
                                />
                                <Typography variant="caption" className="text-gray-500 text-xs">
                                  {evalResult.pass_count} / {evalResult.total_count} test cases passed
                                </Typography>
                              </Box>
                            );
                          })}
                        </Box>

                        {/* Open in Notebook button in lower left corner - only for saved prompts */}
                        {(promptSummary.prompt_type === "saved" || !promptSummary.prompt_type) && promptSummary.prompt_name && promptSummary.prompt_version && (
                          <Button
                            size="small"
                            startIcon={<LaunchIcon />}
                            onClick={(e) => handleOpenInNotebook(promptSummary.prompt_name!, promptSummary.prompt_version!, e)}
                            sx={{
                              position: "absolute",
                              bottom: 8,
                              left: 8,
                              textTransform: 'none',
                              fontSize: '0.75rem',
                              color: 'text.secondary',
                              '&:hover': {
                                backgroundColor: 'rgba(0, 0, 0, 0.04)',
                              },
                            }}
                          >
                            Open in Notebook
                          </Button>
                        )}

                        {/* Expand icon in lower right corner */}
                        <Box
                          sx={{
                            position: "absolute",
                            bottom: 8,
                            right: 8,
                            opacity: 0.4,
                            transition: "opacity 0.2s",
                          }}
                        >
                          <OpenInFullIcon sx={{ fontSize: 16, color: "text.secondary" }} />
                        </Box>
                      </CardContent>
                    </Card>
                  );
                });
              })()}
            </Box>
          )}
        </Box>

        {/* Test Case Results Section */}
        <Box className="mb-6">
          <Box className="flex items-center gap-2 mb-4">
            <Typography variant="h5" className="font-semibold text-gray-900">
              Test Case Results
            </Typography>
            <Tooltip
              title="This table shows individual test case results. Each row represents one test case from your dataset, showing pass/fail for each prompt version and evaluator combination."
              arrow
              placement="right"
            >
              <InfoOutlinedIcon
                sx={{
                  fontSize: 20,
                  color: "text.secondary",
                  cursor: "help",
                }}
              />
            </Tooltip>
          </Box>
          {taskId && experimentId && (
            <ExperimentResultsTable
              taskId={taskId}
              experimentId={experimentId}
              refreshTrigger={refreshTrigger}
              datasetId={experiment.dataset_ref.id}
              datasetVersion={experiment.dataset_ref.version}
              promptSummaries={(() => {
                // Sort prompt summaries the same way as in Overall Prompt Performance
                const sorted = [...experiment.summary_results.prompt_eval_summaries].sort((a, b) => {
                  const totalPassesA = a.eval_results.reduce((sum, evalResult) => sum + evalResult.pass_count, 0);
                  const totalPassesB = b.eval_results.reduce((sum, evalResult) => sum + evalResult.pass_count, 0);
                  if (totalPassesB !== totalPassesA) {
                    return totalPassesB - totalPassesA;
                  }
                  return parseInt(b.prompt_version) - parseInt(a.prompt_version);
                });
                return sorted;
              })()}
            />
          )}
        </Box>
      </Box>

      {/* Create from Existing Modal */}
      <CreateExperimentModal open={isModalOpen} onClose={handleCloseModal} onSubmit={handleSubmitExperiment} initialData={experiment} />

      {/* Prompt Version Drawer */}
      {taskId && experimentId && (
        <PromptVersionDrawer
          open={drawerOpen}
          onClose={handleDrawerClose}
          promptDetails={selectedPrompt}
          taskId={taskId}
          experimentId={experimentId}
          experimentPromptConfigs={experiment.prompt_configs}
        />
      )}

      {/* Delete Confirmation Dialog */}
      <Dialog open={isDeleteDialogOpen} onClose={handleDeleteCancel}>
        <DialogTitle>Delete Experiment</DialogTitle>
        <DialogContent>
          <DialogContentText>
            Are you sure you want to delete the experiment "{experiment?.name}"? This action cannot be undone.
          </DialogContentText>
        </DialogContent>
        <DialogActions>
          <Button onClick={handleDeleteCancel} disabled={deleteExperiment.isPending}>
            Cancel
          </Button>
          <Button onClick={handleDeleteConfirm} color="error" variant="contained" disabled={deleteExperiment.isPending}>
            {deleteExperiment.isPending ? "Deleting..." : "Delete"}
          </Button>
        </DialogActions>
      </Dialog>
    </Box>
  );
};<|MERGE_RESOLUTION|>--- conflicted
+++ resolved
@@ -3,12 +3,8 @@
 import DeleteIcon from "@mui/icons-material/Delete";
 import InfoOutlinedIcon from "@mui/icons-material/InfoOutlined";
 import OpenInFullIcon from "@mui/icons-material/OpenInFull";
-<<<<<<< HEAD
 import LaunchIcon from "@mui/icons-material/Launch";
-import { Box, Typography, Chip, LinearProgress, Card, CardContent, Tooltip, Button, Dialog, DialogTitle, DialogContent, DialogContentText, DialogActions, IconButton } from "@mui/material";
-=======
-import { Box, Typography, Chip, LinearProgress, Card, CardContent, Tooltip, Button, Dialog, DialogTitle, DialogContent, DialogContentText, DialogActions, Link } from "@mui/material";
->>>>>>> 90ae4e9a
+import { Box, Typography, Chip, LinearProgress, Card, CardContent, Tooltip, Button, Dialog, DialogTitle, DialogContent, DialogContentText, DialogActions, IconButton, Link } from "@mui/material";
 import React, { useEffect, useState } from "react";
 import { useParams, useNavigate, Link as RouterLink } from "react-router-dom";
 
