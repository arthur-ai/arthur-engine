--- conflicted
+++ resolved
@@ -1,13 +1,9 @@
 import ArrowBackIcon from "@mui/icons-material/ArrowBack";
 import ContentCopyIcon from "@mui/icons-material/ContentCopy";
 import InfoOutlinedIcon from "@mui/icons-material/InfoOutlined";
-<<<<<<< HEAD
+import { Box, Typography, Chip, LinearProgress, Card, CardContent, IconButton, Tooltip, Button } from "@mui/material";
+import React, { useEffect, useState } from "react";
 import OpenInFullIcon from "@mui/icons-material/OpenInFull";
-import { Box, Typography, Chip, LinearProgress, Card, CardContent, Tooltip } from "@mui/material";
-=======
-import { Box, Typography, Chip, LinearProgress, Card, CardContent, IconButton, Tooltip, Button } from "@mui/material";
->>>>>>> 466608e0
-import React, { useEffect, useState } from "react";
 import { useParams, useNavigate } from "react-router-dom";
 
 import { CreateExperimentModal, ExperimentFormData } from "./CreateExperimentModal";
@@ -34,7 +30,8 @@
   const { id: taskId, experimentId } = useParams<{ id: string; experimentId: string }>();
   const navigate = useNavigate();
   const { experiment, isLoading, error, refetch } = usePromptExperiment(experimentId);
-<<<<<<< HEAD
+  const createExperiment = useCreateExperiment(taskId);
+  const [isModalOpen, setIsModalOpen] = useState(false);
   const [drawerOpen, setDrawerOpen] = useState(false);
   const [selectedPrompt, setSelectedPrompt] = useState<PromptVersionDetails | null>(null);
 
@@ -46,10 +43,6 @@
   const handleDrawerClose = () => {
     setDrawerOpen(false);
   };
-=======
-  const createExperiment = useCreateExperiment(taskId);
-  const [isModalOpen, setIsModalOpen] = useState(false);
->>>>>>> 466608e0
 
   // Refetch data when window gains focus
   useEffect(() => {
@@ -82,23 +75,6 @@
     return status.charAt(0).toUpperCase() + status.slice(1);
   };
 
-<<<<<<< HEAD
-  const getStatusChipSx = (color: "default" | "primary" | "info" | "success" | "error") => {
-    const colorMap = {
-      default: { color: "text.secondary", borderColor: "text.secondary" },
-      primary: { color: "primary.main", borderColor: "primary.main" },
-      info: { color: "info.main", borderColor: "info.main" },
-      success: { color: "success.main", borderColor: "success.main" },
-      error: { color: "error.main", borderColor: "error.main" },
-    };
-    return {
-      backgroundColor: "transparent",
-      color: colorMap[color].color,
-      borderColor: colorMap[color].borderColor,
-      borderWidth: 1,
-      borderStyle: "solid",
-    };
-=======
   const handleCreateFromExisting = () => {
     setIsModalOpen(true);
   };
@@ -184,7 +160,23 @@
       console.error("Failed to create experiment:", err);
       throw err;
     }
->>>>>>> 466608e0
+  };
+
+  const getStatusChipSx = (color: "default" | "primary" | "info" | "success" | "error") => {
+    const colorMap = {
+      default: { color: "text.secondary", borderColor: "text.secondary" },
+      primary: { color: "primary.main", borderColor: "primary.main" },
+      info: { color: "info.main", borderColor: "info.main" },
+      success: { color: "success.main", borderColor: "success.main" },
+      error: { color: "error.main", borderColor: "error.main" },
+    };
+    return {
+      backgroundColor: "transparent",
+      color: colorMap[color].color,
+      borderColor: colorMap[color].borderColor,
+      borderWidth: 1,
+      borderStyle: "solid",
+    };
   };
 
   if (isLoading) {
@@ -221,20 +213,13 @@
 
         {/* Header Section */}
         <Box className="mb-6">
-<<<<<<< HEAD
-          <Box className="flex items-center gap-3 mb-2">
-            <Typography variant="h4" className="font-semibold text-gray-900">
+          <Box className="flex items-center justify-between mb-2">
+            <Box className="flex items-center gap-3">
+             <Typography variant="h4" className="font-semibold text-gray-900">
               {experiment.name}
             </Typography>
             <Chip label={getStatusLabel(experiment.status)} size="small" sx={getStatusChipSx(getStatusColor(experiment.status))} />
-=======
-          <Box className="flex items-center justify-between mb-2">
-            <Box className="flex items-center gap-3">
-              <Typography variant="h4" className="font-semibold text-gray-900">
-                {experiment.name}
-              </Typography>
-              <Chip label={getStatusLabel(experiment.status)} color={getStatusColor(experiment.status)} size="small" />
-            </Box>
+          </Box>
             <Button
               variant="outlined"
               startIcon={<ContentCopyIcon />}
@@ -242,7 +227,6 @@
             >
               Create from Existing
             </Button>
->>>>>>> 466608e0
           </Box>
           {experiment.description && (
             <Typography variant="body1" className="text-gray-600 mb-4">
@@ -446,7 +430,14 @@
         </Box>
       </Box>
 
-<<<<<<< HEAD
+      {/* Create from Existing Modal */}
+      <CreateExperimentModal
+        open={isModalOpen}
+        onClose={handleCloseModal}
+        onSubmit={handleSubmitExperiment}
+        initialData={experiment}
+      />
+
       {/* Prompt Version Drawer */}
       {taskId && experimentId && (
         <PromptVersionDrawer
@@ -457,15 +448,6 @@
           experimentId={experimentId}
         />
       )}
-=======
-      {/* Create from Existing Modal */}
-      <CreateExperimentModal
-        open={isModalOpen}
-        onClose={handleCloseModal}
-        onSubmit={handleSubmitExperiment}
-        initialData={experiment}
-      />
->>>>>>> 466608e0
     </Box>
   );
 };