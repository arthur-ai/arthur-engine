--- conflicted
+++ resolved
@@ -41,14 +41,10 @@
   created_at: string;
   finished_at?: string | null;
   status: "queued" | "running" | "evaluating" | "failed" | "completed";
-<<<<<<< HEAD
   prompt_configs: PromptConfig[];
-=======
-  prompt_name: string;
   dataset_id: string;
   dataset_name: string;
   dataset_version: number;
->>>>>>> 90ae4e9a
   total_rows: number;
   total_cost?: string | null;
 }
@@ -206,9 +202,8 @@
                     {experiment.description || "-"}
                   </Box>
                 </TableCell>
-<<<<<<< HEAD
-                <TableCell>
-                  <Box className="flex flex-wrap gap-1">
+                <TableCell>
+                    <Box className="flex flex-wrap gap-1">
                     {experiment.prompt_configs.map((config, idx) => (
                       <Chip
                         key={idx}
@@ -223,10 +218,7 @@
                     ))}
                   </Box>
                 </TableCell>
-=======
-                <TableCell>{experiment.prompt_name}</TableCell>
                 <TableCell>{experiment.dataset_name} (v{experiment.dataset_version})</TableCell>
->>>>>>> 90ae4e9a
                 <TableCell>{experiment.total_rows}</TableCell>
                 <TableCell>
                   <Box className="flex items-center gap-2">
