--- conflicted
+++ resolved
@@ -25,10 +25,7 @@
 import { promptsReducer, initialState } from "./reducer";
 import apiToFrontendPrompt from "./utils/apiToFrontendPrompt";
 import toFrontendPrompt from "./utils/toFrontendPrompt";
-<<<<<<< HEAD
 import { toExperimentPromptConfig } from "./utils/toExperimentPromptConfig";
-=======
->>>>>>> 95c510fc
 import VariableInputs from "./VariableInputs";
 
 import { useApi } from "@/hooks/useApi";
@@ -47,20 +44,18 @@
   const hasFetchedProviders = useRef(false);
   const hasFetchedAvailableModels = useRef(false);
   const hasFetchedSpan = useRef(false);
-<<<<<<< HEAD
   const hasFetchedConfig = useRef(false);
-=======
   const hasFetchedPrompt = useRef(false);
->>>>>>> 95c510fc
   const fetchPrompts = useFetchBackendPrompts();
 
   const apiClient = useApi();
   const { task } = useTask();
   const spanId = searchParams.get("spanId");
-<<<<<<< HEAD
   const experimentId = searchParams.get("experimentId");
   const promptName = searchParams.get("promptName");
   const promptVersion = searchParams.get("promptVersion");
+  const promptNameParam = searchParams.get("promptName");
+  const promptVersionParam = searchParams.get("version");
 
   // Track if playground is opened with config from "Open in Notebook"
   const isConfigMode = !!(experimentId && promptName && promptVersion);
@@ -75,10 +70,6 @@
   const [isRunningExperiment, setIsRunningExperiment] = useState(false);
   const [lastCompletedExperimentId, setLastCompletedExperimentId] = useState<string | null>(null);
   const pollingIntervalRef = useRef<NodeJS.Timeout | null>(null);
-=======
-  const promptNameParam = searchParams.get("promptName");
-  const promptVersionParam = searchParams.get("version");
->>>>>>> 95c510fc
 
   // Pass false to let each prompt determine its own icon-only mode based on container width
   // This enables true container query behavior - each prompt measures its own width
@@ -180,7 +171,6 @@
   }, [fetchSpanData, spanId]);
 
   /**
-<<<<<<< HEAD
    * Fetch experiment config and populate the first prompt with the selected prompt version
    * Triggered when URL has experimentId, promptName, and promptVersion parameters
    */
@@ -201,7 +191,7 @@
       const experimentsListResponse = await apiClient.api.listPromptExperimentsApiV1TasksTaskIdPromptExperimentsGet({
         taskId: task.id,
         page: 0,
-        pageSize: 100, // Fetch up to 100 experiments
+        page_size: 100, // Fetch up to 100 experiments
       });
 
       // Filter experiments with the same name as the current config
@@ -220,27 +210,6 @@
       // Convert backend prompt to frontend format
       const frontendPrompt = toFrontendPrompt(promptResponse.data);
 
-=======
-   * Fetch prompt data by name and version
-   * Triggered if URL has promptName and version parameters
-   */
-  const fetchPromptData = useCallback(async () => {
-    if (hasFetchedPrompt.current || !promptNameParam || !promptVersionParam || !apiClient || !task?.id) {
-      return;
-    }
-
-    hasFetchedPrompt.current = true;
-
-    try {
-      const response = await apiClient.api.getAgenticPromptApiV1TasksTaskIdPromptsPromptNameVersionsPromptVersionGet(
-        promptNameParam,
-        promptVersionParam,
-        task.id
-      );
-      const frontendPrompt = toFrontendPrompt(response.data);
-
-      // Update the first empty prompt instead of adding a new one
->>>>>>> 95c510fc
       if (state.prompts.length > 0) {
         dispatch({
           type: "updatePrompt",
@@ -252,7 +221,6 @@
           payload: { promptData: frontendPrompt },
         });
       }
-<<<<<<< HEAD
 
       // Initialize variable values from the experiment config
       // The variable mappings tell us which variables exist in the prompt
@@ -279,18 +247,48 @@
       fetchExperimentConfig();
     }
   }, [fetchExperimentConfig, isConfigMode]);
-=======
+
+  /**
+   * Fetch prompt data by name and version
+   * Triggered if URL has promptName and version parameters (without experimentId)
+   */
+  const fetchPromptData = useCallback(async () => {
+    if (hasFetchedPrompt.current || !promptNameParam || !promptVersionParam || !apiClient || !task?.id) {
+      return;
+    }
+
+    hasFetchedPrompt.current = true;
+
+    try {
+      const response = await apiClient.api.getAgenticPromptApiV1TasksTaskIdPromptsPromptNameVersionsPromptVersionGet(
+        promptNameParam,
+        promptVersionParam,
+        task.id
+      );
+      const frontendPrompt = toFrontendPrompt(response.data);
+
+      // Update the first empty prompt instead of adding a new one
+      if (state.prompts.length > 0) {
+        dispatch({
+          type: "updatePrompt",
+          payload: { promptId: state.prompts[0].id, prompt: frontendPrompt },
+        });
+      } else {
+        dispatch({
+          type: "hydratePrompt",
+          payload: { promptData: frontendPrompt },
+        });
+      }
     } catch (error) {
       console.error("Failed to fetch prompt data:", error);
     }
   }, [promptNameParam, promptVersionParam, apiClient, task?.id, state.prompts]);
 
   useEffect(() => {
-    if (promptNameParam && promptVersionParam) {
+    if (promptNameParam && promptVersionParam && !isConfigMode) {
       fetchPromptData();
     }
-  }, [fetchPromptData, promptNameParam, promptVersionParam]);
->>>>>>> 95c510fc
+  }, [fetchPromptData, promptNameParam, promptVersionParam, isConfigMode]);
 
   // Fetch backend prompts on mount
   useEffect(() => {
@@ -346,9 +344,9 @@
         const response = await apiClient.api.getPromptExperimentApiV1PromptExperimentsExperimentIdGet(expId);
         const experiment = response.data;
 
-        // Check if experiment is still running, queued, or evaluating
+        // Check if experiment is still running
         // Keep polling while status is not completed or failed
-        if (experiment.status === "running" || experiment.status === "queued" || experiment.status === "evaluating") {
+        if (experiment.status !== "completed" && experiment.status !== "failed") {
           // Continue polling
           return;
         }
@@ -780,7 +778,7 @@
                       </Typography>
                       <IconButton
                         size="small"
-                        onClick={() => navigate(`/tasks/${task.id}/prompt-experiments/${experimentConfig.id}`)}
+                        onClick={() => navigate(`/tasks/${task?.id}/prompt-experiments/${experimentConfig.id}`)}
                         sx={{
                           padding: 0.5,
                           color: "#9ca3af",
@@ -810,7 +808,7 @@
                         {experimentConfig.dataset_ref?.id && (
                           <IconButton
                             size="small"
-                            onClick={() => navigate(`/tasks/${task.id}/datasets/${experimentConfig.dataset_ref.id}`)}
+                            onClick={() => navigate(`/tasks/${task?.id}/datasets/${experimentConfig.dataset_ref.id}`)}
                             sx={{
                               padding: 0.5,
                               color: "#9ca3af",
@@ -894,7 +892,7 @@
                                 </Typography>
                                 <IconButton
                                   size="small"
-                                  onClick={() => navigate(`/tasks/${task.id}/evaluators/${encodeURIComponent(evalRef.name)}`)}
+                                  onClick={() => navigate(`/tasks/${task?.id}/evaluators/${encodeURIComponent(evalRef.name)}`)}
                                   sx={{
                                     padding: 0.25,
                                     color: "#9ca3af",
@@ -1057,7 +1055,7 @@
                                             size="small"
                                             onClick={(e) => {
                                               e.stopPropagation();
-                                              navigate(`/tasks/${task.id}/prompts/${encodeURIComponent(promptSummary.prompt_name)}/versions/${promptSummary.prompt_version}`);
+                                              navigate(`/tasks/${task?.id}/prompts/${encodeURIComponent(promptSummary.prompt_name)}/versions/${promptSummary.prompt_version}`);
                                             }}
                                             sx={{
                                               padding: 0.25,
