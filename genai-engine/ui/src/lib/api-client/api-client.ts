--- conflicted
+++ resolved
@@ -347,23 +347,6 @@
 
 export type ArchiveTaskRuleApiV2TasksTaskIdRulesRuleIdDeleteError = HTTPValidationError;
 
-export type AttachNotebookToExperimentApiV1PromptExperimentsExperimentIdNotebookPatchData = PromptExperimentSummary;
-
-export type AttachNotebookToExperimentApiV1PromptExperimentsExperimentIdNotebookPatchError = HTTPValidationError;
-
-export interface AttachNotebookToExperimentApiV1PromptExperimentsExperimentIdNotebookPatchParams {
-  /**
-   * Experiment Id
-   * ID of the experiment
-   */
-  experimentId: string;
-  /**
-   * Notebook Id
-   * ID of the notebook to attach
-   */
-  notebook_id: string;
-}
-
 /** AuthUserRole */
 export interface AuthUserRole {
   /** Composite */
@@ -672,29 +655,6 @@
   model_provider: ModelProvider;
 }
 
-export type CreateNotebookApiV1TasksTaskIdNotebooksPostData = NotebookDetail;
-
-export type CreateNotebookApiV1TasksTaskIdNotebooksPostError = HTTPValidationError;
-
-/**
- * CreateNotebookRequest
- * Request to create a new notebook
- */
-export interface CreateNotebookRequest {
-  /**
-   * Description
-   * Description
-   */
-  description?: string | null;
-  /**
-   * Name
-   * Name of the notebook
-   */
-  name: string;
-  /** Initial state */
-  state?: NotebookStateInput | null;
-}
-
 export type CreatePromptExperimentApiV1TasksTaskIdPromptExperimentsPostData = PromptExperimentSummary;
 
 export type CreatePromptExperimentApiV1TasksTaskIdPromptExperimentsPostError = HTTPValidationError;
@@ -726,23 +686,8 @@
    * Name for the experiment
    */
   name: string;
-  /**
-   * Prompt Configs
-   * List of prompt configurations (saved or unsaved)
-   */
-  prompt_configs: (
-    | ({
-        type: "saved";
-      } & SavedPromptConfig)
-    | ({
-        type: "unsaved";
-      } & UnsavedPromptConfig)
-  )[];
-  /**
-   * Prompt Variable Mapping
-   * Shared variable mapping for all prompts
-   */
-  prompt_variable_mapping: PromptVariableMappingInput[];
+  /** Reference to the prompt configuration */
+  prompt_ref: PromptRefInput;
 }
 
 export type CreateRagProviderApiV1TasksTaskIdRagProvidersPostData = RagProviderConfigurationResponse;
@@ -1157,10 +1102,6 @@
 export type DeleteModelProviderApiV1ModelProvidersProviderDeleteData = any;
 
 export type DeleteModelProviderApiV1ModelProvidersProviderDeleteError = HTTPValidationError;
-
-export type DeleteNotebookApiV1NotebooksNotebookIdDeleteData = any;
-
-export type DeleteNotebookApiV1NotebooksNotebookIdDeleteError = HTTPValidationError;
 
 export type DeletePromptExperimentApiV1PromptExperimentsExperimentIdDeleteData = any;
 
@@ -2062,20 +2003,21 @@
 
 export type GetModelProvidersAvailableModelsApiV1ModelProvidersProviderAvailableModelsGetError = HTTPValidationError;
 
-export type GetNotebookApiV1NotebooksNotebookIdGetData = NotebookDetail;
-
-export type GetNotebookApiV1NotebooksNotebookIdGetError = HTTPValidationError;
-
-export type GetNotebookHistoryApiV1NotebooksNotebookIdHistoryGetData = PromptExperimentListResponse;
-
-export type GetNotebookHistoryApiV1NotebooksNotebookIdHistoryGetError = HTTPValidationError;
-
-export interface GetNotebookHistoryApiV1NotebooksNotebookIdHistoryGetParams {
-  /**
-   * Notebook Id
-   * Notebook ID
-   */
-  notebookId: string;
+export type GetPromptExperimentApiV1PromptExperimentsExperimentIdGetData = PromptExperimentDetail;
+
+export type GetPromptExperimentApiV1PromptExperimentsExperimentIdGetError = HTTPValidationError;
+
+export type GetPromptVersionResultsApiV1PromptExperimentsExperimentIdPromptsPromptNameVersionsPromptVersionResultsGetData =
+  PromptVersionResultListResponse;
+
+export type GetPromptVersionResultsApiV1PromptExperimentsExperimentIdPromptsPromptNameVersionsPromptVersionResultsGetError = HTTPValidationError;
+
+export interface GetPromptVersionResultsApiV1PromptExperimentsExperimentIdPromptsPromptNameVersionsPromptVersionResultsGetParams {
+  /**
+   * Experiment ID
+   * The ID of the experiment
+   */
+  experimentId: string;
   /**
    * Page
    * Page number
@@ -2089,47 +2031,15 @@
    */
   page_size?: number;
   /**
-   * Sort the results (asc/desc)
-   * @default "desc"
-   */
-  sort?: PaginationSortMethod;
-}
-
-export type GetNotebookStateApiV1NotebooksNotebookIdStateGetData = NotebookStateOutput;
-
-export type GetNotebookStateApiV1NotebooksNotebookIdStateGetError = HTTPValidationError;
-
-export type GetPromptExperimentApiV1PromptExperimentsExperimentIdGetData = PromptExperimentDetail;
-
-export type GetPromptExperimentApiV1PromptExperimentsExperimentIdGetError = HTTPValidationError;
-
-export type GetPromptVersionResultsApiV1PromptExperimentsExperimentIdPromptsPromptKeyResultsGetData = PromptVersionResultListResponse;
-
-export type GetPromptVersionResultsApiV1PromptExperimentsExperimentIdPromptsPromptKeyResultsGetError = HTTPValidationError;
-
-export interface GetPromptVersionResultsApiV1PromptExperimentsExperimentIdPromptsPromptKeyResultsGetParams {
-  /**
-   * Experiment ID
-   * The ID of the experiment
-   */
-  experimentId: string;
-  /**
-   * Page
-   * Page number
-   * @default 0
-   */
-  page?: number;
-  /**
-   * Page Size
-   * Page size. Default is 10. Must be greater than 0 and less than 5000.
-   * @default 10
-   */
-  page_size?: number;
-  /**
-   * Prompt Key
-   * The prompt key (format: 'saved:name:version' or 'unsaved:auto_name'). URL-encode colons as %3A
-   */
-  promptKey: string;
+   * Prompt Name
+   * The name of the prompt
+   */
+  promptName: string;
+  /**
+   * Prompt Version
+   * The version of the prompt
+   */
+  promptVersion: number;
   /**
    * Sort the results (asc/desc)
    * @default "desc"
@@ -3160,37 +3070,6 @@
    * List of existing versions for the dataset.
    */
   versions: DatasetVersionMetadataResponse[];
-}
-
-export type ListNotebooksApiV1TasksTaskIdNotebooksGetData = NotebookListResponse;
-
-export type ListNotebooksApiV1TasksTaskIdNotebooksGetError = HTTPValidationError;
-
-export interface ListNotebooksApiV1TasksTaskIdNotebooksGetParams {
-  /** Name */
-  name?: string | null;
-  /**
-   * Page
-   * Page number
-   * @default 0
-   */
-  page?: number;
-  /**
-   * Page Size
-   * Page size. Default is 10. Must be greater than 0 and less than 5000.
-   * @default 10
-   */
-  page_size?: number;
-  /**
-   * Sort the results (asc/desc)
-   * @default "desc"
-   */
-  sort?: PaginationSortMethod;
-  /**
-   * Task Id
-   * @format uuid
-   */
-  taskId: string;
 }
 
 export type ListPromptExperimentsApiV1TasksTaskIdPromptExperimentsGetData = PromptExperimentListResponse;
@@ -4192,207 +4071,6 @@
    * @minLength 1
    */
   name: string;
-}
-
-/**
- * NotebookDetail
- * Detailed notebook information
- */
-export interface NotebookDetail {
-  /**
-   * Created At
-   * ISO timestamp when created
-   */
-  created_at: string;
-  /**
-   * Description
-   * Description
-   */
-  description?: string | null;
-  /**
-   * Experiments
-   * History of experiments run from this notebook
-   */
-  experiments: PromptExperimentSummary[];
-  /**
-   * Id
-   * Notebook ID
-   */
-  id: string;
-  /**
-   * Name
-   * Notebook name
-   */
-  name: string;
-  /** Current draft state */
-  state: NotebookStateOutput;
-  /**
-   * Task Id
-   * Associated task ID
-   */
-  task_id: string;
-  /**
-   * Updated At
-   * ISO timestamp when last updated
-   */
-  updated_at: string;
-}
-
-/**
- * NotebookListResponse
- * Paginated list of notebooks
- */
-export interface NotebookListResponse {
-  /**
-   * Data
-   * List of notebook summaries
-   */
-  data: NotebookSummary[];
-  /**
-   * Page
-   * Current page number (0-indexed)
-   */
-  page: number;
-  /**
-   * Page Size
-   * Number of items per page
-   */
-  page_size: number;
-  /**
-   * Total Count
-   * Total number of notebooks
-   */
-  total_count: number;
-  /**
-   * Total Pages
-   * Total number of pages
-   */
-  total_pages: number;
-}
-
-/**
- * NotebookState
- * Draft state of a notebook - mirrors experiment config but all fields optional.
- */
-export interface NotebookStateInput {
-  /** Dataset reference */
-  dataset_ref?: DatasetRef | null;
-  /**
-   * Dataset Row Filter
-   * Optional list of column name and value filters. Only rows matching ALL specified column name-value pairs (AND condition) will be included.
-   */
-  dataset_row_filter?: NewDatasetVersionRowColumnItemRequest[] | null;
-  /**
-   * Eval List
-   * List of evaluations
-   */
-  eval_list?: EvalRefInput[] | null;
-  /**
-   * Prompt Configs
-   * List of prompt configurations
-   */
-  prompt_configs?:
-    | (
-        | ({
-            type: "saved";
-          } & SavedPromptConfig)
-        | ({
-            type: "unsaved";
-          } & UnsavedPromptConfig)
-      )[]
-    | null;
-  /**
-   * Prompt Variable Mapping
-   * Variable mappings for prompts
-   */
-  prompt_variable_mapping?: PromptVariableMappingInput[] | null;
-}
-
-/**
- * NotebookState
- * Draft state of a notebook - mirrors experiment config but all fields optional.
- */
-export interface NotebookStateOutput {
-  /** Dataset reference */
-  dataset_ref?: DatasetRef | null;
-  /**
-   * Dataset Row Filter
-   * Optional list of column name and value filters. Only rows matching ALL specified column name-value pairs (AND condition) will be included.
-   */
-  dataset_row_filter?: NewDatasetVersionRowColumnItemRequest[] | null;
-  /**
-   * Eval List
-   * List of evaluations
-   */
-  eval_list?: EvalRefOutput[] | null;
-  /**
-   * Prompt Configs
-   * List of prompt configurations
-   */
-  prompt_configs?:
-    | (
-        | ({
-            type: "saved";
-          } & SavedPromptConfig)
-        | ({
-            type: "unsaved";
-          } & UnsavedPromptConfig)
-      )[]
-    | null;
-  /**
-   * Prompt Variable Mapping
-   * Variable mappings for prompts
-   */
-  prompt_variable_mapping?: PromptVariableMappingOutput[] | null;
-}
-
-/**
- * NotebookSummary
- * Summary of a notebook
- */
-export interface NotebookSummary {
-  /**
-   * Created At
-   * ISO timestamp when created
-   */
-  created_at: string;
-  /**
-   * Description
-   * Description
-   */
-  description?: string | null;
-  /**
-   * Id
-   * Notebook ID
-   */
-  id: string;
-  /**
-   * Latest Run Id
-   * ID of most recent experiment run
-   */
-  latest_run_id?: string | null;
-  /** Status of most recent experiment */
-  latest_run_status?: ExperimentStatus | null;
-  /**
-   * Name
-   * Notebook name
-   */
-  name: string;
-  /**
-   * Run Count
-   * Number of experiments run from this notebook
-   */
-  run_count: number;
-  /**
-   * Task Id
-   * Associated task ID
-   */
-  task_id: string;
-  /**
-   * Updated At
-   * ISO timestamp when last updated
-   */
-  updated_at: string;
 }
 
 /**
@@ -4621,25 +4299,15 @@
    */
   eval_results: EvalResultSummary[];
   /**
-   * Prompt Key
-   * Prompt key: 'saved:name:version' or 'unsaved:auto_name'
-   */
-  prompt_key?: string | null;
-  /**
    * Prompt Name
-   * Name of the prompt (for saved prompts, or auto_name for unsaved)
-   */
-  prompt_name?: string | null;
-  /**
-   * Prompt Type
-   * Type: 'saved' or 'unsaved'
-   */
-  prompt_type?: string | null;
+   * Name of the prompt
+   */
+  prompt_name: string;
   /**
    * Prompt Version
-   * Version of the prompt (for saved prompts only)
-   */
-  prompt_version?: string | null;
+   * Version of the prompt
+   */
+  prompt_version: string;
 }
 
 /**
@@ -4695,27 +4363,12 @@
    */
   name: string;
   /**
-   * Notebook Id
-   * Optional notebook ID this experiment is linked to
-   */
-  notebook_id?: string | null;
-  /**
-   * Prompt Configs
-   * List of prompts being tested
-   */
-  prompt_configs: (
-    | ({
-        type: "saved";
-      } & SavedPromptConfig)
-    | ({
-        type: "unsaved";
-      } & UnsavedPromptConfig)
-  )[];
-  /**
-   * Prompt Variable Mapping
-   * Shared variable mapping for all prompts
-   */
-  prompt_variable_mapping: PromptVariableMappingOutput[];
+   * Prompt Name
+   * Name of the prompt being tested
+   */
+  prompt_name: string;
+  /** Reference to the prompt configuration */
+  prompt_ref: PromptRefOutput;
   /** Current status of the experiment */
   status: ExperimentStatus;
   /** Summary of results across all test cases */
@@ -4821,17 +4474,10 @@
    */
   name: string;
   /**
-   * Prompt Configs
-   * List of prompts being tested
-   */
-  prompt_configs: (
-    | ({
-        type: "saved";
-      } & SavedPromptConfig)
-    | ({
-        type: "unsaved";
-      } & UnsavedPromptConfig)
-  )[];
+   * Prompt Name
+   * Name of the prompt being tested
+   */
+  prompt_name: string;
   /** Current status of the experiment */
   status: ExperimentStatus;
   /**
@@ -4869,6 +4515,50 @@
 }
 
 /**
+ * PromptRef
+ * Reference to a prompt configuration
+ */
+export interface PromptRefInput {
+  /**
+   * Name
+   * Name of the prompt
+   */
+  name: string;
+  /**
+   * Variable Mapping
+   * Mapping of prompt variables to dataset columns
+   */
+  variable_mapping: PromptVariableMappingInput[];
+  /**
+   * Version List
+   * List of prompt versions to test in the experiment
+   */
+  version_list: number[];
+}
+
+/**
+ * PromptRef
+ * Reference to a prompt configuration
+ */
+export interface PromptRefOutput {
+  /**
+   * Name
+   * Name of the prompt
+   */
+  name: string;
+  /**
+   * Variable Mapping
+   * Mapping of prompt variables to dataset columns
+   */
+  variable_mapping: PromptVariableMappingOutput[];
+  /**
+   * Version List
+   * List of prompt versions to test in the experiment
+   */
+  version_list: number[];
+}
+
+/**
  * PromptResult
  * Results from a prompt execution with evals
  */
@@ -4880,31 +4570,21 @@
   evals: EvalExecution[];
   /**
    * Name
-   * Name of the prompt (for saved prompts)
-   */
-  name?: string | null;
+   * Name of the prompt
+   */
+  name: string;
   /** Output from the prompt (None if not yet executed) */
   output?: PromptOutput | null;
   /**
-   * Prompt Key
-   * Prompt key: 'saved:name:version' or 'unsaved:auto_name'
-   */
-  prompt_key: string;
-  /**
-   * Prompt Type
-   * Type: 'saved' or 'unsaved'
-   */
-  prompt_type: string;
-  /**
    * Rendered Prompt
    * Prompt with variables replaced
    */
   rendered_prompt: string;
   /**
    * Version
-   * Version of the prompt (for saved prompts)
-   */
-  version?: string | null;
+   * Version of the prompt
+   */
+  version: string;
 }
 
 /** PromptValidationRequest */
@@ -6164,28 +5844,6 @@
 export type SaveLlmEvalApiV1TasksTaskIdLlmEvalsEvalNamePostError = HTTPValidationError;
 
 /**
- * SavedPromptConfig
- * Configuration for a saved prompt
- */
-export interface SavedPromptConfig {
-  /**
-   * Name
-   * Name of the saved prompt
-   */
-  name: string;
-  /**
-   * Type
-   * @default "saved"
-   */
-  type?: "saved";
-  /**
-   * Version
-   * Version of the saved prompt
-   */
-  version: number;
-}
-
-/**
  * SavedPromptRenderingRequest
  * Request schema for rendering an unsaved agentic prompt with variables
  */
@@ -6513,19 +6171,6 @@
 export type SetModelProviderApiV1ModelProvidersProviderPutData = any;
 
 export type SetModelProviderApiV1ModelProvidersProviderPutError = HTTPValidationError;
-
-export type SetNotebookStateApiV1NotebooksNotebookIdStatePutData = NotebookDetail;
-
-export type SetNotebookStateApiV1NotebooksNotebookIdStatePutError = HTTPValidationError;
-
-/**
- * SetNotebookStateRequest
- * Request to set the notebook state
- */
-export interface SetNotebookStateRequest {
-  /** New state for the notebook */
-  state: NotebookStateInput;
-}
 
 export type SoftDeleteLlmEvalVersionApiV1TasksTaskIdLlmEvalsEvalNameVersionsEvalVersionDeleteData = any;
 
@@ -7358,50 +7003,6 @@
 }
 
 /**
- * UnsavedPromptConfig
- * Configuration for an unsaved prompt
- */
-export interface UnsavedPromptConfig {
-  /**
-   * Auto Name
-   * Auto-generated name (set by backend)
-   */
-  auto_name?: string | null;
-  /**
-   * Config
-   * LLM config settings
-   */
-  config?: Record<string, any> | null;
-  /**
-   * Messages
-   * Prompt messages
-   */
-  messages: Record<string, any>[];
-  /**
-   * Model Name
-   * LLM model name
-   */
-  model_name: string;
-  /** LLM provider */
-  model_provider: ModelProvider;
-  /**
-   * Tools
-   * Available tools
-   */
-  tools?: Record<string, any>[] | null;
-  /**
-   * Type
-   * @default "unsaved"
-   */
-  type?: "unsaved";
-  /**
-   * Variables
-   * Variables (auto-detected if not provided)
-   */
-  variables?: string[] | null;
-}
-
-/**
  * UnsavedPromptRenderingRequest
  * Request schema for rendering an unsaved agentic prompt with variables
  */
@@ -7451,27 +7052,6 @@
    * Boolean value to enable or disable the metric.
    */
   enabled: boolean;
-}
-
-export type UpdateNotebookApiV1NotebooksNotebookIdPutData = NotebookDetail;
-
-export type UpdateNotebookApiV1NotebooksNotebookIdPutError = HTTPValidationError;
-
-/**
- * UpdateNotebookRequest
- * Request to update a notebook
- */
-export interface UpdateNotebookRequest {
-  /**
-   * Description
-   * New description
-   */
-  description?: string | null;
-  /**
-   * Name
-   * New name
-   */
-  name?: string | null;
 }
 
 export type UpdateRagProviderApiV1RagProvidersProviderIdPatchData = RagProviderConfigurationResponse;
@@ -8536,11 +8116,7 @@
 
 /**
  * @title Arthur GenAI Engine
-<<<<<<< HEAD
- * @version 2.1.213
-=======
  * @version 2.1.214
->>>>>>> 90ae4e9a
  */
 export class Api<SecurityDataType extends unknown> extends HttpClient<SecurityDataType> {
   api = {
@@ -8695,31 +8271,6 @@
       }),
 
     /**
-     * @description Attach a notebook to an existing experiment
-     *
-     * @tags Prompt Experiments
-     * @name AttachNotebookToExperimentApiV1PromptExperimentsExperimentIdNotebookPatch
-     * @summary Attach notebook to experiment
-     * @request PATCH:/api/v1/prompt_experiments/{experiment_id}/notebook
-     * @secure
-     */
-    attachNotebookToExperimentApiV1PromptExperimentsExperimentIdNotebookPatch: (
-      { experimentId, ...query }: AttachNotebookToExperimentApiV1PromptExperimentsExperimentIdNotebookPatchParams,
-      params: RequestParams = {}
-    ) =>
-      this.request<
-        AttachNotebookToExperimentApiV1PromptExperimentsExperimentIdNotebookPatchData,
-        AttachNotebookToExperimentApiV1PromptExperimentsExperimentIdNotebookPatchError
-      >({
-        path: `/api/v1/prompt_experiments/${experimentId}/notebook`,
-        method: "PATCH",
-        query: query,
-        secure: true,
-        format: "json",
-        ...params,
-      }),
-
-    /**
      * @description Chat request for Arthur Chat
      *
      * @tags Chat
@@ -8858,26 +8409,6 @@
       }),
 
     /**
-     * @description Create a new notebook for organizing experiments within a task
-     *
-     * @tags Notebooks
-     * @name CreateNotebookApiV1TasksTaskIdNotebooksPost
-     * @summary Create a notebook
-     * @request POST:/api/v1/tasks/{task_id}/notebooks
-     * @secure
-     */
-    createNotebookApiV1TasksTaskIdNotebooksPost: (taskId: string, data: CreateNotebookRequest, params: RequestParams = {}) =>
-      this.request<CreateNotebookApiV1TasksTaskIdNotebooksPostData, CreateNotebookApiV1TasksTaskIdNotebooksPostError>({
-        path: `/api/v1/tasks/${taskId}/notebooks`,
-        method: "POST",
-        body: data,
-        secure: true,
-        type: ContentType.Json,
-        format: "json",
-        ...params,
-      }),
-
-    /**
      * @description Create a new prompt experiment and initiate execution
      *
      * @tags Prompt Experiments
@@ -9211,23 +8742,6 @@
     deleteModelProviderApiV1ModelProvidersProviderDelete: (provider: ModelProvider, params: RequestParams = {}) =>
       this.request<DeleteModelProviderApiV1ModelProvidersProviderDeleteData, DeleteModelProviderApiV1ModelProvidersProviderDeleteError>({
         path: `/api/v1/model_providers/${provider}`,
-        method: "DELETE",
-        secure: true,
-        ...params,
-      }),
-
-    /**
-     * @description Delete a notebook (experiments are kept)
-     *
-     * @tags Notebooks
-     * @name DeleteNotebookApiV1NotebooksNotebookIdDelete
-     * @summary Delete notebook
-     * @request DELETE:/api/v1/notebooks/{notebook_id}
-     * @secure
-     */
-    deleteNotebookApiV1NotebooksNotebookIdDelete: (notebookId: string, params: RequestParams = {}) =>
-      this.request<DeleteNotebookApiV1NotebooksNotebookIdDeleteData, DeleteNotebookApiV1NotebooksNotebookIdDeleteError>({
-        path: `/api/v1/notebooks/${notebookId}`,
         method: "DELETE",
         secure: true,
         ...params,
@@ -9952,64 +9466,6 @@
       }),
 
     /**
-     * @description Get detailed information about a notebook including state and experiment history
-     *
-     * @tags Notebooks
-     * @name GetNotebookApiV1NotebooksNotebookIdGet
-     * @summary Get notebook details
-     * @request GET:/api/v1/notebooks/{notebook_id}
-     * @secure
-     */
-    getNotebookApiV1NotebooksNotebookIdGet: (notebookId: string, params: RequestParams = {}) =>
-      this.request<GetNotebookApiV1NotebooksNotebookIdGetData, GetNotebookApiV1NotebooksNotebookIdGetError>({
-        path: `/api/v1/notebooks/${notebookId}`,
-        method: "GET",
-        secure: true,
-        format: "json",
-        ...params,
-      }),
-
-    /**
-     * @description Get paginated list of experiments run from this notebook
-     *
-     * @tags Notebooks
-     * @name GetNotebookHistoryApiV1NotebooksNotebookIdHistoryGet
-     * @summary Get notebook history
-     * @request GET:/api/v1/notebooks/{notebook_id}/history
-     * @secure
-     */
-    getNotebookHistoryApiV1NotebooksNotebookIdHistoryGet: (
-      { notebookId, ...query }: GetNotebookHistoryApiV1NotebooksNotebookIdHistoryGetParams,
-      params: RequestParams = {}
-    ) =>
-      this.request<GetNotebookHistoryApiV1NotebooksNotebookIdHistoryGetData, GetNotebookHistoryApiV1NotebooksNotebookIdHistoryGetError>({
-        path: `/api/v1/notebooks/${notebookId}/history`,
-        method: "GET",
-        query: query,
-        secure: true,
-        format: "json",
-        ...params,
-      }),
-
-    /**
-     * @description Get the current state (draft configuration) of a notebook
-     *
-     * @tags Notebooks
-     * @name GetNotebookStateApiV1NotebooksNotebookIdStateGet
-     * @summary Get notebook state
-     * @request GET:/api/v1/notebooks/{notebook_id}/state
-     * @secure
-     */
-    getNotebookStateApiV1NotebooksNotebookIdStateGet: (notebookId: string, params: RequestParams = {}) =>
-      this.request<GetNotebookStateApiV1NotebooksNotebookIdStateGetData, GetNotebookStateApiV1NotebooksNotebookIdStateGetError>({
-        path: `/api/v1/notebooks/${notebookId}/state`,
-        method: "GET",
-        secure: true,
-        format: "json",
-        ...params,
-      }),
-
-    /**
      * @description Get detailed information about a specific prompt experiment including summary results
      *
      * @tags Prompt Experiments
@@ -10028,23 +9484,28 @@
       }),
 
     /**
-     * @description Get paginated list of results for a specific prompt within an experiment (supports both saved and unsaved prompts)
+     * @description Get paginated list of results for a specific prompt version within an experiment
      *
      * @tags Prompt Experiments
-     * @name GetPromptVersionResultsApiV1PromptExperimentsExperimentIdPromptsPromptKeyResultsGet
-     * @summary Get prompt results
-     * @request GET:/api/v1/prompt_experiments/{experiment_id}/prompts/{prompt_key}/results
-     * @secure
-     */
-    getPromptVersionResultsApiV1PromptExperimentsExperimentIdPromptsPromptKeyResultsGet: (
-      { experimentId, promptKey, ...query }: GetPromptVersionResultsApiV1PromptExperimentsExperimentIdPromptsPromptKeyResultsGetParams,
+     * @name GetPromptVersionResultsApiV1PromptExperimentsExperimentIdPromptsPromptNameVersionsPromptVersionResultsGet
+     * @summary Get prompt version results
+     * @request GET:/api/v1/prompt_experiments/{experiment_id}/prompts/{prompt_name}/versions/{prompt_version}/results
+     * @secure
+     */
+    getPromptVersionResultsApiV1PromptExperimentsExperimentIdPromptsPromptNameVersionsPromptVersionResultsGet: (
+      {
+        experimentId,
+        promptName,
+        promptVersion,
+        ...query
+      }: GetPromptVersionResultsApiV1PromptExperimentsExperimentIdPromptsPromptNameVersionsPromptVersionResultsGetParams,
       params: RequestParams = {}
     ) =>
       this.request<
-        GetPromptVersionResultsApiV1PromptExperimentsExperimentIdPromptsPromptKeyResultsGetData,
-        GetPromptVersionResultsApiV1PromptExperimentsExperimentIdPromptsPromptKeyResultsGetError
+        GetPromptVersionResultsApiV1PromptExperimentsExperimentIdPromptsPromptNameVersionsPromptVersionResultsGetData,
+        GetPromptVersionResultsApiV1PromptExperimentsExperimentIdPromptsPromptNameVersionsPromptVersionResultsGetError
       >({
-        path: `/api/v1/prompt_experiments/${experimentId}/prompts/${promptKey}/results`,
+        path: `/api/v1/prompt_experiments/${experimentId}/prompts/${promptName}/versions/${promptVersion}/results`,
         method: "GET",
         query: query,
         secure: true,
@@ -10341,25 +9802,6 @@
     getUserDetailsApiV1TracesUsersUserIdGet: ({ userId, ...query }: GetUserDetailsApiV1TracesUsersUserIdGetParams, params: RequestParams = {}) =>
       this.request<GetUserDetailsApiV1TracesUsersUserIdGetData, GetUserDetailsApiV1TracesUsersUserIdGetError>({
         path: `/api/v1/traces/users/${userId}`,
-        method: "GET",
-        query: query,
-        secure: true,
-        format: "json",
-        ...params,
-      }),
-
-    /**
-     * @description List all notebooks for a task with pagination and optional name search
-     *
-     * @tags Notebooks
-     * @name ListNotebooksApiV1TasksTaskIdNotebooksGet
-     * @summary List notebooks
-     * @request GET:/api/v1/tasks/{task_id}/notebooks
-     * @secure
-     */
-    listNotebooksApiV1TasksTaskIdNotebooksGet: ({ taskId, ...query }: ListNotebooksApiV1TasksTaskIdNotebooksGetParams, params: RequestParams = {}) =>
-      this.request<ListNotebooksApiV1TasksTaskIdNotebooksGetData, ListNotebooksApiV1TasksTaskIdNotebooksGetError>({
-        path: `/api/v1/tasks/${taskId}/notebooks`,
         method: "GET",
         query: query,
         secure: true,
@@ -10868,26 +10310,6 @@
       }),
 
     /**
-     * @description Set the state (draft configuration) of a notebook
-     *
-     * @tags Notebooks
-     * @name SetNotebookStateApiV1NotebooksNotebookIdStatePut
-     * @summary Set notebook state
-     * @request PUT:/api/v1/notebooks/{notebook_id}/state
-     * @secure
-     */
-    setNotebookStateApiV1NotebooksNotebookIdStatePut: (notebookId: string, data: SetNotebookStateRequest, params: RequestParams = {}) =>
-      this.request<SetNotebookStateApiV1NotebooksNotebookIdStatePutData, SetNotebookStateApiV1NotebooksNotebookIdStatePutError>({
-        path: `/api/v1/notebooks/${notebookId}/state`,
-        method: "PUT",
-        body: data,
-        secure: true,
-        type: ContentType.Json,
-        format: "json",
-        ...params,
-      }),
-
-    /**
      * @description Deletes a specific version of an llm eval
      *
      * @tags LLMEvals
@@ -10972,26 +10394,6 @@
         path: `/api/chat/default_task`,
         method: "PUT",
         body: data,
-        type: ContentType.Json,
-        format: "json",
-        ...params,
-      }),
-
-    /**
-     * @description Update notebook name or description (not the state)
-     *
-     * @tags Notebooks
-     * @name UpdateNotebookApiV1NotebooksNotebookIdPut
-     * @summary Update notebook metadata
-     * @request PUT:/api/v1/notebooks/{notebook_id}
-     * @secure
-     */
-    updateNotebookApiV1NotebooksNotebookIdPut: (notebookId: string, data: UpdateNotebookRequest, params: RequestParams = {}) =>
-      this.request<UpdateNotebookApiV1NotebooksNotebookIdPutData, UpdateNotebookApiV1NotebooksNotebookIdPutError>({
-        path: `/api/v1/notebooks/${notebookId}`,
-        method: "PUT",
-        body: data,
-        secure: true,
         type: ContentType.Json,
         format: "json",
         ...params,
