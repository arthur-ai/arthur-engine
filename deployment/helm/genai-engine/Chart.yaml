apiVersion: v2
name: arthur-genai-engine
description: A Helm chart for deploying OSS Arthur GenAI Engine in Kubernetes
type: application
<<<<<<< HEAD
version: 2.1.39
appVersion: 2.1.39
=======
version: 2.1.40
appVersion: 2.1.40
>>>>>>> 9482cfd9
<|MERGE_RESOLUTION|>--- conflicted
+++ resolved
@@ -2,10 +2,5 @@
 name: arthur-genai-engine
 description: A Helm chart for deploying OSS Arthur GenAI Engine in Kubernetes
 type: application
-<<<<<<< HEAD
-version: 2.1.39
-appVersion: 2.1.39
-=======
 version: 2.1.40
-appVersion: 2.1.40
->>>>>>> 9482cfd9
+appVersion: 2.1.40