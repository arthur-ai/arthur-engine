[tool.poetry]
name = "ml-engine"
version = "2.1.77"
description = ""
authors = ["Arthur <engineering@arthur.ai>"]
license = "MIT"
readme = "README.md"

[tool.poetry.dependencies]
python = "3.13.*"
croniter = "6.0.0"
cx-oracle = "8.3.0"
flask = "3.1.2"
gcsfs = "2025.7.0"
google-cloud-bigquery = "3.36.0"
pandas = "2.3.2"
psycopg = {extras = ["binary"], version = "3.2.9"}
pymysql = "1.1.2"
pyodbc = "5.2.0"
pyyaml = "6.0.2"
requests = "2.32.5"
s3fs = "2025.7.0"
simple-settings = "1.2.0"
httpx = "0.28.1"
duckdb = "1.3.2"
fsspec = "2025.7.0"
datasketches = "5.2.0"
numpy = "2.3.2"
types-croniter = "6.0.0.20250809"
types-psutil = "7.0.0.20250822"
types-requests = "2.32.4.20250809"
psutil = "7.0.0"
pyarrow = "21.0.0"
<<<<<<< HEAD
arthur-client = "1.4.1291"
arthur-common = "^2.1.61"
=======
arthur-client = "1.4.1296"
arthur-common = "^2.1.60"
>>>>>>> e51f6f9d
gunicorn = "^23.0.0"
sqlalchemy = "2.0.43"


[tool.poetry.group.dev.dependencies]
pytest = "8.4.1"
responses = "0.25.8"
pytest-httpserver = "1.1.3"
pytest-asyncio = "1.1.0"
pytest-httpx = "0.35.0"
pre-commit = "4.3.0"
types-pytz = "^2025.2.0.20250516"
lazy-imports = "1.0.1"

[tool.poetry.group.linters]
optional = true

[tool.poetry.group.linters.dependencies]
mypy = "^1.16.1"
isort = "^6.0.1"
autoflake = "^2.3.1"
black = "25.1.0"

[tool.mypy]
python_version = "3.13"
strict = true
ignore_missing_imports = true
implicit_reexport = true
explicit_package_bases = false
exclude = ["src/genai_client"]

[tool.pytest.ini_options]
pythonpath = ["src", "src/genai_client"]
testpaths = ["tests"]

[tool.setuptools.packages.find]
where = ["src"]

[tool.setuptools.package-data]
"pkgname" = ["py.typed"]

[tool.setuptools.dynamic]
version = {attr = "src.__version__.__version__"}<|MERGE_RESOLUTION|>--- conflicted
+++ resolved
@@ -31,13 +31,8 @@
 types-requests = "2.32.4.20250809"
 psutil = "7.0.0"
 pyarrow = "21.0.0"
-<<<<<<< HEAD
-arthur-client = "1.4.1291"
+arthur-client = "1.4.1296"
 arthur-common = "^2.1.61"
-=======
-arthur-client = "1.4.1296"
-arthur-common = "^2.1.60"
->>>>>>> e51f6f9d
 gunicorn = "^23.0.0"
 sqlalchemy = "2.0.43"
 
