[tool.poetry]
name = "ml-engine"
version = "2.1.79"
description = ""
authors = ["Arthur <engineering@arthur.ai>"]
license = "MIT"
readme = "README.md"

[tool.poetry.dependencies]
python = "3.13.*"
croniter = "6.0.0"
cx-oracle = "8.3.0"
flask = "3.1.2"
gcsfs = "2025.9.0"
google-cloud-bigquery = "3.36.0"
pandas = "2.3.2"
psycopg = {extras = ["binary"], version = "3.2.10"}
pymysql = "1.1.2"
pyodbc = "5.2.0"
pyyaml = "6.0.2"
requests = "2.32.5"
s3fs = "2025.9.0"
simple-settings = "1.2.0"
httpx = "0.28.1"
duckdb = "1.3.2"
fsspec = "2025.9.0"
datasketches = "5.2.0"
numpy = "2.3.2"
types-croniter = "6.0.0.20250809"
types-psutil = "7.0.0.20250822"
types-requests = "2.32.4.20250809"
psutil = "7.0.0"
pyarrow = "21.0.0"
<<<<<<< HEAD
arthur-client = "1.4.1478"
arthur-common = "2.1.68"
=======
arthur-client = "1.4.1480"
arthur-common = "2.1.67"
>>>>>>> 67e63542
gunicorn = "^23.0.0"
sqlalchemy = "2.0.43"
snowflake-sqlalchemy = "1.7.6"


[tool.poetry.group.dev.dependencies]
pytest = "8.4.2"
responses = "0.25.8"
pytest-httpserver = "1.1.3"
pytest-asyncio = "1.1.0"
pytest-httpx = "0.35.0"
pre-commit = "4.3.0"
types-pytz = "^2025.2.0.20250516"
lazy-imports = "1.0.1"

[tool.poetry.group.linters]
optional = true

[tool.poetry.group.linters.dependencies]
mypy = "^1.16.1"
isort = "^6.0.1"
autoflake = "^2.3.1"
black = "25.1.0"

[tool.mypy]
python_version = "3.13"
strict = true
ignore_missing_imports = true
implicit_reexport = true
explicit_package_bases = false
exclude = ["src/genai_client"]

[tool.pytest.ini_options]
pythonpath = ["src", "src/genai_client"]
testpaths = ["tests"]

[tool.setuptools.packages.find]
where = ["src"]

[tool.setuptools.package-data]
"pkgname" = ["py.typed"]

[tool.setuptools.dynamic]
version = {attr = "src.__version__.__version__"}<|MERGE_RESOLUTION|>--- conflicted
+++ resolved
@@ -31,13 +31,8 @@
 types-requests = "2.32.4.20250809"
 psutil = "7.0.0"
 pyarrow = "21.0.0"
-<<<<<<< HEAD
-arthur-client = "1.4.1478"
+arthur-client = "1.4.1484"
 arthur-common = "2.1.68"
-=======
-arthur-client = "1.4.1480"
-arthur-common = "2.1.67"
->>>>>>> 67e63542
 gunicorn = "^23.0.0"
 sqlalchemy = "2.0.43"
 snowflake-sqlalchemy = "1.7.6"
