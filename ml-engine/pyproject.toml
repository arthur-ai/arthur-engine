--- conflicted
+++ resolved
@@ -31,11 +31,7 @@
 types-requests = "2.32.4.20250809"
 psutil = "7.0.0"
 pyarrow = "21.0.0"
-<<<<<<< HEAD
-arthur-client = "1.4.1460"
-=======
 arthur-client = "1.4.1478"
->>>>>>> f8d61135
 arthur-common = "2.1.67"
 gunicorn = "^23.0.0"
 sqlalchemy = "2.0.43"
