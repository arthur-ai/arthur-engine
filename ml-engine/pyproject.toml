[tool.poetry]
name = "ml-engine"
version = "2.1.66"
description = ""
authors = ["Arthur <engineering@arthur.ai>"]
license = "MIT"
readme = "README.md"

[tool.poetry.dependencies]
python = "3.13.*"
croniter = "6.0.0"
cx-oracle = "8.3.0"
flask = "3.1.2"
gcsfs = "2025.7.0"
google-cloud-bigquery = "3.36.0"
pandas = "2.3.2"
psycopg = {extras = ["binary"], version = "3.2.9"}
pymysql = "1.1.2"
pyodbc = "5.2.0"
pyyaml = "6.0.2"
requests = "2.32.5"
s3fs = "2025.7.0"
simple-settings = "1.2.0"
httpx = "0.28.1"
duckdb = "1.3.2"
fsspec = "2025.7.0"
datasketches = "5.2.0"
numpy = "2.3.2"
types-croniter = "6.0.0.20250809"
types-psutil = "7.0.0.20250822"
types-requests = "2.32.4.20250809"
psutil = "7.0.0"
pyarrow = "21.0.0"
arthur-client = "1.4.1284"
<<<<<<< HEAD
arthur-common = "2.1.59"
=======
arthur-common = "^2.1.60"
>>>>>>> 4ae1a59c
gunicorn = "^23.0.0"
sqlalchemy = "2.0.43"


[tool.poetry.group.dev.dependencies]
pytest = "8.4.1"
responses = "0.25.8"
pytest-httpserver = "1.1.3"
pytest-asyncio = "1.1.0"
pytest-httpx = "0.35.0"
pre-commit = "4.3.0"
types-pytz = "^2025.2.0.20250516"
lazy-imports = "1.0.1"

[tool.poetry.group.linters]
optional = true

[tool.poetry.group.linters.dependencies]
mypy = "^1.16.1"
isort = "^6.0.1"
autoflake = "^2.3.1"
black = "25.1.0"

[tool.mypy]
python_version = "3.13"
strict = true
ignore_missing_imports = true
implicit_reexport = true
explicit_package_bases = false
exclude = ["src/genai_client"]

[tool.pytest.ini_options]
pythonpath = ["src", "src/genai_client"]
testpaths = ["tests"]

[tool.setuptools.packages.find]
where = ["src"]

[tool.setuptools.package-data]
"pkgname" = ["py.typed"]

[tool.setuptools.dynamic]
version = {attr = "src.__version__.__version__"}<|MERGE_RESOLUTION|>--- conflicted
+++ resolved
@@ -32,11 +32,7 @@
 psutil = "7.0.0"
 pyarrow = "21.0.0"
 arthur-client = "1.4.1284"
-<<<<<<< HEAD
-arthur-common = "2.1.59"
-=======
 arthur-common = "^2.1.60"
->>>>>>> 4ae1a59c
 gunicorn = "^23.0.0"
 sqlalchemy = "2.0.43"
 
