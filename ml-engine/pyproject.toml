--- conflicted
+++ resolved
@@ -31,13 +31,8 @@
 types-requests = "2.32.4.20250913"
 psutil = "7.0.0"
 pyarrow = "21.0.0"
-<<<<<<< HEAD
-arthur-client = "1.4.1478"
+arthur-client = "1.4.1491"
 arthur-common = "2.2.0"
-=======
-arthur-client = "1.4.1491"
-arthur-common = "2.1.68"
->>>>>>> 98e0f25f
 gunicorn = "^23.0.0"
 sqlalchemy = "2.0.43"
 snowflake-sqlalchemy = "1.7.7"
