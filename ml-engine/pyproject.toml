--- conflicted
+++ resolved
@@ -30,13 +30,8 @@
 types-psutil = "7.0.0.20250822"
 types-requests = "2.32.4.20250809"
 psutil = "7.0.0"
-<<<<<<< HEAD
-pyarrow = ">=18.1.0"
-arthur-client = "1.4.1276"
-=======
 pyarrow = "21.0.0"
 arthur-client = "1.4.1283"
->>>>>>> b037df9e
 arthur-common = "2.1.59"
 gunicorn = "^23.0.0"
 sqlalchemy = "2.0.43"
