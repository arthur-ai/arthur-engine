import json
from abc import ABC, abstractmethod
from datetime import datetime
from logging import Logger
from typing import Any, Optional
from urllib.parse import urlparse

import genai_client.exceptions
import pandas as pd
from arthur_client.api_bindings import (
    AvailableDataset,
    ConnectorCheckOutcome,
    ConnectorCheckResult,
    ConnectorSpec,
    DataResultFilter,
    DataResultFilterOp,
    Dataset,
    DatasetLocator,
    DatasetLocatorField,
    PutAvailableDataset,
    PutAvailableDatasets,
)
from arthur_common.models.connectors import (
    SHIELD_CONNECTOR_API_KEY_FIELD,
    SHIELD_CONNECTOR_ENDPOINT_FIELD,
    SHIELD_DATASET_TASK_ID_FIELD,
    ConnectorPaginationOptions,
)
from arthur_common.models.enums import ModelProblemType
<<<<<<< HEAD
=======
from arthur_common.models.request_schemas import NewRuleRequest
from arthur_common.models.response_schemas import RuleResponse, TaskResponse
>>>>>>> 85f0ea8e
from config.config import Config
from connectors.connector import Connector
from genai_client import (
    ApiClient,
    APIKeysApi,
    Configuration,
    InferencesApi,
    SpansApi,
    TasksApi,
)
from genai_client.exceptions import (
    ForbiddenException,
    ServiceException,
    UnauthorizedException,
)
from genai_client.models import (
    ApiKeyResponse,
    APIKeysRolesEnum,
    MetricResponse,
    NewApiKeyRequest,
    NewMetricRequest,
    NewRuleRequest,
    NewTaskRequest,
    QueryTracesWithMetricsResponse,
    RuleResponse,
    RuleType,
    SearchTasksRequest,
    TaskResponse,
    UpdateRuleRequest,
)
from ml_engine.tools.api_client_type_converters import ShieldClientTypeConverter

SHIELD_SORT_FILTER = "sort"
SHIELD_SORT_DESC = "desc"
SHIELD_ALLOWED_FILTERS = {
    "conversation_id": str,
    "inference_id": str,
    "user_id": str,
    "rule_types": list,
    "rule_statuses": list,
    "prompt_statuses": list,
    "response_statuses": list,
    SHIELD_SORT_FILTER: str,
    "page": int,
    "page_size": int,
}


SHIELD_MAX_PAGE_SIZE = 1500


class ShieldBaseConnector(Connector, ABC):
    def __init__(
        self,
        api_key: str,
        endpoint: str,
        connector_config: ConnectorSpec,
        logger: Logger,
    ) -> None:
        self.logger = logger
        self.connector_config = connector_config
        shield_api_config = Configuration(
            host=self._strip_and_validate_endpoint(endpoint),
            access_token=api_key,
        )
        self._genai_client = ApiClient(configuration=shield_api_config)
        self._inferences_client = InferencesApi(api_client=self._genai_client)
        self._tasks_client = TasksApi(api_client=self._genai_client)
        self._api_keys_client = APIKeysApi(api_client=self._genai_client)
        self._spans_client = SpansApi(api_client=self._genai_client)

    @staticmethod
    def _strip_and_validate_endpoint(endpoint: str) -> str:
        endpoint_components = urlparse(endpoint)
        missing_components = []
        if not endpoint_components.scheme:
            missing_components.append("scheme")
        if not endpoint_components.hostname:
            missing_components.append("hostname")
        if missing_components:
            raise ValueError(
                f"Invalid endpoint: {endpoint}. Endpoint does not include {', '.join(missing_components)}.",
            )
        if endpoint_components.port:
            return f"{endpoint_components.scheme}://{endpoint_components.hostname}:{endpoint_components.port}"
        return f"{endpoint_components.scheme}://{endpoint_components.hostname}"

    def _validate_filters(
        self,
        filters: list[DataResultFilter],
    ) -> list[DataResultFilter]:
        allowed_filters = []
        for filter in filters:
            if filter.field_name not in SHIELD_ALLOWED_FILTERS.keys():
                self.logger.warning(
                    f"Filter field {filter.field_name} is not supported.",
                )

            elif not isinstance(
                filter.value,
                SHIELD_ALLOWED_FILTERS[filter.field_name],
            ):
                self.logger.warning(
                    f"Filter value for {filter.field_name} is of type {type(filter.value)}, but should be of type {SHIELD_ALLOWED_FILTERS[filter.field_name]}.",
                )

            elif filter.op != DataResultFilterOp.EQUALS:
                self.logger.warning(
                    f"Filter operation {filter.op} is not suppoerted. Ony {DataResultFilterOp.EQUALS} is supported for Shield Connector.",
                )
            else:
                allowed_filters.append(filter)
        return allowed_filters

    @staticmethod
    def _add_default_sort_filter(
        filters: Optional[list[DataResultFilter]],
    ) -> list[DataResultFilter]:
        # adds default sort descending filter if not overridden in user-defined list of filters
        if not filters:
            filters = [
                DataResultFilter(
                    field_name=SHIELD_SORT_FILTER,
                    op=DataResultFilterOp.EQUALS,
                    value=SHIELD_SORT_DESC,
                ),
            ]
        else:
            for data_filter in filters:
                if data_filter.field_name == SHIELD_SORT_FILTER:
                    break
            else:
                filters.append(
                    DataResultFilter(
                        field_name=SHIELD_SORT_FILTER,
                        op=DataResultFilterOp.EQUALS,
                        value=SHIELD_SORT_DESC,
                    ),
                )

        return filters

    def read(
        self,
        dataset: Dataset | AvailableDataset,
        start_time: datetime,
        end_time: datetime,
        filters: list[DataResultFilter] | None = None,
        pagination_options: ConnectorPaginationOptions | None = None,
    ) -> list[dict[str, Any]] | pd.DataFrame:
        """
        Reads data from the shield /api/v1/inferences/query endpoint. By default, will fetch all data between start/end
        matching the filters. If the pagination is set, it will only fetch that single page. Note that it
        may return less than page_size rows if there is not enough data in the query.
        Starts from end_time and works backward.
        """
        if not dataset.dataset_locator:
            raise ValueError(
                f"Dataset {dataset.id} has no dataset locator, cannot read from Shield.",
            )

        is_agentic = dataset.model_problem_type == ModelProblemType.AGENTIC_TRACE
        key = "traces" if is_agentic else "inferences"
        paginated_data: list[dict[str, Any]] = []

        dataset_locator_fields = {
            f.key: f.value for f in dataset.dataset_locator.fields
        }

        params: dict[str, Any] = {
            "page_size": SHIELD_MAX_PAGE_SIZE,
        }

        filters = self._add_default_sort_filter(filters)
        filters = self._validate_filters(filters)
        params.update(**{f.field_name: f.value for f in filters})

        single_page_requested = pagination_options is not None

        if pagination_options:
            page, page_size = pagination_options.page_params
            params["page"] = page - 1
            params["page_size"] = page_size
        else:
            params["page"] = 0
            params["page_size"] = SHIELD_MAX_PAGE_SIZE

        page_size = params["page_size"]

        resp: Any = None

        while True:
            if is_agentic:
                self.logger.info(f"Fetching page {params['page']} of traces")
                resp = (
                    self._spans_client.query_spans_v1_traces_query_get_with_http_info(
                        task_ids=[dataset_locator_fields[SHIELD_DATASET_TASK_ID_FIELD]],
                        trace_ids=None,
                        start_time=start_time,
                        end_time=end_time,
                        page=params["page"],
                        page_size=params["page_size"],
                        sort=params.get(SHIELD_SORT_FILTER),
                    )
                )

            else:
                # use raw http info so we can load JSON directly to avoid API types
                self.logger.info(f"Fetching page {params['page']} of inferences")
                resp = self._inferences_client.query_inferences_api_v2_inferences_query_get_with_http_info(
                    # required params
                    task_ids=[dataset_locator_fields[SHIELD_DATASET_TASK_ID_FIELD]],
                    start_time=start_time,
                    end_time=end_time,
                    include_count=False,
                    page=params["page"],
                    page_size=params["page_size"],
                    # optional filters
                    conversation_id=params.get("conversation_id"),
                    inference_id=params.get("inference_id"),
                    user_id=params.get("user_id"),
                    rule_types=[
                        RuleType(rule_type)
                        for rule_type in params.get("rule_types", [])
                    ],
                    rule_statuses=params.get("rule_statuses"),
                    prompt_statuses=params.get("prompt_statuses"),
                    response_statuses=params.get("response_statuses"),
                    sort=params.get(SHIELD_SORT_FILTER),
                )
            self.logger.info(f"Read response code: {resp.status_code}")
            # load raw JSON response
            paginated_data.extend(json.loads(resp.raw_data)[key])

            if single_page_requested:
                paginated_data = paginated_data[:page_size]
                break

            # if the request returned fewer items than asked for, we've reached the end
            if len(getattr(resp.data, key)) < page_size:
                break

            params["page"] += 1

        return paginated_data

    def test_connection(self) -> ConnectorCheckResult:
        try:
            self._inferences_client.query_inferences_api_v2_inferences_query_get(
                page_size=1,
                _request_timeout=1,
            )
        except (ForbiddenException, UnauthorizedException) as e:
            self.logger.error(
                f"Failed to connect to Shield, received response: {e.body}",
            )
            return ConnectorCheckResult(
                connection_check_outcome=ConnectorCheckOutcome.FAILED,
                failure_reason="Bad Credentials",
            )
        except ServiceException as e:
            self.logger.error(
                f"Failed to connect to Shield, received 500 response: {e.body}",
            )
            return ConnectorCheckResult(
                connection_check_outcome=ConnectorCheckOutcome.FAILED,
                failure_reason="Server Error",
            )
        # catch all
        # catch connection exceptions
        except Exception as e:
            self.logger.error(
                f"Failed to connect to {self._genai_client.configuration.host}",
                exc_info=e,
            )
            return ConnectorCheckResult(
                connection_check_outcome=ConnectorCheckOutcome.FAILED,
                failure_reason=f"Could not connect to endpoint: {self._genai_client.configuration.host}",
            )

        return ConnectorCheckResult(
            connection_check_outcome=ConnectorCheckOutcome.SUCCEEDED,
        )

    def list_datasets(self) -> PutAvailableDatasets:
        page_size, page = 250, 0
        datasets: PutAvailableDatasets = PutAvailableDatasets(available_datasets=[])
        while True:
            resp = self._tasks_client.search_tasks_api_v2_tasks_search_post(
                search_tasks_request=SearchTasksRequest(
                    task_ids=[],
                    task_name="",
                ),
                page_size=page_size,
                page=page,
            )
            for task in resp.tasks:
                datasets.available_datasets.append(
                    PutAvailableDataset(
                        name=task.name,
                        dataset_locator=DatasetLocator(
                            fields=[
                                DatasetLocatorField(
                                    key=SHIELD_DATASET_TASK_ID_FIELD,
                                    value=task.id,
                                ),
                            ],
                        ),
                        model_problem_type=ModelProblemType.ARTHUR_SHIELD,
                    ),
                )

            if len(resp.tasks) != page_size:
                break

            page += 1
        return datasets

    def create_task(self, name: str, is_agentic: bool = False) -> TaskResponse:
        resp = self._tasks_client.create_task_api_v2_tasks_post_with_http_info(
            new_task_request=NewTaskRequest(name=name, is_agentic=is_agentic),
        )
        return TaskResponse.model_validate_json(resp.raw_data)

    def read_task(self, task_id: str) -> TaskResponse:
        resp = self._tasks_client.get_task_api_v2_tasks_task_id_get_with_http_info(
            task_id=task_id,
        )
        return TaskResponse.model_validate_json(resp.raw_data)

    def delete_task(self, task_id: str) -> None:
        self._tasks_client.archive_task_api_v2_tasks_task_id_delete(task_id=task_id)

    def add_rule_to_task(self, task_id: str, new_rule: NewRuleRequest) -> RuleResponse:
        resp = self._tasks_client.create_task_rule_api_v2_tasks_task_id_rules_post_with_http_info(
            task_id=task_id,
            new_rule_request=ShieldClientTypeConverter.new_rule_request_api_to_shield_client(
                new_rule,
            ),
        )
        return RuleResponse.model_validate_json(resp.raw_data)

    def update_task_rule(
        self,
        task_id: str,
        rule_id: str,
        enabled: bool,
    ) -> TaskResponse:
        resp = self._tasks_client.update_task_rules_api_v2_tasks_task_id_rules_rule_id_patch_with_http_info(
            task_id=task_id,
            rule_id=rule_id,
            update_rule_request=UpdateRuleRequest(enabled=enabled),
        )
        return TaskResponse.model_validate_json(resp.raw_data)

    def enable_task_rule(self, task_id: str, rule_id: str) -> TaskResponse:
        return self.update_task_rule(task_id, rule_id, True)

    def disable_task_rule(self, task_id: str, rule_id: str) -> TaskResponse:
        return self.update_task_rule(task_id, rule_id, False)

    def delete_task_rule(self, task_id: str, rule_id: str) -> None:
        self._tasks_client.archive_task_rule_api_v2_tasks_task_id_rules_rule_id_delete(
            task_id=task_id,
            rule_id=rule_id,
        )

    def add_metric_to_task(
        self,
        task_id: str,
        new_metric: NewMetricRequest,
    ) -> MetricResponse:
        try:
            response = self._tasks_client.create_task_metric_api_v2_tasks_task_id_metrics_post_with_http_info(
                task_id=task_id,
                new_metric_request=ShieldClientTypeConverter.new_metric_request_api_to_shield_client(
                    new_metric,
                ),
            )
            return MetricResponse.model_validate_json(response.raw_data)
        except Exception as e:
            self.logger.error(f"Failed to add metric to task {task_id}: {e}")
            raise

    def delete_task_metric(self, task_id: str, metric_id: str) -> None:
        try:
            self._tasks_client.archive_task_metric_api_v2_tasks_task_id_metrics_metric_id_delete(
                task_id=task_id,
                metric_id=metric_id,
            )
        except Exception as e:
            self.logger.error(
                f"Failed to delete metric {metric_id} from task {task_id}: {e}",
            )
            raise

    def create_task_validation_key(self, task_id: str) -> ApiKeyResponse:
        api_key_resp = self._api_keys_client.create_api_key_auth_api_keys_post(
            new_api_key_request=NewApiKeyRequest(
                description=f"Task Validation Key - {task_id}",
                roles=[APIKeysRolesEnum.VALIDATION_MINUS_USER],
            ),
        )
        return api_key_resp

    def delete_task_validation_key(self, api_key_id: str) -> None:
        try:
            self._api_keys_client.deactivate_api_key_auth_api_keys_deactivate_api_key_id_delete(
                api_key_id=api_key_id,
            )
        except (
            genai_client.exceptions.NotFoundException,
            genai_client.exceptions.BadRequestException,
        ):
            # delete is idempotent
            pass

    def query_spans_with_metrics(
        self,
        task_ids: list[str],
        start_time: datetime,
        end_time: datetime,
    ) -> QueryTracesWithMetricsResponse:
        return self._spans_client.query_spans_with_metrics_v1_traces_metrics_get(
            task_ids=task_ids,
            start_time=start_time,
            end_time=end_time,
        )

    @property
    @abstractmethod
    def shield_external_host(self) -> str:
        raise NotImplementedError


class ShieldConnector(ShieldBaseConnector):
    def __init__(self, connector_config: ConnectorSpec, logger: Logger) -> None:
        connector_fields = {f.key: f.value for f in connector_config.fields}
        api_key = connector_fields[SHIELD_CONNECTOR_API_KEY_FIELD]
        endpoint = connector_fields[SHIELD_CONNECTOR_ENDPOINT_FIELD]
        self._shield_external_host = endpoint

        super().__init__(
            api_key=api_key,
            endpoint=endpoint,
            connector_config=connector_config,
            logger=logger,
        )

    @property
    def shield_external_host(self) -> str:
        return str(self._shield_external_host)


class EngineInternalConnector(ShieldBaseConnector):
    def __init__(self, connector_config: ConnectorSpec, logger: Logger) -> None:
        api_key = Config.settings.GENAI_ENGINE_INTERNAL_API_KEY
        endpoint = Config.settings.GENAI_ENGINE_INTERNAL_HOST
        self._shield_external_host = Config.settings.GENAI_ENGINE_INTERNAL_INGRESS_HOST

        if not api_key or not endpoint or not self._shield_external_host:
            raise ValueError(
                "Cannot connect to Shield. Missing environment configurations for "
                "engine internal connection to the Shield API.",
            )

        super().__init__(
            api_key=api_key,
            endpoint=endpoint,
            connector_config=connector_config,
            logger=logger,
        )

    @property
    def shield_external_host(self) -> str:
        return str(self._shield_external_host)<|MERGE_RESOLUTION|>--- conflicted
+++ resolved
@@ -27,11 +27,8 @@
     ConnectorPaginationOptions,
 )
 from arthur_common.models.enums import ModelProblemType
-<<<<<<< HEAD
-=======
 from arthur_common.models.request_schemas import NewRuleRequest
 from arthur_common.models.response_schemas import RuleResponse, TaskResponse
->>>>>>> 85f0ea8e
 from config.config import Config
 from connectors.connector import Connector
 from genai_client import (
@@ -53,7 +50,6 @@
     MetricResponse,
     NewApiKeyRequest,
     NewMetricRequest,
-    NewRuleRequest,
     NewTaskRequest,
     QueryTracesWithMetricsResponse,
     RuleResponse,
