--- conflicted
+++ resolved
@@ -22,33 +22,22 @@
     TasksV1Api,
 )
 from arthur_common.models.connectors import SHIELD_DATASET_TASK_ID_FIELD
-<<<<<<< HEAD
-from arthur_common.models.enums import TaskType
-=======
 from arthur_common.models.request_schemas import NewMetricRequest, NewRuleRequest
 from arthur_common.models.response_schemas import (
     MetricResponse,
     RuleResponse,
     TaskResponse,
 )
->>>>>>> 85f0ea8e
 from arthur_common.models.schema_definitions import AGENTIC_TRACE_SCHEMA, SHIELD_SCHEMA
 from arthur_common.models.task_job_specs import (
-    CreateModelLinkTaskJobSpec,
     CreateModelTaskJobSpec,
     DeleteModelTaskJobSpec,
     FetchModelTaskJobSpec,
+    TaskType,
     UpdateModelTaskRulesJobSpec,
 )
 from connectors.connector import Connector
 from connectors.shield_connector import ShieldBaseConnector
-from genai_client.models import (
-    MetricResponse,
-    NewMetricRequest,
-    NewRuleRequest,
-    RuleResponse,
-    TaskResponse,
-)
 from tools.connector_constructor import ConnectorConstructor
 from tools.converters import common_to_client_put_dataset_schema
 
