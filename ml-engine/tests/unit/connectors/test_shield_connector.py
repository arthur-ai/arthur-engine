import json
import logging
import math
import uuid
from copy import deepcopy
from datetime import datetime, timedelta, timezone
from typing import Any, Dict, List, Optional
from urllib import parse
from uuid import uuid4

import pytest
import urllib3
from arthur_client.api_bindings import (
    AvailableDataset,
    ConnectorFieldDataType,
    ConnectorSpec,
    ConnectorType,
    DataResultFilter,
    DatasetLocator,
    DatasetLocatorField,
)
from arthur_common.models.connectors import ConnectorPaginationOptions
<<<<<<< HEAD
=======
from arthur_common.models.request_schemas import NewRuleRequest
>>>>>>> 85f0ea8e
from config.config import Config
from connectors.shield_connector import (
    SHIELD_SORT_DESC,
    SHIELD_SORT_FILTER,
    EngineInternalConnector,
    ShieldBaseConnector,
    ShieldConnector,
)

from genai_client.models import NewRuleRequest

logger = logging.getLogger("job_logger")

MOCK_SHIELD_HOST = "http://localhost:45678"
MOCK_SHIELD_API_KEY = "1234567890"


class Urllib3Mock:
    def __init__(self):
        self._responses: Dict[tuple[str, str], List[Dict[str, Any]]] = {}
        self._called_urls: List[tuple[str, str]] = []

    def _parse_url(self, url: str) -> tuple[str, Dict[str, List[str]]]:
        """Parse a URL into its base path and query parameters."""
        parsed = parse.urlparse(url)
        query_params = parse.parse_qs(parsed.query)
        base_url = f"{parsed.scheme}://{parsed.netloc}{parsed.path}"
        return base_url, query_params

    def _urls_match(self, url1: str, url2: str) -> bool:
        """Compare two URLs, ignoring query parameter order."""
        base1, params1 = self._parse_url(url1)
        base2, params2 = self._parse_url(url2)

        # Compare base URLs
        if base1 != base2:
            return False

        # Compare query parameters
        if set(params1.keys()) != set(params2.keys()):
            return False

        for key in params1:
            # Sort lists to handle order-independent comparison
            if sorted(params1[key]) != sorted(params2[key]):
                return False

        return True

    def add_response(
        self,
        url: str,
        text: str,
        method: str = "GET",
        status: int = 200,
    ) -> None:
        """Add a mock response for a given URL.

        Args:
            url: The URL to mock
            text: The response text
            method: The HTTP method (default: GET)
            status: The HTTP status code (default: 200)
        """
        key = (url, method.upper())
        if key not in self._responses:
            self._responses[key] = []
        self._responses[key].append({"text": text, "status": status})

    def get_response(self, url: str, method: str) -> Optional[Dict[str, Any]]:
        """Get the mock response for a given URL and method.
        Returns responses in FIFO order."""
        self._called_urls.append((url, method.upper()))

        # Find matching response by comparing URLs and methods
        for (mock_url, mock_method), responses in self._responses.items():
            if self._urls_match(mock_url, url) and mock_method == method.upper():
                if not responses:
                    return None
                return responses.pop(0)

        return None

    def assert_all_responses_called(self) -> None:
        """Assert that all registered responses were called."""
        uncalled = []
        for (mock_url, mock_method), responses in self._responses.items():
            if responses:  # Only check if there are responses left
                uncalled.append(
                    f"{mock_method} {mock_url} ({len(responses)} responses remaining)",
                )

        if uncalled:
            raise AssertionError(f"Uncalled mock responses for: {uncalled}")

    def reset(self) -> None:
        """Reset the mock state."""
        self._responses.clear()
        self._called_urls.clear()


@pytest.fixture
def urllib3_mock(monkeypatch):
    mock = Urllib3Mock()

    def mock_request(self, method, url, **kwargs):
        response = mock.get_response(url, method)
        if response is None:
            raise urllib3.exceptions.HTTPError(
                f"No mock response found for {method} {url}",
            )

        # Create a mock response object that mimics urllib3's HTTPResponse
        class MockResponse:
            def __init__(self, data):
                self._content = data["text"].encode()
                self.status = data["status"]
                self.reason = "OK" if data["status"] == 200 else "Error"
                self.headers = {"content-type": "application/json"}
                self.data = self._content

            def read(self):
                return self._content

            @property
            def raw_data(self):
                return self._content.decode()

        return MockResponse(response)

    # Patch the PoolManager's request method
    monkeypatch.setattr(urllib3.PoolManager, "request", mock_request)
    return mock


def mock_shield_connector_spec(host: str) -> dict[str, Any]:
    return {
        "created_at": datetime.now(timezone.utc),
        "updated_at": datetime.now(timezone.utc),
        "id": str(uuid4()),
        "connector_type": ConnectorType.SHIELD.value,
        "name": "Mock Shield Connector Spec",
        "temporary": False,
        "fields": [
            {
                "key": "endpoint",
                "value": host,
                "is_sensitive": False,
                "d_type": ConnectorFieldDataType.STRING.value,
            },
            {
                "key": "api_key",
                "value": MOCK_SHIELD_API_KEY,
                "is_sensitive": True,
                "d_type": ConnectorFieldDataType.STRING.value,
            },
        ],
        "last_updated_by_user": None,
        "connector_check_result": None,
        "project_id": str(uuid4()),
        "data_plane_id": str(uuid4()),
    }


def mock_engine_internal_connector_spec() -> dict[str, Any]:
    Config.settings.GENAI_ENGINE_INTERNAL_API_KEY = MOCK_SHIELD_API_KEY
    Config.settings.GENAI_ENGINE_INTERNAL_HOST = MOCK_SHIELD_HOST
    Config.settings.GENAI_ENGINE_INTERNAL_INGRESS_HOST = MOCK_SHIELD_HOST
    return {
        "created_at": datetime.now(timezone.utc),
        "updated_at": datetime.now(timezone.utc),
        "id": str(uuid4()),
        "connector_type": ConnectorType.ENGINE_INTERNAL.value,
        "name": "Mock Engine Internal Connector Spec",
        "temporary": False,
        "fields": [],
        "last_updated_by_user": None,
        "connector_check_result": None,
        "project_id": str(uuid4()),
        "data_plane_id": str(uuid4()),
    }


MOCK_SHIELD_TASK_ID = str(uuid4())

MOCK_SHIELD_AVAILABLE_DATASET = {
    "id": str(uuid4()),
    "dataset_locator": DatasetLocator(
        fields=[
            DatasetLocatorField(
                key="task_id",
                value=MOCK_SHIELD_TASK_ID,
            ),
        ],
    ),
    "connector_id": mock_shield_connector_spec(MOCK_SHIELD_HOST)["id"],
    "created_at": datetime.now(timezone.utc),
    "updated_at": datetime.now(timezone.utc),
    "project_id": mock_shield_connector_spec(MOCK_SHIELD_HOST)["project_id"],
    "data_plane_id": mock_shield_connector_spec(MOCK_SHIELD_HOST)["data_plane_id"],
}


def inference_generator(id: str):
    return {
        "id": str(uuid.uuid4()),
        "inference_id": id,
        "result": "Pass",
        "created_at": int(datetime.now(timezone.utc).timestamp()),
        "updated_at": int(datetime.now(timezone.utc).timestamp()),
        "inference_prompt": {
            "id": str(uuid.uuid4()),
            "inference_id": id,
            "result": "Pass",
            "message": "This is the inference prompt",
            "prompt_rule_results": [],
            "created_at": int(datetime.now(timezone.utc).timestamp()),
            "updated_at": int(datetime.now(timezone.utc).timestamp()),
        },
        "inference_response": {
            "message": "This is the inference response",
            "context": "This is the inference context",
            "id": str(uuid.uuid4()),
            "inference_id": id,
            "result": "Pass",
            "response_rule_results": [],
            "created_at": int(datetime.now(timezone.utc).timestamp()),
            "updated_at": int(datetime.now(timezone.utc).timestamp()),
        },
        "inference_feedback": [],
    }


def response_generator(total_infs: int, page: int, page_size: int):
    inferences_left_to_show = total_infs - (page * page_size)
    return {
        "count": total_infs,
        "inferences": [
            inference_generator(str(page * page_size + i))
            for i in range(min(inferences_left_to_show, page_size))
        ],
    }


def mock_shield_data(
    urllib3_mock: Urllib3Mock,
    total_count_inf: int,
    start_time: datetime,
    end_time: datetime,
    page: int | None = None,
    page_size: int = 10,
    limit: int | None = None,
    **params,
):
    """
    This function will mock out the expected shield calls for a given amount of inferences between a start and
    end timestamp.
    If `page` is set, it will only mock the call to that single page.
    """
    if limit is not None:
        # set the exp num pages based on limit
        expect_num_pages = math.ceil(limit / page_size)
    else:
        # If the total number of inferences is a multiple of the page size, we need to mock an extra page that the connector will use to determine when to break the read loop
        expect_num_pages = 1 if total_count_inf % page_size == 0 else 0
        # set the exp num pages based on how many it will take to fetch all
        expect_num_pages += math.ceil(total_count_inf / page_size)

    pages_to_mock = [page] if page is not None else list(range(expect_num_pages))
    base_url = f"{MOCK_SHIELD_HOST}/api/v2/inferences/query?"

    for page_to_mock in pages_to_mock:
        query_params = {
            "include_count": "false",
            "start_time": start_time.strftime("%Y-%m-%dT%H:%M:%S.%f%z"),
            "end_time": end_time.strftime("%Y-%m-%dT%H:%M:%S.%f%z"),
            "page": page_to_mock,
            "page_size": page_size,
            **params,
        }

        urllib3_mock.add_response(
            url=f"{base_url}{parse.urlencode(query_params, doseq=True)}",
            text=json.dumps(
                response_generator(total_count_inf, page_to_mock, page_size),
            ),
            method="GET",
            status=200,
        )


@pytest.mark.parametrize(
    "connector_params,connector_pagination_params,expected_params,expected_total_rows",
    [
        # default case, should read all 5400 inferences for the task in descending order
        (
            {},
            None,
            {
                "page_size": 1500,
                "task_ids": MOCK_SHIELD_TASK_ID,
                SHIELD_SORT_FILTER: SHIELD_SORT_DESC,
            },
            5400,
        ),
        # only set a limit
        (
            {},
            ConnectorPaginationOptions(page_size=75),
            {
                "page_size": 75,
                "limit": 75,
                "task_ids": MOCK_SHIELD_TASK_ID,
                SHIELD_SORT_FILTER: SHIELD_SORT_DESC,
            },
            75,
        ),
        # requesting a specific page, should only fetch default page size as defined by the pagination contract
        (
            {},
            ConnectorPaginationOptions(page=1),
            {
                "page_size": 25,
                "page": 0,
                "task_ids": MOCK_SHIELD_TASK_ID,
                SHIELD_SORT_FILTER: SHIELD_SORT_DESC,
            },
            25,
        ),
        # requesting a specific page & page size, should only fetch page size argument number of inferences
        (
            {},
            ConnectorPaginationOptions(page=2, page_size=50),
            {
                "page": 1,
                "page_size": 50,
                "task_ids": MOCK_SHIELD_TASK_ID,
                SHIELD_SORT_FILTER: SHIELD_SORT_DESC,
            },
            50,
        ),
        # other filters, the mock does not change the response
        # based on the filters, but asserts they make the URL params
        (
            {
                "conversation_id": "some ID",
                "inference_id": "some ID",
                "user_id": "some ID",
                "rule_types": ["KeywordRule", "ModelHallucinationRuleV2"],
                "rule_statuses": ["Pass", "Fail"],
                "prompt_statuses": ["Pass", "Fail"],
                "response_statuses": ["Pass", "Fail"],
                SHIELD_SORT_FILTER: "asc",
            },
            None,
            {
                "conversation_id": "some ID",
                "inference_id": "some ID",
                "user_id": "some ID",
                "rule_types": ["KeywordRule", "ModelHallucinationRuleV2"],
                "rule_statuses": ["Pass", "Fail"],
                "prompt_statuses": ["Pass", "Fail"],
                "response_statuses": ["Pass", "Fail"],
                SHIELD_SORT_FILTER: "asc",
                "page_size": 1500,
                "task_ids": MOCK_SHIELD_TASK_ID,
            },
            5400,
        ),
    ],
)
def test_shield_read_data(
    urllib3_mock: Urllib3Mock,
    connector_params,
    connector_pagination_params,
    expected_params,
    expected_total_rows,
) -> None:
    end_timestamp = datetime.now(timezone.utc)
    start_timestamp = end_timestamp - timedelta(days=30)
    avail_dataset = AvailableDataset.model_validate(MOCK_SHIELD_AVAILABLE_DATASET)
    spec = ConnectorSpec.model_validate(mock_shield_connector_spec(MOCK_SHIELD_HOST))
    conn = ShieldConnector(spec, logger)

    # mock expected responses
    mock_shield_data(
        urllib3_mock,
        5400,
        start_timestamp,
        end_timestamp,
        **expected_params,
    )

    filters = [
        DataResultFilter(field_name=k, op="equals", value=v)
        for k, v in connector_params.items()
    ]
    rows = conn.read(
        avail_dataset,
        start_time=start_timestamp,
        end_time=end_timestamp,
        filters=filters,
        pagination_options=connector_pagination_params,
    )
    assert len(rows) == expected_total_rows
    urllib3_mock.assert_all_responses_called()


@pytest.mark.parametrize(
    "host,should_err,expected_url",
    [
        ("://localhost:45678", True, None),  # missing scheme
        ("http://:45678", True, None),  # missing host
        ("http://localhost", False, "http://localhost"),  # missing port - valid
        ("http://localhost:45678", False, "http://localhost:45678"),  # valid url
    ],
)
def test_validate_host(host, should_err, expected_url) -> None:
    spec = ConnectorSpec.model_validate(mock_shield_connector_spec(host))
    if should_err:
        with pytest.raises(ValueError) as exc:
            ShieldConnector(spec, logger)
            assert "Endpoint does not include" in exc.value
    else:
        conn = ShieldConnector(spec, logger)
        assert str(conn._genai_client.configuration.host) == expected_url


@pytest.mark.parametrize(
    "conn",
    [
        ShieldConnector(
            ConnectorSpec.model_validate(mock_shield_connector_spec(MOCK_SHIELD_HOST)),
            logger,
        ),
        EngineInternalConnector(
            ConnectorSpec.model_validate(mock_engine_internal_connector_spec()),
            logger,
        ),
    ],
)
def test_shield_task_and_rule_management(
    conn: ShieldBaseConnector,
    urllib3_mock: Urllib3Mock,
) -> None:
    """Test the task and rule management functionality of the Shield connector."""
    # Mock task creation response
    task_id = str(uuid4())
    task_name = "Test Task"
    urllib3_mock.add_response(
        url=f"{MOCK_SHIELD_HOST}/api/v2/tasks",
        text=json.dumps(
            {
                "id": task_id,
                "name": task_name,
                "created_at": int(datetime.now(timezone.utc).timestamp()),
                "updated_at": int(datetime.now(timezone.utc).timestamp()),
                "rules": [],
                "is_agentic": True,
            },
        ),
        method="POST",
        status=200,
    )

    # Create task
    task = conn.create_task(task_name)
    assert task.id == task_id
    assert task.name == task_name

    # Mock task validation key creation response
    task_validation_key_id = str(uuid4())
    urllib3_mock.add_response(
        url=f"{MOCK_SHIELD_HOST}/auth/api_keys/",
        text=json.dumps(
            {
                "id": task_validation_key_id,
                "key": "ABCDEFG",
                "description": "Task Validation Key",
                "is_active": True,
                "created_at": int(datetime.now(timezone.utc).timestamp()),
                "deactivated_at": None,
                "message": None,
            },
        ),
        method="POST",
        status=200,
    )

    api_key_resp = conn.create_task_validation_key(task.id)
    assert api_key_resp.id == task_validation_key_id

    # Mock task validation key deletion response
    urllib3_mock.add_response(
        url=f"{MOCK_SHIELD_HOST}/auth/api_keys/deactivate/{task_validation_key_id}",
        text=json.dumps(
            {
                "id": task_validation_key_id,
                "key": "ABCDEFG",
                "description": "Task Validation Key",
                "is_active": True,
                "created_at": int(datetime.now(timezone.utc).timestamp()),
                "deactivated_at": int(datetime.now(timezone.utc).timestamp()),
                "message": None,
            },
        ),
        method="DELETE",
        status=204,
    )

    conn.delete_task_validation_key(task_validation_key_id)

    # Mock rule creation responses
    mocked_rules = [
        {
            "id": str(uuid4()),
            "name": "Rule 1",
            "enabled": True,
            "created_at": int(datetime.now(timezone.utc).timestamp()),
            "updated_at": int(datetime.now(timezone.utc).timestamp()),
            "type": "KeywordRule",
            "scope": "task",
            "apply_to_prompt": True,
            "apply_to_response": True,
            "config": {
                "keywords": ["keyword1", "keyword2"],
            },
        },
        {
            "id": str(uuid4()),
            "name": "Rule 2",
            "enabled": True,
            "created_at": int(datetime.now(timezone.utc).timestamp()),
            "updated_at": int(datetime.now(timezone.utc).timestamp()),
            "type": "RegexRule",
            "scope": "task",
            "apply_to_prompt": True,
            "apply_to_response": True,
            "config": {
                "regex_patterns": [".*"],
            },
        },
        {
            "id": str(uuid4()),
            "name": "Rule 3",
            "enabled": True,
            "created_at": int(datetime.now(timezone.utc).timestamp()),
            "updated_at": int(datetime.now(timezone.utc).timestamp()),
            "type": "ToxicityRule",
            "scope": "task",
            "apply_to_prompt": True,
            "apply_to_response": True,
            "config": {
                "threshold": 0.5,
            },
        },
    ]

    mocked_task = {
        "id": str(uuid4()),
        "name": task_name,
        "created_at": int(datetime.now(timezone.utc).timestamp()),
        "updated_at": int(datetime.now(timezone.utc).timestamp()),
        "rules": mocked_rules,
        "is_agentic": True,
    }

    # mock requests to create the rules
    for rule in mocked_rules:
        urllib3_mock.add_response(
            url=f"{MOCK_SHIELD_HOST}/api/v2/tasks/{task_id}/rules",
            text=json.dumps(rule),
            method="POST",
            status=200,
        )

    # Add rules to task
    rules = []
    for rule in mocked_rules:
        # shield's API models use "before" validations which modify the source object, copy
        # before passing into model_validate
        new_rule = NewRuleRequest.model_validate(deepcopy(rule))
        rule_resp = conn.add_rule_to_task(task_id, new_rule)
        rules.append(rule_resp)
        assert rule_resp.name == rule["name"]
        assert rule_resp.enabled is True

    # Mock rule enable/disable responses
    disabled_rule_json = mocked_rules[0]
    disabled_rule_json["enabled"] = False
    urllib3_mock.add_response(
        url=f"{MOCK_SHIELD_HOST}/api/v2/tasks/{task_id}/rules/{rules[0].id}",
        text=json.dumps(mocked_task),
        method="PATCH",
        status=200,
    )

    # Disable first rule
    conn.disable_task_rule(task_id, mocked_rules[0]["id"])

    # re-enable first rule, mock the request
    urllib3_mock.add_response(
        url=f"{MOCK_SHIELD_HOST}/api/v2/tasks/{task_id}/rules/{mocked_rules[0]['id']}",
        text=json.dumps(mocked_task),
        method="PATCH",
        status=200,
    )

    conn.enable_task_rule(task_id, mocked_rules[0]["id"])

    # Mock rule deletion response
    urllib3_mock.add_response(
        url=f"{MOCK_SHIELD_HOST}/api/v2/tasks/{task_id}/rules/{mocked_rules[2]['id']}",
        text="",
        method="DELETE",
        status=204,
    )

    # Delete third rule
    conn.delete_task_rule(task_id, mocked_rules[2]["id"])

    # Mock task deletion response
    urllib3_mock.add_response(
        url=f"{MOCK_SHIELD_HOST}/api/v2/tasks/{task_id}",
        text="",
        method="DELETE",
        status=204,
    )

    # Delete task
    conn.delete_task(task_id)

    # Verify all mocked responses were called
    urllib3_mock.assert_all_responses_called()<|MERGE_RESOLUTION|>--- conflicted
+++ resolved
@@ -20,10 +20,6 @@
     DatasetLocatorField,
 )
 from arthur_common.models.connectors import ConnectorPaginationOptions
-<<<<<<< HEAD
-=======
-from arthur_common.models.request_schemas import NewRuleRequest
->>>>>>> 85f0ea8e
 from config.config import Config
 from connectors.shield_connector import (
     SHIELD_SORT_DESC,
@@ -32,7 +28,6 @@
     ShieldBaseConnector,
     ShieldConnector,
 )
-
 from genai_client.models import NewRuleRequest
 
 logger = logging.getLogger("job_logger")
