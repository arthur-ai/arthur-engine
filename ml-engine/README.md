--- conflicted
+++ resolved
@@ -214,7 +214,6 @@
 3. Run `./scripts/install_local_scope_packages.sh`. If you did not clone arthur-scope into your home directory, you
    will need to update the path referenced in the script that installs the client. Assuming you completed step 2 and
    your paths are set as expected, this will install your local version of the arthur client.
-<<<<<<< HEAD
 4. Run the full stack in arthur-scope. For now, you will not want to run the control plane or integration tests in Docker,
    because it will complicate the current docker-compose set up by also standing up a new ml-engine service without your
    local arthur-client install. Follow the following steps instead:
@@ -228,18 +227,3 @@
    assuming you're running the arthur-scope stack as in step 4, you'll need to use `export ARTHUR_API_HOST="http://localhost:8000"`
    instead because you aren't running the ML-engine in the same Docker network as the control plane.
 6. Once the ML engine is running locally, you can follow directions [here](https://gitlab.com/ArthurAI/arthur-scope/-/tree/main/scope/app_plane?ref_type=heads#option-2-run-integration-tests-locally) to run the integration tests.
-`
-=======
-4. Follow the [Setup environment](#setup-environment) and [Run the ML Engine](#run-the-ml-engine) steps to finish
-   running the ML engine locally. If you're running the arthur-scope stack locally, make sure you configure the
-   environment variables to point to your local stack. This will require using `export ARTHUR_API_HOST="http://localhost:8000"`
-   as well as setting the client secret.
-
-
-## Common Issues
-1. The version of arthur-client that you need has been released, but the engine dependency has not yet been bumped:
-
-New versions of arthur-client will be picked up by the ML engine via RenovateBot. You may be developing against a version
-of arthur-client that is newly released & hasn't been picked up yet. In that case, either look for a new RenovateBot PR,
-or look here to update `pyproject.toml` to the latest version: https://pypi.org/project/arthur-client/
->>>>>>> d3de5efb
